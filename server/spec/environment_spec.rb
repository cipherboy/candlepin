require 'spec_helper'
require 'candlepin_scenarios'

describe 'Environments' do
  include CandlepinMethods

  before(:each) do
    @expected_env_id = random_string('testenv1')
    @owner = create_owner random_string('test_owner')
    @org_admin = user_client(@owner, random_string('guy'))
    @env = @org_admin.create_environment(@owner['key'], @expected_env_id,
      "My Test Env 1", "For test systems only.")
  end

  it 'can be created by owner admin' do
    @env['id'].should == @expected_env_id
    @env['owner']['key'].should == @owner['key']
    @org_admin.list_environments(@owner['key']).length.should == 1
  end

  it 'can be deleted by owner admin' do
    consumer = @org_admin.register(random_string('testsystem'), :system, nil, {},
        nil, nil, [], [], @env['id'])
    @org_admin.delete_environment(@env['id'])
    lambda {
      @org_admin.get_consumer(consumer['uuid'])
    }.should raise_exception(RestClient::Gone)
    @org_admin.list_environments(@owner['key']).length.should == 0
  end

  it 'cannot be created by foreign owner admin' do
    foreign_owner = create_owner(random_string('test_owner'))
    foreign_admin = user_client(foreign_owner, random_string('bill'))
    lambda {
      env = foreign_admin.create_environment(@owner['key'], 'testenv2',
        "My test env 2")
    }.should raise_exception(RestClient::ResourceNotFound)
  end

  it 'cannot be accessed by foreign owner admin' do
    foreign_owner = create_owner(random_string('test_owner'))
    foreign_admin = user_client(foreign_owner, random_string('bill'))

    lambda {
      foreign_admin.list_environments(@owner['key'])
    }.should raise_exception(RestClient::ResourceNotFound)

    lambda {
      foreign_admin.get_environment(@env['id'])
    }.should raise_exception(RestClient::ResourceNotFound)

    lambda {
      foreign_admin.delete_environment(@env['id'])
    }.should raise_exception(RestClient::ResourceNotFound)

    lambda {
      content = create_content
      foreign_admin.promote_content(@env['id'],
        [{:content => content['id']}])
    }.should raise_exception(RestClient::ResourceNotFound)
  end

  it 'can be searched by environment name' do
    another_env = @org_admin.create_environment(@owner['key'], 'testenv2',
      "Another Env")
    envs = @org_admin.list_environments(@owner['key'], "Another Env")
    envs.size.should == 1
    envs[0]['id'].should == 'testenv2'
  end

  it 'can have promoted content' do
    content = create_content
    job = @org_admin.promote_content(@env['id'],
        [{:content => content['id']}])
    wait_for_job(job['id'], 15)
    @env = @org_admin.get_environment(@env['id'])
    @env['environmentContent'].size.should == 1
  end

  it 'does not allow content to be promoted more than once' do
    content1 = create_content
    content2 = create_content

    job = @org_admin.promote_content(@env['id'], [{:contentId => content1['id']}])
    wait_for_job(job['id'], 15)

    lambda do
      @org_admin.promote_content(
        @env['id'], [{:contentId => content2['id']}, {:contentId => content1['id']}]
      )
    end.should raise_exception(RestClient::Conflict)

    # The promotion of content2 should have been aborted due to the conflict with content1
    @env = @org_admin.get_environment(@env['id'])
    @env['environmentContent'].size.should == 1
  end

  it 'can promote multiple contents' do
    content = create_content
<<<<<<< HEAD
    job = @org_admin.promote_content(@env['id'],
        [{:content => content['id']}])
=======
    job = @org_admin.promote_content(@env['id'], [{:contentId => content['id']}])
    wait_for_job(job['id'], 15)

    content2 = create_content
    job = @org_admin.promote_content(@env['id'], [{:contentId => content2['id']}])
    wait_for_job(job['id'], 15)

    content3 = create_content
    content4 = create_content
    job = @org_admin.promote_content(
      @env['id'], [{:contentId => content3['id']}, {:contentId => content4['id']}]
    )
    wait_for_job(job['id'], 15)

    @env = @org_admin.get_environment(@env['id'])
    @env['environmentContent'].size.should == 4
  end

  it 'cleans up env content when content is deleted' do
    content1 = create_content
    content2 = create_content
    job = @org_admin.promote_content(
      @env['id'], [{:contentId => content1['id']}, {:contentId => content2['id']}]
    )
>>>>>>> fb0e88df
    wait_for_job(job['id'], 15)

    @env = @org_admin.get_environment(@env['id'])
    @env['environmentContent'].size.should == 2

    @cp.delete_content(content1['id'])
    @env = @org_admin.get_environment(@env['id'])
    @env['environmentContent'].size.should == 1
<<<<<<< HEAD
    @cp.delete_content(@owner['key'], content['id'])
=======

    @cp.delete_content(content2['id'])
>>>>>>> fb0e88df
    @env = @org_admin.get_environment(@env['id'])
    @env['environmentContent'].size.should == 0
  end

  it 'can demote content' do
    content = create_content
    content2 = create_content
    job = @org_admin.promote_content(@env['id'],
        [{:content => content['id']}])
    wait_for_job(job['id'], 15)
    job = @org_admin.promote_content(@env['id'],
        [{:content => content2['id']}])
    wait_for_job(job['id'], 15)
    job = @org_admin.demote_content(@env['id'], [content['id'], content2['id']])
    wait_for_job(job['id'], 15)
    @env = @org_admin.get_environment(@env['id'])
    @env['environmentContent'].size.should == 0
  end

  it 'filters content not promoted to environment' do
    consumer = @org_admin.register(random_string('testsystem'), :system, nil, {},
        nil, nil, [], [], @env['id'])
    consumer['environment'].should_not be_nil
    consumer_cp = Candlepin.new(nil, nil, consumer['idCert']['cert'],
      consumer['idCert']['key'])

    product = create_product
    content = create_content # promoted
    content2 = create_content # not promoted
    @cp.add_content_to_product(@owner['key'], product['id'], content['id'])
    @cp.add_content_to_product(@owner['key'], product['id'], content2['id'])

    # Override enabled to false:
    job = @org_admin.promote_content(@env['id'],
        [{
          :content => content['id'],
          :enabled => false,
        }])
    wait_for_job(job['id'], 15)

    @cp.create_subscription(@owner['key'], product['id'], 10)
    @cp.refresh_pools(@owner['key'])

    pools = consumer_cp.list_pools(:owner => @owner['id'], :product => product['id'])
    ent = consumer_cp.consume_pool(pools[0]['id'], {:quantity => 1})[0]

    x509 = OpenSSL::X509::Certificate.new(ent['certificates'][0]['cert'])
    extensions_hash = Hash[x509.extensions.collect { |ext| [ext.oid, ext.value] }]
    extensions_hash.has_key?("1.3.6.1.4.1.2312.9.2.#{content2['id']}.1").should_not be_true
    extensions_hash.has_key?("1.3.6.1.4.1.2312.9.2.#{content['id']}.1").should be_true

    # Make sure the enabled field was overridden to false:
    extension_from_cert(ent['certificates'][0]['cert'],
        "1.3.6.1.4.1.2312.9.2.#{content['id']}.1.8").should == "0"
  end

  it 'regenerates certificates after promoting/demoting content' do
    consumer = @org_admin.register(random_string('testsystem'), :system, nil, {},
        nil, nil, [], [], @env['id'])
    consumer['environment'].should_not be_nil
    consumer_cp = Candlepin.new(nil, nil, consumer['idCert']['cert'],
      consumer['idCert']['key'])

    product = create_product
    content = create_content # promoted
    content2 = create_content # not promoted
    @cp.add_content_to_product(@owner['key'], product['id'], content['id'])
    @cp.add_content_to_product(@owner['key'], product['id'], content2['id'])

    # Override enabled to false:
    job = @org_admin.promote_content(@env['id'],
        [{
          :content => content['id'],
        }])
    wait_for_job(job['id'], 15)

    @cp.create_subscription(@owner['key'], product['id'], 10)
    @cp.refresh_pools(@owner['key'])

    pools = consumer_cp.list_pools(:owner => @owner['id'], :product => product['id'])
    ent = consumer_cp.consume_pool(pools[0]['id'], {:quantity => 1})[0]

    x509 = OpenSSL::X509::Certificate.new(ent['certificates'][0]['cert'])
    extensions_hash = Hash[x509.extensions.collect { |ext| [ext.oid, ext.value] }]
    extensions_hash.has_key?("1.3.6.1.4.1.2312.9.2.#{content['id']}.1").should be_true
    extensions_hash.has_key?("1.3.6.1.4.1.2312.9.2.#{content2['id']}.1").should_not be_true
    serial = ent['certificates'][0]['serial']['serial']

    # Promote the other content set and make sure certs were regenerated:
    job = @org_admin.promote_content(@env['id'],
        [{
          :content => content2['id'],
        }])
    wait_for_job(job['id'], 15)

    ent = consumer_cp.list_entitlements()[0]
    x509 = OpenSSL::X509::Certificate.new(ent['certificates'][0]['cert'])
    extensions_hash = Hash[x509.extensions.collect { |ext| [ext.oid, ext.value] }]
    extensions_hash.has_key?("1.3.6.1.4.1.2312.9.2.#{content['id']}.1").should be_true
    extensions_hash.has_key?("1.3.6.1.4.1.2312.9.2.#{content2['id']}.1").should be_true
    new_serial = ent['certificates'][0]['serial']['serial']
    new_serial.should_not == serial

    # Demote it and check again:
    job = @org_admin.demote_content(@env['id'], [content2['id']])
    wait_for_job(job['id'], 15)
    ent = consumer_cp.list_entitlements()[0]
    x509 = OpenSSL::X509::Certificate.new(ent['certificates'][0]['cert'])
    extensions_hash = Hash[x509.extensions.collect { |ext| [ext.oid, ext.value] }]
    extensions_hash.has_key?("1.3.6.1.4.1.2312.9.2.#{content['id']}.1").should be_true
    extensions_hash.has_key?("1.3.6.1.4.1.2312.9.2.#{content2['id']}.1").should_not be_true
    another_serial = ent['certificates'][0]['serial']['serial']
    another_serial.should_not == new_serial
  end

end<|MERGE_RESOLUTION|>--- conflicted
+++ resolved
@@ -97,10 +97,6 @@
 
   it 'can promote multiple contents' do
     content = create_content
-<<<<<<< HEAD
-    job = @org_admin.promote_content(@env['id'],
-        [{:content => content['id']}])
-=======
     job = @org_admin.promote_content(@env['id'], [{:contentId => content['id']}])
     wait_for_job(job['id'], 15)
 
@@ -125,21 +121,17 @@
     job = @org_admin.promote_content(
       @env['id'], [{:contentId => content1['id']}, {:contentId => content2['id']}]
     )
->>>>>>> fb0e88df
+
     wait_for_job(job['id'], 15)
 
     @env = @org_admin.get_environment(@env['id'])
     @env['environmentContent'].size.should == 2
 
-    @cp.delete_content(content1['id'])
+    @cp.delete_content(@owner['key'], content1['id'])
     @env = @org_admin.get_environment(@env['id'])
     @env['environmentContent'].size.should == 1
-<<<<<<< HEAD
-    @cp.delete_content(@owner['key'], content['id'])
-=======
-
-    @cp.delete_content(content2['id'])
->>>>>>> fb0e88df
+
+    @cp.delete_content(@owner['key'], content2['id'])
     @env = @org_admin.get_environment(@env['id'])
     @env['environmentContent'].size.should == 0
   end
