/**
 * Copyright (c) 2009 - 2012 Red Hat, Inc.
 *
 * This software is licensed to you under the GNU General Public License,
 * version 2 (GPLv2). There is NO WARRANTY for this software, express or
 * implied, including the implied warranties of MERCHANTABILITY or FITNESS
 * FOR A PARTICULAR PURPOSE. You should have received a copy of GPLv2
 * along with this software; if not, see
 * http://www.gnu.org/licenses/old-licenses/gpl-2.0.txt.
 *
 * Red Hat trademarks are not licensed under GPLv2. No permission is
 * granted to use or replicate Red Hat trademarks that are incorporated
 * in this software or its documentation.
 */
package org.candlepin.model;

import static org.junit.Assert.*;

import org.candlepin.service.SubscriptionServiceAdapter;
import org.candlepin.test.DatabaseTestFixture;
import org.candlepin.test.TestUtil;

import org.junit.Before;
import org.junit.Test;

import java.util.HashSet;
import java.util.List;
import java.util.Set;

import javax.inject.Inject;

/*
 * Yes, this is called SubscriptionCuratorTest, but it uses the
 * SubscriptionServiceAdapter. All the calls  that are in here on the
 * adapter are just thin wrappers around the curator.
 */
public class SubscriptionCuratorTest extends DatabaseTestFixture {
    @Inject private OwnerCurator ownerCurator;
    @Inject private ProductCurator productCurator;
    @Inject private SubscriptionCurator subCurator;
    @Inject private SubscriptionServiceAdapter adapter;

    private Owner owner;
    private Product parentProduct;
    private Product childProduct;
    private Subscription s1;

    @Before
    public void setUp() {
        owner = createOwner();
        ownerCurator.create(owner);
        parentProduct = TestUtil.createProduct(owner);

        childProduct = TestUtil.createProduct(owner);
        productCurator.create(childProduct);
        productCurator.create(parentProduct);

        Set<Product> providedProducts = new HashSet<Product>();
        providedProducts.add(childProduct);
        s1 = new Subscription(owner, parentProduct, providedProducts, 100L,
                TestUtil.createDate(2010, 2, 8), TestUtil.createDate(2050, 2, 8),
                TestUtil.createDate(2010, 2, 1));

        subCurator.create(s1);
    }

    @Test
    public void testGetSubscription() {
        Subscription s = adapter.getSubscription(s1.getId());
        assertNotNull(s);
        assertEquals(Long.valueOf(100), s.getQuantity());

        s = adapter.getSubscription("-15");
        assertNull(s);
    }

    @Test
    public void testLookupSubscriptionByProduct() {
        Owner owner = createOwner();
        Product product = TestUtil.createProduct(owner);
        productCurator.create(product);

        Subscription sub = TestUtil.createSubscription(owner, product);
        adapter.createSubscription(sub);

        List<Subscription> results = adapter.getSubscriptions(product);

        assertEquals(1, results.size());
        assertTrue(results.contains(sub));
    }

    @Test
    public void testLookupMultipleSubscriptionsByProduct() {
        Owner owner = createOwner();

        Product product = TestUtil.createProduct(owner);
        productCurator.create(product);

        Subscription sub = TestUtil.createSubscription(owner, product);
        adapter.createSubscription(sub);

        Subscription sub2 = TestUtil.createSubscription(owner, product);
        adapter.createSubscription(sub2);

        List<Subscription> results = adapter.getSubscriptions(product);
        assertEquals(2, results.size());
        assertTrue(results.contains(sub));
        assertTrue(results.contains(sub2));
    }

    @Test
    public void testLookupMultipleSubscriptionsByProductManyOwners() {
        Owner owner = createOwner();
        Owner owner2 = createOwner();

        Product product = TestUtil.createProduct(owner);
        productCurator.create(product);

        Subscription sub = TestUtil.createSubscription(owner, product);
        adapter.createSubscription(sub);

        Subscription sub2 = TestUtil.createSubscription(owner2, product);
        adapter.createSubscription(sub2);

        List<Subscription> results = adapter.getSubscriptions(product);
        assertEquals(2, results.size());
        assertTrue(results.contains(sub));
        assertTrue(results.contains(sub2));
    }

    @Test
    public void testLookupSubscriptionByProductProvidedProduct() {
        Owner owner = createOwner();

        Product product = TestUtil.createProduct(owner);
        Product provided = TestUtil.createProduct(owner);
        productCurator.create(product);
        productCurator.create(provided);

        Set<Product> providedProducts = new HashSet<Product>();
        providedProducts.add(provided);
        Subscription sub = TestUtil.createSubscription(owner, product, providedProducts);
        adapter.createSubscription(sub);

        List<Subscription> results = adapter.getSubscriptions(provided);
        assertEquals(1, results.size());
        assertTrue(results.contains(sub));
    }

    /*
     * For the degenerate case where we have the same product as both provided and
     * the main product, make sure the row only comes back once.
     *
     * Our schema should prevent the same product from being provided twice.
     */
    @Test
    public void testLookupSubscriptionGivesUniqueResult() {
        Owner owner = createOwner();

        Product product = TestUtil.createProduct(owner);
        productCurator.create(product);

        Set<Product> providedProducts = new HashSet<Product>();
        providedProducts.add(product);
        Subscription sub = TestUtil.createSubscription(owner, product, providedProducts);
        adapter.createSubscription(sub);

        List<Subscription> results = adapter.getSubscriptions(product);
        assertEquals(1, results.size());
        assertTrue(results.contains(sub));
    }

    @Test
    public void testLookupSubscriptionByProductMixedMainAndProvidedProduct() {
        Owner owner = createOwner();

<<<<<<< HEAD
        Product product = TestUtil.createProduct(owner);
        Product product2 = TestUtil.createProduct(owner);
        Product product3 = TestUtil.createProduct(owner);
=======
        Product product = TestUtil.createProduct();
        Product product2 = TestUtil.createProduct();
        Product product3 = TestUtil.createProduct();
        Product product4 = TestUtil.createProduct();
        Product product5 = TestUtil.createProduct();
>>>>>>> daadbbbd
        productCurator.create(product);
        productCurator.create(product2);
        productCurator.create(product3);
        productCurator.create(product4);
        productCurator.create(product5);

        Set<Product> providedProducts = new HashSet<Product>();
        providedProducts.add(product);
        providedProducts.add(product4);
        providedProducts.add(product5);

        Subscription sub = TestUtil.createSubscription(owner, product2, providedProducts);
        adapter.createSubscription(sub);

        Set<Product> providedProducts2 = new HashSet<Product>();
        providedProducts2.add(product3);
        providedProducts2.add(product5);

        Subscription sub2 = TestUtil.createSubscription(owner, product, providedProducts2);
        adapter.createSubscription(sub2);

        subCurator.evict(sub);
        subCurator.evict(sub2);
        List<Subscription> results = adapter.getSubscriptions(product);

        assertEquals(2, results.size());
        assertTrue(results.get(0).getId().equals(sub.getId()) ||
                results.get(0).getId().equals(sub2.getId()));
        assertTrue(results.get(1).getId().equals(sub.getId()) ||
                results.get(1).getId().equals(sub2.getId()));
        if (results.get(0).getId().equals(sub.getId())) {
            sub = results.get(0);
            sub2 = results.get(1);
        }
        else {
            sub2 = results.get(0);
            sub = results.get(1);
        }

        assertEquals(3, sub.getProvidedProducts().size());
        assertEquals(2, sub2.getProvidedProducts().size());
    }

    @Test
    public void testLookupSubscriptionByProductDoesNotIncludeExtraSubscriptions() {
        Owner owner = createOwner();

        Product product = TestUtil.createProduct(owner);
        Product product2 = TestUtil.createProduct(owner);
        Product product3 = TestUtil.createProduct(owner);
        productCurator.create(product);
        productCurator.create(product2);
        productCurator.create(product3);

        Set<Product> providedProducts = new HashSet<Product>();
        providedProducts.add(product);

        Subscription sub = TestUtil.createSubscription(owner, product2, providedProducts);
        adapter.createSubscription(sub);

        Set<Product> providedProducts2 = new HashSet<Product>();
        providedProducts2.add(product3);
        Subscription sub2 = TestUtil.createSubscription(owner, product, providedProducts2);
        adapter.createSubscription(sub2);

        List<Subscription> results = adapter.getSubscriptions(product3);
        assertEquals(1, results.size());
        assertTrue(results.contains(sub2));
    }

    @Test
    public void testAddBranding() {
        s1.getBranding().add(new Branding("8000", "OS", "Awesome OS Branded"));
        subCurator.merge(s1);
        Subscription lookedUp = subCurator.find(s1.getId());
        assertEquals(1, lookedUp.getBranding().size());
        assertEquals("8000", lookedUp.getBranding().iterator().next().getProductId());
    }

    @Test
    public void testRemoveBranding() {
        s1.getBranding().add(new Branding("8000", "OS", "Awesome OS Branded"));
        subCurator.merge(s1);
        Subscription lookedUp = subCurator.find(s1.getId());
        assertEquals(1, lookedUp.getBranding().size());

        lookedUp.getBranding().clear();
        subCurator.merge(lookedUp);

        lookedUp = subCurator.find(s1.getId());
        assertEquals(0, lookedUp.getBranding().size());
    }

}<|MERGE_RESOLUTION|>--- conflicted
+++ resolved
@@ -174,17 +174,11 @@
     public void testLookupSubscriptionByProductMixedMainAndProvidedProduct() {
         Owner owner = createOwner();
 
-<<<<<<< HEAD
         Product product = TestUtil.createProduct(owner);
         Product product2 = TestUtil.createProduct(owner);
         Product product3 = TestUtil.createProduct(owner);
-=======
-        Product product = TestUtil.createProduct();
-        Product product2 = TestUtil.createProduct();
-        Product product3 = TestUtil.createProduct();
-        Product product4 = TestUtil.createProduct();
-        Product product5 = TestUtil.createProduct();
->>>>>>> daadbbbd
+        Product product4 = TestUtil.createProduct(owner);
+        Product product5 = TestUtil.createProduct(owner);
         productCurator.create(product);
         productCurator.create(product2);
         productCurator.create(product3);
