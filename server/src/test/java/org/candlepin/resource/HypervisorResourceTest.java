--- conflicted
+++ resolved
@@ -220,11 +220,7 @@
         when(consumerTypeCurator.lookupByLabel(eq(ConsumerTypeEnum.HYPERVISOR.getLabel())))
             .thenReturn(hypervisorType);
         when(idCertService.generateIdentityCert(any(Consumer.class)))
-<<<<<<< HEAD
-                .thenReturn(new IdentityCertificate());
-=======
-            .thenReturn(new IdentityCertificate());
->>>>>>> ad2ed9f0
+            .thenReturn(new IdentityCertificate());
 
         String expectedMessage = "Forced Exception.";
         RuntimeException exception = new RuntimeException(expectedMessage);
