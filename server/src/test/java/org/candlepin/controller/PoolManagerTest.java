/**
 * Copyright (c) 2009 - 2012 Red Hat, Inc.
 *
 * This software is licensed to you under the GNU General Public License,
 * version 2 (GPLv2). There is NO WARRANTY for this software, express or
 * implied, including the implied warranties of MERCHANTABILITY or FITNESS
 * FOR A PARTICULAR PURPOSE. You should have received a copy of GPLv2
 * along with this software; if not, see
 * http://www.gnu.org/licenses/old-licenses/gpl-2.0.txt.
 *
 * Red Hat trademarks are not licensed under GPLv2. No permission is
 * granted to use or replicate Red Hat trademarks that are incorporated
 * in this software or its documentation.
 */
package org.candlepin.controller;

import static org.junit.Assert.*;
import static org.mockito.Matchers.*;
import static org.mockito.Mockito.*;

import org.candlepin.audit.Event;
import org.candlepin.audit.Event.Target;
import org.candlepin.audit.Event.Type;
import org.candlepin.audit.EventBuilder;
import org.candlepin.audit.EventFactory;
import org.candlepin.audit.EventSink;
import org.candlepin.auth.UserPrincipal;
import org.candlepin.common.config.Configuration;
import org.candlepin.common.paging.Page;
import org.candlepin.common.paging.PageRequest;
import org.candlepin.config.ConfigProperties;
import org.candlepin.model.AbstractHibernateObject;
import org.candlepin.model.Consumer;
import org.candlepin.model.ConsumerCurator;
import org.candlepin.model.Content;
import org.candlepin.model.Entitlement;
import org.candlepin.model.EntitlementCertificate;
import org.candlepin.model.EntitlementCertificateCurator;
import org.candlepin.model.EntitlementCurator;
import org.candlepin.model.EnvironmentCurator;
import org.candlepin.model.Owner;
import org.candlepin.model.Pool;
import org.candlepin.model.PoolCurator;
import org.candlepin.model.PoolFilterBuilder;
import org.candlepin.model.PoolQuantity;
import org.candlepin.model.Product;
import org.candlepin.model.ProductCurator;
import org.candlepin.model.SourceStack;
import org.candlepin.model.SourceSubscription;
import org.candlepin.model.Subscription;
import org.candlepin.policy.ValidationResult;
import org.candlepin.policy.js.activationkey.ActivationKeyRules;
import org.candlepin.policy.js.autobind.AutobindRules;
import org.candlepin.policy.js.compliance.ComplianceRules;
import org.candlepin.policy.js.compliance.ComplianceStatus;
import org.candlepin.policy.js.entitlement.Enforcer;
import org.candlepin.policy.js.entitlement.Enforcer.CallerType;
import org.candlepin.policy.js.entitlement.PreUnbindHelper;
import org.candlepin.policy.js.pool.PoolRules;
import org.candlepin.policy.js.pool.PoolUpdate;
import org.candlepin.resource.dto.AutobindData;
import org.candlepin.service.EntitlementCertServiceAdapter;
import org.candlepin.service.ProductServiceAdapter;
import org.candlepin.service.SubscriptionServiceAdapter;
import org.candlepin.test.TestUtil;
import org.candlepin.util.Util;

import org.junit.Before;
import org.junit.Test;
import org.junit.runner.RunWith;
import org.mockito.ArgumentCaptor;
import org.mockito.Mock;
import org.mockito.invocation.InvocationOnMock;
import org.mockito.runners.MockitoJUnitRunner;
import org.mockito.stubbing.Answer;

import java.util.ArrayList;
import java.util.Collection;
import java.util.Date;
import java.util.HashMap;
import java.util.HashSet;
import java.util.LinkedList;
import java.util.List;
import java.util.Map;
import java.util.Map.Entry;
import java.util.Set;

/**
 * PoolManagerTest
 */
@RunWith(MockitoJUnitRunner.class)
public class PoolManagerTest {

    @Mock
    private PoolCurator mockPoolCurator;
    @Mock
    private SubscriptionServiceAdapter mockSubAdapter;
    @Mock
    private ProductCurator mockProductCurator;
    @Mock
    private ProductServiceAdapter mockProductAdapter;
    @Mock
    private EventSink mockEventSink;
    @Mock
    private Configuration mockConfig;
    @Mock
    private EntitlementCurator entitlementCurator;
    @Mock
    private EntitlementCertificateCurator certCuratorMock;
    @Mock
    private EntitlementCertServiceAdapter entCertAdapterMock;
    @Mock
    private Enforcer enforcerMock;
    @Mock
    private AutobindRules autobindRules;
    @Mock
    private PoolRules poolRulesMock;
    @Mock
    private ConsumerCurator consumerCuratorMock;
    @Mock
    private EnvironmentCurator envCurator;

    @Mock
    private EventFactory eventFactory;
    @Mock
    private EventBuilder eventBuilder;

    @Mock
    private ComplianceRules complianceRules;

    @Mock
    private ActivationKeyRules activationKeyRules;
    @Mock
    private ProductCurator productCuratorMock;

    private CandlepinPoolManager manager;
    private UserPrincipal principal;

    private Owner o;
    private Pool pool;
    private Product product;
    private ComplianceStatus dummyComplianceStatus;
    private PoolRules poolRules;

    protected static Map<String, List<Pool>> subToPools;

    @Before
    public void init() throws Exception {
        o = new Owner("key", "displayname");
        product = TestUtil.createProduct(o);
        pool = TestUtil.createPool(o, product);

        when(mockConfig.getInt(eq(ConfigProperties.PRODUCT_CACHE_MAX))).thenReturn(100);
        when(eventFactory.getEventBuilder(any(Target.class), any(Type.class))).thenReturn(eventBuilder);
        when(eventBuilder.setNewEntity(any(AbstractHibernateObject.class))).thenReturn(eventBuilder);
        when(eventBuilder.setOldEntity(any(AbstractHibernateObject.class))).thenReturn(eventBuilder);

        this.principal = TestUtil.createOwnerPrincipal();
        this.manager = spy(new CandlepinPoolManager(
            mockPoolCurator, mockSubAdapter, mockProductCurator, entCertAdapterMock, mockEventSink,
            eventFactory, mockConfig, enforcerMock, poolRulesMock, entitlementCurator,
            consumerCuratorMock, certCuratorMock, complianceRules, autobindRules,
<<<<<<< HEAD
            activationKeyRules)
        );
=======
            activationKeyRules, productCuratorMock));
>>>>>>> 3b56922c

        when(entCertAdapterMock.generateEntitlementCert(any(Entitlement.class),
            any(Subscription.class), any(Product.class))).thenReturn(
                new EntitlementCertificate());

        dummyComplianceStatus = new ComplianceStatus(new Date());
        when(complianceRules.getStatus(any(Consumer.class), any(Date.class))).thenReturn(
            dummyComplianceStatus);
    }

    @SuppressWarnings({ "rawtypes", "unchecked" })
    @Test
    public void testRefreshPoolsOnlyRegeneratesFloatingWhenNecessary() {
        List<Subscription> subscriptions = Util.newList();
        Product product = TestUtil.createProduct(o);
        Subscription sub = TestUtil.createSubscription(getOwner(), product);
        sub.setId("testing-subid");
        subscriptions.add(sub);

        // Set up pools
        List<Pool> pools = Util.newList();

        // Should be unchanged
        Pool p = TestUtil.createPool(product);
        p.setSourceSubscription(new SourceSubscription(sub.getId(), "master"));
        pools.add(p);

        // Should be regenerated because it has no subscription id
        Pool floating = TestUtil.createPool(TestUtil.createProduct(o));
        floating.setSourceSubscription(null);
        pools.add(floating);
        mockSubsList(subscriptions);

        mockPoolsList(pools);
        this.manager.getRefresher(mockSubAdapter).add(getOwner()).run();
        List<Pool> expectedFloating = new LinkedList();

        // Make sure that only the floating pool was regenerated
        expectedFloating.add(floating);
        verify(this.manager).updateFloatingPools(eq(mockSubAdapter), eq(expectedFloating), eq(true), any(Set.class));
    }

    @SuppressWarnings({ "rawtypes", "unchecked" })
    @Test
    public void testRefreshPoolsOnlyRegeneratesWhenNecessary() {
        List<Subscription> subscriptions = Util.newList();
        Product product = TestUtil.createProduct(o);
        Subscription sub = TestUtil.createSubscription(getOwner(), product);
        sub.setId("testing-subid");
        subscriptions.add(sub);

        // Set up pools
        List<Pool> pools = Util.newList();

        // Should be unchanged
        Pool p = TestUtil.createPool(product);
        p.setSourceSubscription(new SourceSubscription(sub.getId(), "master"));
        p.setOwner(sub.getOwner());
        pools.add(p);

        mockSubsList(subscriptions);

        mockPoolsList(pools);
        this.manager.getRefresher(mockSubAdapter).add(getOwner()).run();
        List<Pool> expectedModified = new LinkedList();

        // Make sure that only the floating pool was regenerated
        expectedModified.add(p);
        verify(this.manager).updateFloatingPools(eq(mockSubAdapter), eq(new LinkedList()), eq(true), any(Set.class));
        verify(this.manager).updatePoolsForSubscription(
            eq(mockSubAdapter), eq(expectedModified), eq(sub), eq(false), any(Set.class));
    }

    @SuppressWarnings({ "rawtypes", "unchecked" })
    @Test
    public void testRefreshPoolsDeletesOrphanedPools() {
        List<Subscription> subscriptions = Util.newList();
        List<Pool> pools = Util.newList();
        Pool p = TestUtil.createPool(TestUtil.createProduct(o));
        p.setSourceSubscription(new SourceSubscription("112", "master"));
        pools.add(p);
        mockSubsList(subscriptions);

        mockPoolsList(pools);
        this.manager.getRefresher(mockSubAdapter).add(getOwner()).run();
        verify(this.manager).deletePool(eq(mockSubAdapter), same(p));
    }

    @SuppressWarnings({ "rawtypes", "unchecked" })
    @Test
    public void testRefreshPoolsDeletesOrphanedHostedVirtBonusPool() {
        List<Subscription> subscriptions = Util.newList();
        List<Pool> pools = Util.newList();
        Pool p = TestUtil.createPool(TestUtil.createProduct(o));
        p.setSourceSubscription(new SourceSubscription("112", "master"));

        // Make it look like a hosted virt bonus pool:
        p.setAttribute("pool_derived", "true");
        p.setSourceStack(null);
        p.setSourceEntitlement(null);

        pools.add(p);
        mockSubsList(subscriptions);

        mockPoolsList(pools);
        this.manager.getRefresher(mockSubAdapter).add(getOwner()).run();
        verify(this.manager).deletePool(eq(mockSubAdapter), same(p));
    }

    @SuppressWarnings({ "rawtypes", "unchecked" })
    @Test
    public void testRefreshPoolsSkipsOrphanedEntitlementDerivedPools() {
        List<Subscription> subscriptions = Util.newList();
        List<Pool> pools = Util.newList();
        Pool p = TestUtil.createPool(TestUtil.createProduct(o));
        p.setSourceSubscription(new SourceSubscription("112", "master"));

        // Mock a pool with a source entitlement:
        p.setAttribute("pool_derived", "true");
        p.setSourceStack(null);
        p.setSourceEntitlement(new Entitlement());

        pools.add(p);
        mockSubsList(subscriptions);

        mockPoolsList(pools);
        this.manager.getRefresher(mockSubAdapter).add(getOwner()).run();
        verify(this.manager, never()).deletePool(eq(mockSubAdapter), same(p));
    }

    @SuppressWarnings({ "rawtypes", "unchecked" })
    @Test
    public void testRefreshPoolsSkipsOrphanedStackDerivedPools() {
        List<Subscription> subscriptions = Util.newList();
        List<Pool> pools = Util.newList();
        Pool p = TestUtil.createPool(TestUtil.createProduct(o));
        p.setSourceSubscription(new SourceSubscription("112", "master"));

        // Mock a pool with a source stack ID:
        p.setAttribute("pool_derived", "true");
        p.setSourceStack(new SourceStack(new Consumer(), "blah"));
        p.setSourceEntitlement(null);

        pools.add(p);
        mockSubsList(subscriptions);

        mockPoolsList(pools);
        this.manager.getRefresher(mockSubAdapter).add(getOwner()).run();
        verify(this.manager, never()).deletePool(eq(mockSubAdapter), same(p));
    }

    @SuppressWarnings({ "rawtypes", "unchecked" })
    @Test
    public void testRefreshPoolsSortsStackDerivedPools() {
        List<Subscription> subscriptions = Util.newList();
        List<Pool> pools = Util.newList();

        // Pool has no subscription ID:
        Pool p = TestUtil.createPool(TestUtil.createProduct(o));
        p.setSourceStack(new SourceStack(new Consumer(), "a"));

        pools.add(p);
        mockSubsList(subscriptions);

        mockPoolsList(pools);

        this.manager.getRefresher(mockSubAdapter).add(getOwner()).run();
        ArgumentCaptor<List> poolCaptor = ArgumentCaptor.forClass(List.class);
        verify(this.poolRulesMock).updatePools(poolCaptor.capture(), any(Set.class));
        assertEquals(1, poolCaptor.getValue().size());
        assertEquals(p, poolCaptor.getValue().get(0));
    }

    @Test
    public void refreshPoolsCreatingPoolsForExistingSubscriptions() {
        List<Subscription> subscriptions = Util.newList();
        List<Pool> pools = Util.newList();
        Subscription s = TestUtil.createSubscription(getOwner(),
            TestUtil.createProduct(o));
        subscriptions.add(s);
        mockSubsList(subscriptions);

        mockPoolsList(pools);

        List<Pool> newPools = new LinkedList<Pool>();
        Pool p = TestUtil.createPool(s.getProduct());
        p.setSourceSubscription(new SourceSubscription(s.getId(), "master"));
        newPools.add(p);
        when(poolRulesMock.createPools(eq(s), any(List.class))).thenReturn(newPools);

        this.manager.getRefresher(mockSubAdapter).add(getOwner()).run();
        verify(this.mockPoolCurator, times(1)).create(any(Pool.class));
    }

    @SuppressWarnings({ "rawtypes", "unchecked" })
    @Test
    public void refreshPoolsCleanupPoolThatLostVirtLimit() {
        List<Subscription> subscriptions = Util.newList();
        List<Pool> pools = Util.newList();
        Subscription s = TestUtil.createSubscription(getOwner(),
            TestUtil.createProduct(o));
        s.setId("01923");
        subscriptions.add(s);
        Pool p = TestUtil.createPool(s.getProduct());
        p.setSourceSubscription(new SourceSubscription(s.getId(), "master"));
        p.setMarkedForDelete(true);
        p.setOwner(s.getOwner());
        pools.add(p);

        mockSubsList(subscriptions);

        mockPoolsList(pools);

        List<PoolUpdate> updates = new LinkedList();
        PoolUpdate u = new PoolUpdate(p);
        u.setQuantityChanged(true);
        u.setOrderChanged(true);
        updates.add(u);
        when(poolRulesMock.updatePools(eq(s), eq(pools), any(Set.class))).thenReturn(updates);

        this.manager.getRefresher(mockSubAdapter).add(getOwner()).run();
        verify(this.mockPoolCurator, times(1)).delete(any(Pool.class));
    }

    @Test
    public void testLazyRegenerate() {
        Entitlement e = new Entitlement();
        manager.regenerateCertificatesOf(mockSubAdapter, e, false, true);
        assertTrue(e.getDirty());
        verifyZeroInteractions(entCertAdapterMock);
    }

    @Test
    public void testLazyRegenerateForConsumer() {
        Entitlement e = new Entitlement();
        Consumer c = new Consumer();
        c.addEntitlement(e);
        manager.regenerateEntitlementCertificates(mockSubAdapter, c, true);
        assertTrue(e.getDirty());
        verifyZeroInteractions(entCertAdapterMock);
    }

    @Test
    public void testNonLazyRegenerate() throws Exception {
        Subscription s = TestUtil.createSubscription(getOwner(),
            product);
        s.setId("testSubId");
        pool.setSourceSubscription(new SourceSubscription(s.getId(), "master"));
        Entitlement e = new Entitlement(pool, TestUtil.createConsumer(o),
            1);
        e.setDirty(true);

        when(mockSubAdapter.getSubscription(pool.getSubscriptionId())).thenReturn(s);

        manager.regenerateCertificatesOf(mockSubAdapter, e, false, false);
        assertFalse(e.getDirty());

        verify(entCertAdapterMock).generateEntitlementCert(eq(e), eq(s),
            eq(product));
        verify(mockEventSink, times(1)).queueEvent(any(Event.class));
    }

    /**
     * @return
     */
    private Owner getOwner() {
        // just grab the first one
        return principal.getOwners().get(0);
    }

    @Test
    public void testCreatePoolForSubscription() {
        final Subscription s = TestUtil.createSubscription(getOwner(),
            TestUtil.createProduct(o));

        List<Pool> newPools = new LinkedList<Pool>();
        Pool p = TestUtil.createPool(s.getProduct());
        p.setSourceSubscription(new SourceSubscription(s.getId(), "master"));
        newPools.add(p);
        when(poolRulesMock.createPools(eq(s), any(List.class))).thenReturn(newPools);

        this.manager.createPoolsForSubscription(s);
        verify(this.mockPoolCurator, times(1)).create(any(Pool.class));
    }

    @Test
    public void testRevokeAllEntitlements() {
        Consumer c = TestUtil.createConsumer(o);

        Entitlement e1 = new Entitlement(pool, c,
            1);
        Entitlement e2 = new Entitlement(pool, c,
            1);
        List<Entitlement> entitlementList = new ArrayList<Entitlement>();
        entitlementList.add(e1);
        entitlementList.add(e2);

        when(entitlementCurator.listByConsumer(eq(c))).thenReturn(entitlementList);
        when(mockPoolCurator.lockAndLoad(any(Pool.class))).thenReturn(pool);

        PreUnbindHelper preHelper =  mock(PreUnbindHelper.class);
        ValidationResult result = new ValidationResult();
        when(preHelper.getResult()).thenReturn(result);

        int total = manager.revokeAllEntitlements(mockSubAdapter, c);

        assertEquals(2, total);
        verify(entitlementCurator, never()).listModifying(any(Entitlement.class));
    }

    @Test
    public void testRevokeCleansUpPoolsWithSourceEnt() throws Exception {
        Entitlement e = new Entitlement(pool, TestUtil.createConsumer(o),
            1);
        List<Pool> poolsWithSource = createPoolsWithSourceEntitlement(e, product);
        when(mockPoolCurator.listBySourceEntitlement(e)).thenReturn(poolsWithSource);
        PreUnbindHelper preHelper =  mock(PreUnbindHelper.class);
        ValidationResult result = new ValidationResult();
        when(preHelper.getResult()).thenReturn(result);
        when(mockConfig.getBoolean(ConfigProperties.STANDALONE)).thenReturn(true);

        when(mockPoolCurator.lockAndLoad(any(Pool.class))).thenReturn(pool);

        manager.revokeEntitlement(mockSubAdapter, e);

        verify(entitlementCurator).delete(e);
    }

    @SuppressWarnings({ "unchecked", "rawtypes" })
    @Test
    public void testEntitleWithADate() throws Exception {
        Product product = TestUtil.createProduct(o);
        List<Pool> pools = Util.newList();
        Pool pool1 = TestUtil.createPool(product);
        pools.add(pool1);
        Pool pool2 = TestUtil.createPool(product);
        pools.add(pool2);
        Date now = new Date();


        ValidationResult result = mock(ValidationResult.class);
        Page page = mock(Page.class);

        when(page.getPageData()).thenReturn(pools);
        when(mockPoolCurator.listAvailableEntitlementPools(any(Consumer.class),
            any(Owner.class), any(String.class), eq(now), anyBoolean(),
            any(PoolFilterBuilder.class), any(PageRequest.class),
            anyBoolean())).thenReturn(page);

        when(mockPoolCurator.lockAndLoad(any(Pool.class))).thenReturn(pool1);
        when(enforcerMock.preEntitlement(any(Consumer.class), any(Pool.class), anyInt(),
            any(CallerType.class))).thenReturn(result);

        when(result.isSuccessful()).thenReturn(true);

        List<PoolQuantity> bestPools = new ArrayList<PoolQuantity>();
        bestPools.add(new PoolQuantity(pool1, 1));
        when(autobindRules.selectBestPools(any(Consumer.class), any(String[].class),
            any(List.class), any(ComplianceStatus.class), any(String.class),
            any(Set.class), eq(false)))
            .thenReturn(bestPools);

        AutobindData data = AutobindData.create(TestUtil.createConsumer(o))
                .forProducts(new String[] { product.getUuid() }).on(now);
        List<Entitlement> e = manager.entitleByProducts(mockSubAdapter, data);

        assertNotNull(e);
        assertEquals(e.size(), 1);
    }

    @SuppressWarnings("rawtypes")
    @Test
    public void testRefreshPoolsRemovesExpiredSubscriptionsAlongWithItsPoolsAndEnts() {
        PreUnbindHelper preHelper =  mock(PreUnbindHelper.class);

        Date expiredStart = TestUtil.createDate(2004, 5, 5);
        Date expiredDate = TestUtil.createDate(2005, 5, 5);

        List<Subscription> subscriptions = Util.newList();

        Subscription sub = TestUtil.createSubscription(getOwner(),
            TestUtil.createProduct(o));
        sub.setStartDate(expiredStart);
        sub.setEndDate(expiredDate);
        sub.setId("123");
        subscriptions.add(sub);

        mockSubsList(subscriptions);

        List<Pool> pools = Util.newList();
        Pool p = TestUtil.createPool(sub.getOwner(), sub.getProduct());
        p.setSourceSubscription(new SourceSubscription(sub.getId(), "master"));
        p.setStartDate(expiredStart);
        p.setEndDate(expiredDate);
        p.setConsumed(1L);
        pools.add(p);

        when(mockPoolCurator.lockAndLoad(any(Pool.class))).thenReturn(p);

        mockPoolsList(pools);

        List<Entitlement> poolEntitlements = Util.newList();
        Entitlement ent = TestUtil.createEntitlement();
        ent.setPool(p);
        ent.setQuantity(1);
        poolEntitlements.add(ent);

        when(mockPoolCurator.entitlementsIn(eq(p))).thenReturn(poolEntitlements);

        ValidationResult result = new ValidationResult();
        when(preHelper.getResult()).thenReturn(result);

        this.manager.getRefresher(mockSubAdapter).add(sub.getOwner()).run();

        verify(mockPoolCurator).delete(eq(p));

        verify(entitlementCurator).delete(eq(ent));
    }

    private List<Pool> createPoolsWithSourceEntitlement(Entitlement e, Product p) {
        List<Pool> pools = new LinkedList<Pool>();
        Pool pool1 = TestUtil.createPool(e.getOwner(), p);
        pools.add(pool1);
        Pool pool2 = TestUtil.createPool(e.getOwner(), p);
        pools.add(pool2);
        return pools;
    }

    @Test
    public void testCleanup() throws Exception {
        Pool p = createPoolWithEntitlements();

        when(mockPoolCurator.lockAndLoad(any(Pool.class))).thenReturn(p);
        when(mockPoolCurator.entitlementsIn(p)).thenReturn(
                new ArrayList<Entitlement>(p.getEntitlements()));
        PreUnbindHelper preHelper =  mock(PreUnbindHelper.class);
        ValidationResult result = new ValidationResult();
        when(preHelper.getResult()).thenReturn(result);

        manager.deletePool(mockSubAdapter, p);

        // And the pool should be deleted:
        verify(mockPoolCurator).delete(p);

        // Check that appropriate events were sent out:
        verify(eventFactory).poolDeleted(p);
        verify(mockEventSink, times(3)).queueEvent((Event) any());
    }

    @Test
    public void testCleanupExpiredPools() {
        Pool p = createPoolWithEntitlements();
        p.setSubscriptionId("subid");
        List<Pool> pools = new LinkedList<Pool>();
        pools.add(p);

        when(mockPoolCurator.lockAndLoad(any(Pool.class))).thenReturn(p);
        when(mockPoolCurator.listExpiredPools()).thenReturn(pools);
        when(mockPoolCurator.entitlementsIn(p)).thenReturn(
                new ArrayList<Entitlement>(p.getEntitlements()));
        Subscription sub = new Subscription();
        sub.setId(p.getSubscriptionId());
        when(mockSubAdapter.getSubscription(any(String.class))).thenReturn(sub);
        when(mockSubAdapter.isReadOnly()).thenReturn(false);
        PreUnbindHelper preHelper =  mock(PreUnbindHelper.class);
        ValidationResult result = new ValidationResult();
        when(preHelper.getResult()).thenReturn(result);

        manager.cleanupExpiredPools(mockSubAdapter);

        // And the pool should be deleted:
        verify(mockPoolCurator).delete(p);
        verify(mockSubAdapter).getSubscription(eq("subid"));
        verify(mockSubAdapter).deleteSubscription(eq(sub));
    }

    @Test
    public void testCleanupExpiredPoolsReadOnlySubscriptions() {
        Pool p = createPoolWithEntitlements();
        p.setSubscriptionId("subid");
        List<Pool> pools = new LinkedList<Pool>();
        pools.add(p);

        when(mockPoolCurator.lockAndLoad(any(Pool.class))).thenReturn(p);
        when(mockPoolCurator.listExpiredPools()).thenReturn(pools);
        when(mockPoolCurator.entitlementsIn(p)).thenReturn(
                new ArrayList<Entitlement>(p.getEntitlements()));
        Subscription sub = new Subscription();
        sub.setId(p.getSubscriptionId());
        when(mockSubAdapter.getSubscription(any(String.class))).thenReturn(sub);
        when(mockSubAdapter.isReadOnly()).thenReturn(true);
        PreUnbindHelper preHelper =  mock(PreUnbindHelper.class);
        ValidationResult result = new ValidationResult();
        when(preHelper.getResult()).thenReturn(result);

        manager.cleanupExpiredPools(mockSubAdapter);

        // And the pool should be deleted:
        verify(mockPoolCurator).delete(p);
        verify(mockSubAdapter, never()).getSubscription(any(String.class));
        verify(mockSubAdapter, never()).deleteSubscription(any(Subscription.class));
    }

    private Pool createPoolWithEntitlements() {
        Pool newPool = TestUtil.createPool(o, product);
        Entitlement e1 = new Entitlement(newPool, TestUtil.createConsumer(o),
            1);
        e1.setId("1");

        Entitlement e2 = new Entitlement(newPool, TestUtil.createConsumer(o),
            1);
        e2.setId("2");

        newPool.getEntitlements().add(e1);
        newPool.getEntitlements().add(e2);
        return newPool;
    }

    @SuppressWarnings("rawtypes")
    @Test
    public void testEntitleByProductsEmptyArray() throws Exception {
        Product product = TestUtil.createProduct(o);
        List<Pool> pools = Util.newList();
        Pool pool1 = TestUtil.createPool(product);
        pools.add(pool1);
        Date now = new Date();

        ValidationResult result = mock(ValidationResult.class);

        // Setup an installed product for the consumer, we'll make the bind request
        // with no products specified, so this should get used instead:
        String [] installedPids = new String [] { product.getUuid() };
        ComplianceStatus mockCompliance = new ComplianceStatus(now);
        mockCompliance.addNonCompliantProduct(installedPids[0]);
        when(complianceRules.getStatus(any(Consumer.class),
            any(Date.class), any(Boolean.class))).thenReturn(mockCompliance);


        Page page = mock(Page.class);
        when(page.getPageData()).thenReturn(pools);

        when(mockPoolCurator.listAvailableEntitlementPools(any(Consumer.class),
            any(Owner.class), anyString(), eq(now),
            anyBoolean(), any(PoolFilterBuilder.class),
            any(PageRequest.class), anyBoolean()))
                .thenReturn(page);

        when(mockPoolCurator.lockAndLoad(any(Pool.class))).thenReturn(pool1);
        when(enforcerMock.preEntitlement(any(Consumer.class), any(Pool.class), anyInt(),
            any(CallerType.class))).thenReturn(result);

        when(result.isSuccessful()).thenReturn(true);

        List<PoolQuantity> bestPools = new ArrayList<PoolQuantity>();
        bestPools.add(new PoolQuantity(pool1, 1));
        when(autobindRules.selectBestPools(any(Consumer.class), any(String[].class),
            any(List.class), any(ComplianceStatus.class), any(String.class),
            any(Set.class), eq(false)))
            .thenReturn(bestPools);

        // Make the call but provide a null array of product IDs (simulates healing):
        AutobindData data = AutobindData.create(TestUtil.createConsumer(o)).on(now);
        manager.entitleByProducts(mockSubAdapter, data);

        verify(autobindRules).selectBestPools(any(Consumer.class), eq(installedPids),
            any(List.class), eq(mockCompliance), any(String.class),
            any(Set.class), eq(false));
    }

    @Test
    public void testRefreshPoolsRemovesOtherOwnerPoolsForSameSub() {
        PreUnbindHelper preHelper =  mock(PreUnbindHelper.class);
        Owner other = new Owner("otherkey", "othername");

        List<Subscription> subscriptions = Util.newList();

        Subscription sub = TestUtil.createSubscription(getOwner(),
            TestUtil.createProduct(getOwner()));
        sub.setId("123");
        subscriptions.add(sub);

        mockSubsList(subscriptions);

        List<Pool> pools = Util.newList();
        Pool p = TestUtil.createPool(other, sub.getProduct());
        p.setSourceSubscription(new SourceSubscription(sub.getId(), "master"));
        p.setConsumed(1L);
        pools.add(p);

        when(mockPoolCurator.lockAndLoad(any(Pool.class))).thenReturn(p);

        mockPoolsList(pools);

        List<Entitlement> poolEntitlements = Util.newList();
        Entitlement ent = TestUtil.createEntitlement();
        ent.setPool(p);
        ent.setQuantity(1);
        poolEntitlements.add(ent);

        when(mockPoolCurator.entitlementsIn(eq(p))).thenReturn(poolEntitlements);

        ValidationResult result = new ValidationResult();
        when(preHelper.getResult()).thenReturn(result);

        this.manager.getRefresher(mockSubAdapter).add(sub.getOwner()).run();

        // The pool left over from the pre-migrated subscription should be deleted
        // and granted entitlements should be revoked
        verify(mockPoolCurator).delete(eq(p));
        verify(entitlementCurator).delete(eq(ent));
        // Make sure pools that don't match the owner were removed from the list
        // They shouldn't cause us to attempt to update existing pools when we
        // haven't created them in the first place
        verify(poolRulesMock).createPools(eq(sub), any(List.class));
    }

    private void mockSubsList(List<Subscription> subs) {
        List<String> subIds = new LinkedList<String>();
        for (Subscription sub : subs) {
            subIds.add(sub.getId());
            when(mockSubAdapter.getSubscription(eq(sub.getId()))).thenReturn(sub);
        }
        when(mockSubAdapter.getSubscriptionIds(any(Owner.class))).thenReturn(subIds);
        when(mockSubAdapter.getSubscriptions(any(Owner.class))).thenReturn(subs);
    }

    private void mockPoolsList(List<Pool> pools) {
        List<Pool> floating = new LinkedList<Pool>();
        subToPools = new HashMap<String, List<Pool>>();
        for (Pool pool : pools) {
            String subid = pool.getSubscriptionId();
            if (subid != null) {
                if (!subToPools.containsKey(subid)) {
                    subToPools.put(subid, new LinkedList<Pool>());
                }
                subToPools.get(subid).add(pool);
            }
            else {
                floating.add(pool);
            }
        }
        for (String subid : subToPools.keySet()) {
            when(mockPoolCurator.getPoolsBySubscriptionId(eq(subid))).thenReturn(subToPools.get(subid));
        }
        when(mockPoolCurator.getOwnersFloatingPools(any(Owner.class))).thenReturn(floating);
        when(mockPoolCurator.getPoolsFromBadSubs(any(Owner.class), any(Collection.class)))
            .thenAnswer(new Answer<List<Pool>>() {

                @Override
                public List<Pool> answer(InvocationOnMock iom) throws Throwable {
                    Collection<String> subIds = (Collection<String>) iom.getArguments()[1];
                    List<Pool> results = new LinkedList<Pool>();
                    for (Entry<String, List<Pool>> entry : PoolManagerTest.subToPools.entrySet()) {
                        for (Pool pool : entry.getValue()) {
                            if (!subIds.contains(pool.getSubscriptionId())) {
                                results.add(pool);
                            }
                        }
                    }
                    return results;
                }
            });
    }

    @Test
    public void createPoolsForExistingSubscriptionsNoneExist() {
        PoolRules pRules = new PoolRules(manager, mockConfig, entitlementCurator);
        List<Subscription> subscriptions = Util.newList();
        List<Pool> pools = Util.newList();
        Product prod = TestUtil.createProduct(o);
        Set<Product> products = new HashSet<Product>();
        products.add(prod);
        prod.setAttribute("virt_limit", "4");
        // productCache.addProducts(products);
        Subscription s = TestUtil.createSubscription(getOwner(), prod);
        subscriptions.add(s);
        when(mockSubAdapter.getSubscriptions(any(Owner.class))).thenReturn(
            subscriptions);
        when(mockConfig.getBoolean(ConfigProperties.STANDALONE)).thenReturn(false);

        List<Pool> existingPools = new LinkedList<Pool>();
        List<Pool> newPools = pRules.createPools(s, existingPools);

        assertEquals(newPools.size(), 2);
        assert (newPools.get(0).getSourceSubscription().getSubscriptionSubKey()
            .equals("derived") || newPools.get(0).getSourceSubscription()
            .getSubscriptionSubKey().equals("derived"));
        assert (newPools.get(0).getSourceSubscription().getSubscriptionSubKey()
            .equals("master") || newPools.get(0).getSourceSubscription()
            .getSubscriptionSubKey().equals("master"));
    }

    @Test
    public void createPoolsForExistingSubscriptionsMasterExist() {
        PoolRules pRules = new PoolRules(manager, mockConfig, entitlementCurator);
        List<Subscription> subscriptions = Util.newList();
        List<Pool> pools = Util.newList();
        Product prod = TestUtil.createProduct(o);
        Set<Product> products = new HashSet<Product>();
        products.add(prod);
        // productCache.addProducts(products);
        prod.setAttribute("virt_limit", "4");
        Subscription s = TestUtil.createSubscription(getOwner(), prod);
        subscriptions.add(s);
        when(mockSubAdapter.getSubscriptions(any(Owner.class))).thenReturn(
            subscriptions);
        when(mockConfig.getBoolean(ConfigProperties.STANDALONE)).thenReturn(false);

        List<Pool> existingPools = new LinkedList<Pool>();
        Pool p = TestUtil.createPool(s.getProduct());
        p.setSourceSubscription(new SourceSubscription(s.getId(), "master"));
        existingPools.add(p);
        List<Pool> newPools = pRules.createPools(s, existingPools);
        assertEquals(newPools.size(), 1);
        assertEquals(newPools.get(0).getSourceSubscription().getSubscriptionSubKey(), "derived");
    }

    @Test
    public void createPoolsForExistingSubscriptionsBonusExist() {
        PoolRules pRules = new PoolRules(manager, mockConfig, entitlementCurator);
        List<Subscription> subscriptions = Util.newList();
        List<Pool> pools = Util.newList();
        Product prod = TestUtil.createProduct(o);
        Set<Product> products = new HashSet<Product>();
        products.add(prod);
        // productCache.addProducts(products);
        prod.setAttribute("virt_limit", "4");
        Subscription s = TestUtil.createSubscription(getOwner(), prod);
        subscriptions.add(s);
        when(mockSubAdapter.getSubscriptions(any(Owner.class))).thenReturn(
            subscriptions);
        when(mockConfig.getBoolean(ConfigProperties.STANDALONE)).thenReturn(false);

        List<Pool> existingPools = new LinkedList<Pool>();
        Pool p = TestUtil.createPool(s.getProduct());
        p.setSourceSubscription(new SourceSubscription(s.getId(), "derived"));
        existingPools.add(p);
        pRules.createPools(s, existingPools);
        List<Pool> newPools = pRules.createPools(s, existingPools);
        assertEquals(newPools.size(), 1);
        assertEquals(newPools.get(0).getSourceSubscription().getSubscriptionSubKey(), "master");
    }

    @Test
    public void testGetChangedProductsNoNewProducts() {
        Product oldProduct = TestUtil.createProduct("fake id", "fake name", o);

        Set<Product> products = new HashSet<Product>();

        when(productCuratorMock.lookupById(oldProduct.getUuid())).thenReturn(oldProduct);

        Set<Product> changed = manager.getChangedProducts(o, products);

        verify(productCuratorMock, times(0)).lookupById(oldProduct.getUuid());

        assertTrue(changed.isEmpty());
    }

    @Test
    public void testGetChangedProductsAllBrandNew() {
        Product newProduct = TestUtil.createProduct("fake id", "fake name", o);

        Set<Product> products = new HashSet<Product>();
        products.add(newProduct);

        when(productCuratorMock.lookupById(newProduct.getUuid())).thenReturn(null);

        Set<Product> changed = manager.getChangedProducts(o, products);

        assertTrue(changed.isEmpty());
    }

    private void mockProduct(Product p) {
        when(productCuratorMock.lookupById(p.getOwner(), p.getId())).thenReturn(p);
    }

    @Test
    public void testGetChangedProductsAllIdentical() {
        Product oldProduct = TestUtil.createProduct("fake id", "fake name", o);
        mockProduct(oldProduct);

        Set<Product> products = new HashSet<Product>();
        products.add(oldProduct);

        Set<Product> changed = manager.getChangedProducts(o, products);

        assertTrue(changed.isEmpty());
    }

    @Test
    public void testGetChangedProductsNameChanged() {
        Product newProduct = TestUtil.createProduct("fake id", "fake name new", o);
        Product oldProduct = TestUtil.createProduct("fake id", "fake name", o);

        Set<Product> products = new HashSet<Product>();
        products.add(newProduct);

        mockProduct(oldProduct);

        Set<Product> changed = manager.getChangedProducts(o, products);

        assertEquals(1, changed.size());
    }

    @Test
    public void testGetChangedProductsMultiplierChanged() {
        Product newProduct = TestUtil.createProduct("fake id", "fake name", o);
        Product oldProduct = TestUtil.createProduct("fake id", "fake name", o);

        oldProduct.setMultiplier(1L);
        newProduct.setMultiplier(2L);

        Set<Product> products = new HashSet<Product>();
        products.add(newProduct);

        mockProduct(oldProduct);

        Set<Product> changed = manager.getChangedProducts(o, products);

        assertEquals(1, changed.size());
    }

    @Test
    public void testGetChangedProductsAttributeAdded() {
        Product newProduct = TestUtil.createProduct("fake id", "fake name", o);
        Product oldProduct = TestUtil.createProduct("fake id", "fake name", o);

        newProduct.setAttribute("fake attr", "value");

        Set<Product> products = new HashSet<Product>();
        products.add(newProduct);

        mockProduct(oldProduct);

        Set<Product> changed = manager.getChangedProducts(o, products);

        assertEquals(1, changed.size());
    }

    @Test
    public void testGetChangedProductsAttributeRemoved() {
        Product newProduct = TestUtil.createProduct("fake id", "fake name", o);
        Product oldProduct = TestUtil.createProduct("fake id", "fake name", o);

        oldProduct.setAttribute("fake attr", "value");

        Set<Product> products = new HashSet<Product>();
        products.add(newProduct);

        mockProduct(oldProduct);

        Set<Product> changed = manager.getChangedProducts(o, products);

        assertEquals(1, changed.size());
    }

    @Test
    public void testGetChangedProductsAttributeModified() {
        Product newProduct = TestUtil.createProduct("fake id", "fake name", o);
        Product oldProduct = TestUtil.createProduct("fake id", "fake name", o);

        oldProduct.setAttribute("fake attr", "value");
        newProduct.setAttribute("fake attr", "value new");

        Set<Product> products = new HashSet<Product>();
        products.add(newProduct);

        mockProduct(oldProduct);

        Set<Product> changed = manager.getChangedProducts(o, products);

        assertEquals(1, changed.size());
    }

    @Test
    public void testGetChangedProductsAttributeSwapped() {
        Product newProduct = TestUtil.createProduct("fake id", "fake name", o);
        Product oldProduct = TestUtil.createProduct("fake id", "fake name", o);

        oldProduct.setAttribute("fake attr", "value");
        newProduct.setAttribute("other fake attr", "value");

        Set<Product> products = new HashSet<Product>();
        products.add(newProduct);

        mockProduct(oldProduct);

        Set<Product> changed = manager.getChangedProducts(o, products);

        assertEquals(1, changed.size());
    }

    @Test
    public void testGetChangedProductsContentAdded() {
        Product newProduct = TestUtil.createProduct("fake id", "fake name", o);
        Product oldProduct = TestUtil.createProduct("fake id", "fake name", o);

        Content content = new Content();

        newProduct.addContent(content);

        Set<Product> products = new HashSet<Product>();
        products.add(newProduct);

        mockProduct(oldProduct);

        Set<Product> changed = manager.getChangedProducts(o, products);

        assertEquals(1, changed.size());
    }

    @Test
    public void testGetChangedProductsContentRemoved() {
        Product newProduct = TestUtil.createProduct("fake id", "fake name", o);
        Product oldProduct = TestUtil.createProduct("fake id", "fake name", o);

        Content content = new Content();

        oldProduct.addContent(content);

        Set<Product> products = new HashSet<Product>();
        products.add(newProduct);

        mockProduct(oldProduct);

        Set<Product> changed = manager.getChangedProducts(o, products);

        assertEquals(1, changed.size());
    }

    @Test
    public void testGetChangedProductsContentSwapped() {
        Product newProduct = TestUtil.createProduct("fake id", "fake name", o);
        Product oldProduct = TestUtil.createProduct("fake id", "fake name", o);

        Content content = new Content(o, "foobar", null, null, null, null, null, null, null);
        Content content2 = new Content(o, "baz", null, null, null, null, null, null, null);

        oldProduct.addContent(content);
        newProduct.addContent(content2);

        Set<Product> products = new HashSet<Product>();
        products.add(newProduct);

        mockProduct(oldProduct);

        Set<Product> changed = manager.getChangedProducts(o, products);

        assertEquals(1, changed.size());
    }

    @Test
    public void testGetChangedProductsContentEnabledToggled() {
        Product newProduct = TestUtil.createProduct("fake id", "fake name", o);
        Product oldProduct = TestUtil.createProduct("fake id", "fake name", o);

        Content content = new Content(o, "foobar", null, null, null, null, null, null, null);

        oldProduct.addContent(content);
        newProduct.addEnabledContent(content);

        Set<Product> products = new HashSet<Product>();
        products.add(newProduct);

        mockProduct(oldProduct);

        Set<Product> changed = manager.getChangedProducts(o, products);

        assertEquals(1, changed.size());
    }
}<|MERGE_RESOLUTION|>--- conflicted
+++ resolved
@@ -160,12 +160,8 @@
             mockPoolCurator, mockSubAdapter, mockProductCurator, entCertAdapterMock, mockEventSink,
             eventFactory, mockConfig, enforcerMock, poolRulesMock, entitlementCurator,
             consumerCuratorMock, certCuratorMock, complianceRules, autobindRules,
-<<<<<<< HEAD
-            activationKeyRules)
+            activationKeyRules, productCuratorMock)
         );
-=======
-            activationKeyRules, productCuratorMock));
->>>>>>> 3b56922c
 
         when(entCertAdapterMock.generateEntitlementCert(any(Entitlement.class),
             any(Subscription.class), any(Product.class))).thenReturn(
@@ -915,11 +911,12 @@
 
         Set<Product> products = new HashSet<Product>();
 
-        when(productCuratorMock.lookupById(oldProduct.getUuid())).thenReturn(oldProduct);
-
-        Set<Product> changed = manager.getChangedProducts(o, products);
-
-        verify(productCuratorMock, times(0)).lookupById(oldProduct.getUuid());
+        when(productCuratorMock.lookupById(oldProduct.getOwner(), oldProduct.getId()))
+            .thenReturn(oldProduct);
+
+        Set<Product> changed = manager.getChangedProducts(o, products);
+
+        verify(productCuratorMock, times(0)).lookupById(oldProduct.getOwner(), oldProduct.getId());
 
         assertTrue(changed.isEmpty());
     }
@@ -931,7 +928,8 @@
         Set<Product> products = new HashSet<Product>();
         products.add(newProduct);
 
-        when(productCuratorMock.lookupById(newProduct.getUuid())).thenReturn(null);
+        when(productCuratorMock.lookupById(newProduct.getOwner(), newProduct.getId()))
+            .thenReturn(null);
 
         Set<Product> changed = manager.getChangedProducts(o, products);
 
