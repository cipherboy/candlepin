/**
 * Copyright (c) 2009 - 2012 Red Hat, Inc.
 *
 * This software is licensed to you under the GNU General Public License,
 * version 2 (GPLv2). There is NO WARRANTY for this software, express or
 * implied, including the implied warranties of MERCHANTABILITY or FITNESS
 * FOR A PARTICULAR PURPOSE. You should have received a copy of GPLv2
 * along with this software; if not, see
 * http://www.gnu.org/licenses/old-licenses/gpl-2.0.txt.
 *
 * Red Hat trademarks are not licensed under GPLv2. No permission is
 * granted to use or replicate Red Hat trademarks that are incorporated
 * in this software or its documentation.
 */
package org.candlepin.controller;

import static org.junit.Assert.*;
import static org.mockito.Matchers.*;
import static org.mockito.Mockito.*;

import org.candlepin.audit.Event;
import org.candlepin.audit.Event.Target;
import org.candlepin.audit.Event.Type;
import org.candlepin.audit.EventBuilder;
import org.candlepin.audit.EventFactory;
import org.candlepin.audit.EventSink;
import org.candlepin.auth.UserPrincipal;
import org.candlepin.common.config.Configuration;
import org.candlepin.common.paging.Page;
import org.candlepin.common.paging.PageRequest;
import org.candlepin.config.ConfigProperties;
import org.candlepin.model.AbstractHibernateObject;
import org.candlepin.model.Branding;
import org.candlepin.model.Consumer;
import org.candlepin.model.ConsumerCurator;
import org.candlepin.model.ConsumerInstalledProduct;
import org.candlepin.model.Content;
import org.candlepin.model.ContentCurator;
import org.candlepin.model.Entitlement;
import org.candlepin.model.EntitlementCertificate;
import org.candlepin.model.EntitlementCertificateCurator;
import org.candlepin.model.EntitlementCurator;
import org.candlepin.model.EnvironmentCurator;
import org.candlepin.model.Owner;
import org.candlepin.model.OwnerCurator;
import org.candlepin.model.Pool;
import org.candlepin.model.PoolCurator;
import org.candlepin.model.PoolFilterBuilder;
import org.candlepin.model.PoolQuantity;
import org.candlepin.model.Product;
import org.candlepin.model.ProductCurator;
import org.candlepin.model.SourceStack;
import org.candlepin.model.SourceSubscription;
import org.candlepin.model.dto.Subscription;
import org.candlepin.policy.ValidationResult;
import org.candlepin.policy.js.activationkey.ActivationKeyRules;
import org.candlepin.policy.js.autobind.AutobindRules;
import org.candlepin.policy.js.compliance.ComplianceRules;
import org.candlepin.policy.js.compliance.ComplianceStatus;
import org.candlepin.policy.js.entitlement.Enforcer;
import org.candlepin.policy.js.entitlement.Enforcer.CallerType;
import org.candlepin.policy.js.entitlement.PreUnbindHelper;
import org.candlepin.policy.js.pool.PoolRules;
import org.candlepin.policy.js.pool.PoolUpdate;
import org.candlepin.resource.dto.AutobindData;
import org.candlepin.service.EntitlementCertServiceAdapter;
import org.candlepin.service.ProductServiceAdapter;
import org.candlepin.service.SubscriptionServiceAdapter;
import org.candlepin.test.TestUtil;
import org.candlepin.util.Util;

import org.junit.Before;
import org.junit.Test;
import org.junit.runner.RunWith;
import org.mockito.ArgumentCaptor;
import org.mockito.Mock;
import org.mockito.invocation.InvocationOnMock;
import org.mockito.runners.MockitoJUnitRunner;
import org.mockito.stubbing.Answer;
import org.xnap.commons.i18n.I18n;
import org.xnap.commons.i18n.I18nFactory;

import java.util.ArrayList;
import java.util.Arrays;
import java.util.Collection;
import java.util.Date;
import java.util.HashMap;
import java.util.HashSet;
import java.util.LinkedList;
import java.util.List;
import java.util.Locale;
import java.util.Map;
import java.util.Map.Entry;
import java.util.Set;

/**
 * PoolManagerTest
 */
@RunWith(MockitoJUnitRunner.class)
public class PoolManagerTest {
    private I18n i18n;

    @Mock
    private PoolCurator mockPoolCurator;
    @Mock
    private SubscriptionServiceAdapter mockSubAdapter;
    @Mock
    private ProductCurator mockProductCurator;
    @Mock
    private ProductServiceAdapter mockProductAdapter;
    @Mock
    private EventSink mockEventSink;
    @Mock
    private Configuration mockConfig;
    @Mock
    private EntitlementCurator entitlementCurator;
    @Mock
    private EntitlementCertificateCurator certCuratorMock;
    @Mock
    private EntitlementCertServiceAdapter entCertAdapterMock;
    @Mock
    private Enforcer enforcerMock;
    @Mock
    private AutobindRules autobindRules;
    @Mock
    private PoolRules poolRulesMock;
    @Mock
    private ConsumerCurator consumerCuratorMock;
    @Mock
    private EnvironmentCurator envCurator;

    @Mock
    private EventFactory eventFactory;
    @Mock
    private EventBuilder eventBuilder;

    @Mock
    private ComplianceRules complianceRules;

    @Mock
    private ActivationKeyRules activationKeyRules;
    @Mock
    private ProductCurator productCuratorMock;
    @Mock
    private ContentCurator contentCuratorMock;
    @Mock
    private OwnerCurator ownerCuratorMock;

    private CandlepinPoolManager manager;
    private UserPrincipal principal;

    private Owner o;
    private Pool pool;
    private Product product;
    private ComplianceStatus dummyComplianceStatus;
    private PoolRules poolRules;

    protected static Map<String, List<Pool>> subToPools;

    @Before
    public void init() throws Exception {
        i18n = I18nFactory.getI18n(getClass(), Locale.US, I18nFactory.FALLBACK);

        o = new Owner("key", "displayname");
        product = TestUtil.createProduct(o);
        pool = TestUtil.createPool(o, product);

        when(mockConfig.getInt(eq(ConfigProperties.PRODUCT_CACHE_MAX))).thenReturn(100);
        when(eventFactory.getEventBuilder(any(Target.class), any(Type.class))).thenReturn(eventBuilder);
        when(eventBuilder.setNewEntity(any(AbstractHibernateObject.class))).thenReturn(eventBuilder);
        when(eventBuilder.setOldEntity(any(AbstractHibernateObject.class))).thenReturn(eventBuilder);

        this.principal = TestUtil.createOwnerPrincipal();
        this.manager = spy(new CandlepinPoolManager(
            mockPoolCurator, mockProductCurator, entCertAdapterMock, mockEventSink,
            eventFactory, mockConfig, enforcerMock, poolRulesMock, entitlementCurator,
            consumerCuratorMock, certCuratorMock, complianceRules, autobindRules,
            activationKeyRules, productCuratorMock, contentCuratorMock, ownerCuratorMock, i18n)
        );

        when(entCertAdapterMock.generateEntitlementCert(any(Entitlement.class),
            any(Product.class))).thenReturn(
                new EntitlementCertificate());

        dummyComplianceStatus = new ComplianceStatus(new Date());
        when(complianceRules.getStatus(any(Consumer.class), any(Date.class))).thenReturn(
            dummyComplianceStatus);
    }

    @SuppressWarnings({ "rawtypes", "unchecked" })
    @Test
    public void testRefreshPoolsOnlyRegeneratesFloatingWhenNecessary() {
        List<Subscription> subscriptions = Util.newList();

        Owner owner = this.getOwner();
        Product product = TestUtil.createProduct(owner);
        Subscription sub = TestUtil.createSubscription(owner, product);
        sub.setId("testing-subid");
        subscriptions.add(sub);

        // Set up pools
        List<Pool> pools = Util.newList();

        // Should be unchanged
        Pool p = TestUtil.createPool(product);
        p.setSourceSubscription(new SourceSubscription(sub.getId(), "master"));
        pools.add(p);

        // Should be regenerated because it has no subscription id
        Pool floating = TestUtil.createPool(TestUtil.createProduct(o));
        floating.setSourceSubscription(null);
        pools.add(floating);
        mockSubsList(subscriptions);

        mockPoolsList(pools);
        when(ownerCuratorMock.lookupByKey(owner.getKey())).thenReturn(owner);
        when(productCuratorMock.lookupById(owner, product.getId())).thenReturn(product);

        this.manager.getRefresher(mockSubAdapter).add(owner).run();
        List<Pool> expectedFloating = new LinkedList();

        // Make sure that only the floating pool was regenerated
        expectedFloating.add(floating);
        verify(this.manager)
            .updateFloatingPools(eq(expectedFloating), eq(true), any(Set.class));
    }

    @SuppressWarnings({ "rawtypes", "unchecked" })
    @Test
    public void testRefreshPoolsOnlyRegeneratesWhenNecessary() {
        List<Subscription> subscriptions = Util.newList();

        Owner owner = this.getOwner();
        Product product = TestUtil.createProduct(owner);
        Subscription sub = TestUtil.createSubscription(owner, product);
        sub.setId("testing-subid");
        subscriptions.add(sub);

        // Set up pools
        List<Pool> pools = Util.newList();

        // Should be unchanged
        Pool p = TestUtil.createPool(product);
        p.setSourceSubscription(new SourceSubscription(sub.getId(), "master"));
        p.setOwner(owner);
        pools.add(p);

        mockSubsList(subscriptions);
        mockPoolsList(pools);
        when(ownerCuratorMock.lookupByKey(owner.getKey())).thenReturn(owner);
        when(productCuratorMock.lookupById(owner, product.getId())).thenReturn(product);

        this.manager.getRefresher(mockSubAdapter).add(owner).run();
        List<Pool> expectedModified = new LinkedList();

        // Make sure that only the floating pool was regenerated
        expectedModified.add(p);
        verify(this.manager)
            .updateFloatingPools(eq(new LinkedList()), eq(true), any(Set.class));
        ArgumentCaptor<Pool> argPool = ArgumentCaptor.forClass(Pool.class);
        verify(this.manager).updatePoolsForMasterPool(eq(expectedModified), argPool.capture(),
                eq(sub.getQuantity()), eq(false), any(Set.class));
        TestUtil.assertPoolsAreEqual(TestUtil.copyFromSub(sub), argPool.getValue());
    }

    @Test
    public void productAttributesCopiedOntoPoolWhenCreatingNewPool() {

        PoolRules pRules = new PoolRules(manager, mockConfig, entitlementCurator, productCuratorMock);
        Product product = TestUtil.createProduct(o);
        Subscription sub = TestUtil.createSubscription(o, product);
        String testAttributeKey = "multi-entitlement";
        String expectedAttributeValue = "yes";
        sub.getProduct().setAttribute(testAttributeKey, expectedAttributeValue);

        when(mockProductCurator.lookupById(product.getOwner(), product.getId())).thenReturn(product);

        List<Pool> pools = pRules.createAndEnrichPools(sub);
        assertEquals(1, pools.size());

        Pool resultPool = pools.get(0);
        assertNotNull(resultPool.getProduct());
        assertTrue(resultPool.getProduct().hasAttribute(testAttributeKey));
        assertEquals(expectedAttributeValue, resultPool.getProduct().getAttributeValue(testAttributeKey));
    }

    @Test
    public void subProductAttributesCopiedOntoPoolWhenCreatingNewPool() {
        Product product = TestUtil.createProduct(o);
        Product subProduct = TestUtil.createProduct(o);

        Subscription sub = TestUtil.createSubscription(o, product);
        sub.setDerivedProduct(subProduct);
        String testAttributeKey = "multi-entitlement";
        String expectedAttributeValue = "yes";
        subProduct.setAttribute(testAttributeKey, expectedAttributeValue);

        when(this.mockProductCurator.lookupById(product.getOwner(), product.getId())).thenReturn(product);
        when(this.mockProductCurator.lookupById(subProduct.getOwner(), subProduct.getId())).thenReturn(
                subProduct);

        PoolRules pRules = new PoolRules(manager, mockConfig, entitlementCurator, productCuratorMock);
        List<Pool> pools = pRules.createAndEnrichPools(sub);
        assertEquals(1, pools.size());

        Pool resultPool = pools.get(0);
        assertNotNull(resultPool.getDerivedProduct());
        assertTrue(resultPool.getDerivedProduct().hasAttribute(testAttributeKey));
        assertEquals(expectedAttributeValue,
                resultPool.getDerivedProduct().getAttributeValue(testAttributeKey));
    }

    @Test
    public void subProductIdCopiedOntoPoolWhenCreatingNewPool() {
        Product product = TestUtil.createProduct(o);
        Product subProduct = TestUtil.createProduct(o);

        Subscription sub = TestUtil.createSubscription(o, product);
        sub.setDerivedProduct(subProduct);

        when(this.mockProductCurator.lookupById(product.getOwner(), product.getId())).thenReturn(product);
        when(this.mockProductCurator.lookupById(subProduct.getOwner(), subProduct.getId())).thenReturn(
                subProduct);

        PoolRules pRules = new PoolRules(manager, mockConfig, entitlementCurator, productCuratorMock);
        List<Pool> pools = pRules.createAndEnrichPools(sub);
        assertEquals(1, pools.size());

        Pool resultPool = pools.get(0);
        assertEquals(subProduct, resultPool.getDerivedProduct());
    }

    @Test
    public void derivedProvidedProductsCopiedOntoMasterPoolWhenCreatingNewPool() {
        Product product = TestUtil.createProduct(o);
        Product subProduct = TestUtil.createProduct(o);
        Product subProvidedProduct = TestUtil.createProduct(o);

        Subscription sub = TestUtil.createSubscription(o, product);
        sub.setDerivedProduct(subProduct);
        Set<Product> subProvided = new HashSet<Product>();
        subProvided.add(subProvidedProduct);
        sub.setDerivedProvidedProducts(subProvided);

        when(this.mockProductCurator.lookupById(product.getOwner(), product.getId())).thenReturn(product);
        when(this.mockProductCurator.lookupById(subProduct.getOwner(), subProduct.getId())).thenReturn(
                subProduct);

        PoolRules pRules = new PoolRules(manager, mockConfig, entitlementCurator, productCuratorMock);
        List<Pool> pools = pRules.createAndEnrichPools(sub);
        assertEquals(1, pools.size());

        Pool resultPool = pools.get(0);
        assertEquals(1, resultPool.getDerivedProvidedProducts().size());
    }

    @Test
    public void brandingCopiedWhenCreatingPools() {
        Product product = TestUtil.createProduct(o);

        Subscription sub = TestUtil.createSubscription(o, product);
        Branding b1 = new Branding("8000", "OS", "Branded Awesome OS");
        Branding b2 = new Branding("8001", "OS", "Branded Awesome OS 2");
        sub.getBranding().add(b1);
        sub.getBranding().add(b2);

        when(this.mockProductCurator.lookupById(product.getOwner(), product.getId())).thenReturn(product);

        PoolRules pRules = new PoolRules(manager, mockConfig, entitlementCurator, productCuratorMock);
        List<Pool> pools = pRules.createAndEnrichPools(sub);
        assertEquals(1, pools.size());

        Pool resultPool = pools.get(0);
        assertEquals(2, resultPool.getBranding().size());
        assertTrue(resultPool.getBranding().contains(b1));
        assertTrue(resultPool.getBranding().contains(b2));
    }

    @SuppressWarnings({ "rawtypes", "unchecked" })
    @Test
    public void testRefreshPoolsDeletesOrphanedPools() {
        List<Subscription> subscriptions = Util.newList();
        List<Pool> pools = Util.newList();
        Pool p = TestUtil.createPool(TestUtil.createProduct(o));
        p.setSourceSubscription(new SourceSubscription("112", "master"));
        pools.add(p);
        mockSubsList(subscriptions);

        mockPoolsList(pools);
        Owner owner = getOwner();
        when(ownerCuratorMock.lookupByKey(owner.getKey())).thenReturn(owner);
        this.manager.getRefresher(mockSubAdapter).add(owner).run();
        verify(this.manager).deletePool(same(p));
    }

    @SuppressWarnings({ "rawtypes", "unchecked" })
    @Test
    public void testRefreshPoolsDeletesOrphanedHostedVirtBonusPool() {
        List<Subscription> subscriptions = Util.newList();
        List<Pool> pools = Util.newList();
        Pool p = TestUtil.createPool(TestUtil.createProduct(o));
        p.setSourceSubscription(new SourceSubscription("112", "master"));

        // Make it look like a hosted virt bonus pool:
        p.setAttribute("pool_derived", "true");
        p.setSourceStack(null);
        p.setSourceEntitlement(null);

        pools.add(p);
        mockSubsList(subscriptions);

        mockPoolsList(pools);
        Owner owner = getOwner();
        when(ownerCuratorMock.lookupByKey(owner.getKey())).thenReturn(owner);
        this.manager.getRefresher(mockSubAdapter).add(owner).run();
        verify(this.manager).deletePool(same(p));
    }

    @SuppressWarnings({ "rawtypes", "unchecked" })
    @Test
    public void testRefreshPoolsSkipsOrphanedEntitlementDerivedPools() {
        List<Subscription> subscriptions = Util.newList();
        List<Pool> pools = Util.newList();
        Pool p = TestUtil.createPool(TestUtil.createProduct(o));
        p.setSourceSubscription(new SourceSubscription("112", "master"));

        // Mock a pool with a source entitlement:
        p.setAttribute("pool_derived", "true");
        p.setSourceStack(null);
        p.setSourceEntitlement(new Entitlement());

        pools.add(p);
        mockSubsList(subscriptions);

        mockPoolsList(pools);
        Owner owner = getOwner();
        when(ownerCuratorMock.lookupByKey(owner.getKey())).thenReturn(owner);
        this.manager.getRefresher(mockSubAdapter).add(owner).run();
        verify(this.manager, never()).deletePool(same(p));
    }

    @SuppressWarnings({ "rawtypes", "unchecked" })
    @Test
    public void testRefreshPoolsSkipsOrphanedStackDerivedPools() {
        List<Subscription> subscriptions = Util.newList();
        List<Pool> pools = Util.newList();
        Pool p = TestUtil.createPool(TestUtil.createProduct(o));
        p.setSourceSubscription(new SourceSubscription("112", "master"));

        // Mock a pool with a source stack ID:
        p.setAttribute("pool_derived", "true");
        p.setSourceStack(new SourceStack(new Consumer(), "blah"));
        p.setSourceEntitlement(null);

        pools.add(p);
        mockSubsList(subscriptions);

        mockPoolsList(pools);
        Owner owner = getOwner();
        when(ownerCuratorMock.lookupByKey(owner.getKey())).thenReturn(owner);
        this.manager.getRefresher(mockSubAdapter).add(owner).run();
        verify(this.manager, never()).deletePool(same(p));
    }

    @SuppressWarnings({ "rawtypes", "unchecked" })
    @Test
    public void testRefreshPoolsSkipsDevelopmentPools() {
        List<Subscription> subscriptions = Util.newList();
        List<Pool> pools = Util.newList();
        Pool p = TestUtil.createPool(TestUtil.createProduct(o));
        p.setSourceSubscription(null);

        // Mock a development pool
        p.setAttribute("dev_pool", "true");

        pools.add(p);
        mockSubsList(subscriptions);

        mockPoolsList(pools);
        Owner owner = getOwner();
        when(ownerCuratorMock.lookupByKey(owner.getKey())).thenReturn(owner);
        this.manager.getRefresher(mockSubAdapter).add(owner).run();
        verify(this.manager, never()).deletePool(same(p));
    }

    @SuppressWarnings({ "rawtypes", "unchecked" })
    @Test
    public void testRefreshPoolsSortsStackDerivedPools() {
        List<Subscription> subscriptions = Util.newList();
        List<Pool> pools = Util.newList();

        // Pool has no subscription ID:
        Pool p = TestUtil.createPool(TestUtil.createProduct(o));
        p.setSourceStack(new SourceStack(new Consumer(), "a"));

        pools.add(p);
        mockSubsList(subscriptions);

        mockPoolsList(pools);
        Owner owner = getOwner();
        when(ownerCuratorMock.lookupByKey(owner.getKey())).thenReturn(owner);

        this.manager.getRefresher(mockSubAdapter).add(owner).run();
        ArgumentCaptor<List> poolCaptor = ArgumentCaptor.forClass(List.class);
        verify(this.poolRulesMock).updatePools(poolCaptor.capture(), any(Set.class));
        assertEquals(1, poolCaptor.getValue().size());
        assertEquals(p, poolCaptor.getValue().get(0));
    }

    @Test
    public void refreshPoolsCreatingPoolsForExistingSubscriptions() {
        List<Subscription> subscriptions = Util.newList();
        List<Pool> pools = Util.newList();

        Owner owner = this.getOwner();
        Product product = TestUtil.createProduct(owner);

        Subscription s = TestUtil.createSubscription(owner, product);
        subscriptions.add(s);
        mockSubsList(subscriptions);

        mockPoolsList(pools);

        List<Pool> newPools = new LinkedList<Pool>();
        Pool p = TestUtil.createPool(s.getProduct());
        p.setSourceSubscription(new SourceSubscription(s.getId(), "master"));
        newPools.add(p);
<<<<<<< HEAD
        ArgumentCaptor<Pool> argPool = ArgumentCaptor.forClass(Pool.class);
        when(poolRulesMock.createAndEnrichPools(argPool.capture(), any(List.class))).thenReturn(newPools);
        when(ownerCuratorMock.lookupByKey(s.getOwner().getKey())).thenReturn(s.getOwner());
        this.manager.getRefresher(mockSubAdapter).add(getOwner()).run();
        TestUtil.assertPoolsAreEqual(TestUtil.copyFromSub(s), argPool.getValue());
=======
        when(poolRulesMock.createAndEnrichPools(eq(s), any(List.class))).thenReturn(newPools);
        when(ownerCuratorMock.lookupByKey(owner.getKey())).thenReturn(owner);
        when(productCuratorMock.lookupById(owner, product.getId())).thenReturn(product);

        this.manager.getRefresher(mockSubAdapter).add(owner).run();
>>>>>>> c9c2d03b
        verify(this.mockPoolCurator, times(1)).create(any(Pool.class));
    }

    @SuppressWarnings({ "rawtypes", "unchecked" })
    @Test
    public void refreshPoolsCleanupPoolThatLostVirtLimit() {
        List<Subscription> subscriptions = Util.newList();
        List<Pool> pools = Util.newList();

        Owner owner = getOwner();
        Product product = TestUtil.createProduct(owner);

        Subscription s = TestUtil.createSubscription(owner, product);
        s.setId("01923");
        subscriptions.add(s);
        Pool p = TestUtil.createPool(product);
        p.setSourceSubscription(new SourceSubscription(s.getId(), "master"));
        p.setMarkedForDelete(true);
        p.setOwner(owner);
        pools.add(p);

        mockSubsList(subscriptions);

        mockPoolsList(pools);

        List<PoolUpdate> updates = new LinkedList();
        PoolUpdate u = new PoolUpdate(p);
        u.setQuantityChanged(true);
        u.setOrderChanged(true);
        updates.add(u);
<<<<<<< HEAD
        ArgumentCaptor<Pool> argPool = ArgumentCaptor.forClass(Pool.class);
        when(poolRulesMock.updatePools(argPool.capture(), eq(pools), eq(s.getQuantity()), any(Set.class)))
                .thenReturn(updates);
        when(ownerCuratorMock.lookupByKey(s.getOwner().getKey())).thenReturn(s.getOwner());
        this.manager.getRefresher(mockSubAdapter).add(getOwner()).run();
        verify(poolRulesMock).createAndEnrichPools(argPool.capture(), any(List.class));
        TestUtil.assertPoolsAreEqual(TestUtil.copyFromSub(s), argPool.getValue());
=======

        when(poolRulesMock.updatePools(eq(s), eq(pools), any(Set.class))).thenReturn(updates);
        when(ownerCuratorMock.lookupByKey(owner.getKey())).thenReturn(owner);
        when(productCuratorMock.lookupById(owner, product.getId())).thenReturn(product);

        this.manager.getRefresher(mockSubAdapter).add(owner).run();
>>>>>>> c9c2d03b
        verify(this.mockPoolCurator, times(1)).delete(any(Pool.class));
    }

    @Test
    public void testLazyRegenerate() {
        Entitlement e = new Entitlement();
        manager.regenerateCertificatesOf(e, false, true);
        assertTrue(e.getDirty());
        verifyZeroInteractions(entCertAdapterMock);
    }

    @Test
    public void testLazyRegenerateForConsumer() {
        Entitlement e = new Entitlement();
        Consumer c = new Consumer();
        c.addEntitlement(e);
        manager.regenerateEntitlementCertificates(c, true);
        assertTrue(e.getDirty());
        verifyZeroInteractions(entCertAdapterMock);
    }

    @Test
    public void testNonLazyRegenerate() throws Exception {
        Subscription s = TestUtil.createSubscription(getOwner(),
            product);
        s.setId("testSubId");
        pool.setSourceSubscription(new SourceSubscription(s.getId(), "master"));
        Entitlement e = new Entitlement(pool, TestUtil.createConsumer(o),
            1);
        e.setDirty(true);

        when(mockSubAdapter.getSubscription(pool.getSubscriptionId())).thenReturn(s);

        manager.regenerateCertificatesOf(e, false, false);
        assertFalse(e.getDirty());

        verify(entCertAdapterMock).generateEntitlementCert(eq(e), eq(product));
        verify(mockEventSink, times(1)).queueEvent(any(Event.class));
    }

    /**
     * @return
     */
    private Owner getOwner() {
        // just grab the first one
        return principal.getOwners().get(0);
    }

    @Test
    public void testCreatePoolForSubscription() {
        final Subscription s = TestUtil.createSubscription(getOwner(),
            TestUtil.createProduct(o));

        List<Pool> newPools = new LinkedList<Pool>();
        Pool p = TestUtil.createPool(s.getProduct());
        p.setSourceSubscription(new SourceSubscription(s.getId(), "master"));
        newPools.add(p);
        when(poolRulesMock.createAndEnrichPools(eq(s), any(List.class))).thenReturn(newPools);

        this.manager.createAndEnrichPools(s);
        verify(this.mockPoolCurator, times(1)).create(any(Pool.class));
    }

    @Test
    public void testCreateAndEnrichPoolForPool() {
        List<Pool> newPools = new LinkedList<Pool>();
        Pool p = TestUtil.createPool(TestUtil.createProduct(TestUtil.createOwner()));
        newPools.add(p);
        when(poolRulesMock.createAndEnrichPools(eq(p), any(List.class))).thenReturn(newPools);

        this.manager.createAndEnrichPools(p);
        verify(this.mockPoolCurator, times(1)).create(any(Pool.class));
    }

    @Test
    public void testRevokeAllEntitlements() {
        Consumer c = TestUtil.createConsumer(o);

        Entitlement e1 = new Entitlement(pool, c,
            1);
        Entitlement e2 = new Entitlement(pool, c,
            1);
        List<Entitlement> entitlementList = new ArrayList<Entitlement>();
        entitlementList.add(e1);
        entitlementList.add(e2);

        when(entitlementCurator.listByConsumer(eq(c))).thenReturn(entitlementList);
        when(mockPoolCurator.lockAndLoad(any(Pool.class))).thenReturn(pool);

        PreUnbindHelper preHelper =  mock(PreUnbindHelper.class);
        ValidationResult result = new ValidationResult();
        when(preHelper.getResult()).thenReturn(result);

        int total = manager.revokeAllEntitlements(c);

        assertEquals(2, total);
        verify(entitlementCurator, never()).listModifying(any(Entitlement.class));
    }

    @Test
    public void testRevokeCleansUpPoolsWithSourceEnt() throws Exception {
        Entitlement e = new Entitlement(pool, TestUtil.createConsumer(o),
            1);
        List<Pool> poolsWithSource = createPoolsWithSourceEntitlement(e, product);
        when(mockPoolCurator.listBySourceEntitlement(e)).thenReturn(poolsWithSource);
        PreUnbindHelper preHelper =  mock(PreUnbindHelper.class);
        ValidationResult result = new ValidationResult();
        when(preHelper.getResult()).thenReturn(result);
        when(mockConfig.getBoolean(ConfigProperties.STANDALONE)).thenReturn(true);

        when(mockPoolCurator.lockAndLoad(any(Pool.class))).thenReturn(pool);

        manager.revokeEntitlement(e);

        verify(entitlementCurator).delete(e);
    }

    @SuppressWarnings({ "unchecked", "rawtypes" })
    @Test
    public void testEntitleWithADate() throws Exception {
        Product product = TestUtil.createProduct(o);
        List<Pool> pools = Util.newList();
        Pool pool1 = TestUtil.createPool(product);
        pools.add(pool1);
        Pool pool2 = TestUtil.createPool(product);
        pools.add(pool2);
        Date now = new Date();


        ValidationResult result = mock(ValidationResult.class);
        Page page = mock(Page.class);

        when(page.getPageData()).thenReturn(pools);
        when(mockPoolCurator.listAvailableEntitlementPools(any(Consumer.class),
            any(Owner.class), any(String.class), eq(now), anyBoolean(),
            any(PoolFilterBuilder.class), any(PageRequest.class),
            anyBoolean())).thenReturn(page);

        when(mockPoolCurator.lockAndLoad(any(Pool.class))).thenReturn(pool1);
        when(enforcerMock.preEntitlement(any(Consumer.class), any(Pool.class), anyInt(),
            any(CallerType.class))).thenReturn(result);

        when(result.isSuccessful()).thenReturn(true);

        List<PoolQuantity> bestPools = new ArrayList<PoolQuantity>();
        bestPools.add(new PoolQuantity(pool1, 1));
        when(autobindRules.selectBestPools(any(Consumer.class), any(String[].class),
            any(List.class), any(ComplianceStatus.class), any(String.class),
            any(Set.class), eq(false)))
            .thenReturn(bestPools);

        AutobindData data = AutobindData.create(TestUtil.createConsumer(o))
                .forProducts(new String[] { product.getUuid() }).on(now);
        List<Entitlement> e = manager.entitleByProducts(data);

        assertNotNull(e);
        assertEquals(e.size(), 1);
    }

    @SuppressWarnings("rawtypes")
    @Test
    public void testRefreshPoolsRemovesExpiredSubscriptionsAlongWithItsPoolsAndEnts() {
        PreUnbindHelper preHelper =  mock(PreUnbindHelper.class);

        Date expiredStart = TestUtil.createDate(2004, 5, 5);
        Date expiredDate = TestUtil.createDate(2005, 5, 5);

        List<Subscription> subscriptions = Util.newList();

        Owner owner = this.getOwner();
        Product product = TestUtil.createProduct(owner);

        Subscription sub = TestUtil.createSubscription(owner, product);
        sub.setStartDate(expiredStart);
        sub.setEndDate(expiredDate);
        sub.setId("123");
        subscriptions.add(sub);

        mockSubsList(subscriptions);

        List<Pool> pools = Util.newList();
        Pool p = TestUtil.createPool(owner, sub.getProduct());
        p.setSourceSubscription(new SourceSubscription(sub.getId(), "master"));
        p.setStartDate(expiredStart);
        p.setEndDate(expiredDate);
        p.setConsumed(1L);
        pools.add(p);

        when(mockPoolCurator.lockAndLoad(any(Pool.class))).thenReturn(p);

        mockPoolsList(pools);

        List<Entitlement> poolEntitlements = Util.newList();
        Entitlement ent = TestUtil.createEntitlement();
        ent.setPool(p);
        ent.setQuantity(1);
        poolEntitlements.add(ent);

        when(mockPoolCurator.entitlementsIn(eq(p))).thenReturn(poolEntitlements);

        ValidationResult result = new ValidationResult();
        when(preHelper.getResult()).thenReturn(result);
        when(ownerCuratorMock.lookupByKey(owner.getKey())).thenReturn(owner);
        when(productCuratorMock.lookupById(owner, product.getId())).thenReturn(product);

        this.manager.getRefresher(mockSubAdapter).add(owner).run();

        verify(mockPoolCurator).delete(eq(p));

        verify(entitlementCurator).delete(eq(ent));
    }

    private List<Pool> createPoolsWithSourceEntitlement(Entitlement e, Product p) {
        List<Pool> pools = new LinkedList<Pool>();
        Pool pool1 = TestUtil.createPool(e.getOwner(), p);
        pools.add(pool1);
        Pool pool2 = TestUtil.createPool(e.getOwner(), p);
        pools.add(pool2);
        return pools;
    }

    @Test
    public void testCleanup() throws Exception {
        Pool p = createPoolWithEntitlements();

        when(mockPoolCurator.lockAndLoad(any(Pool.class))).thenReturn(p);
        when(mockPoolCurator.entitlementsIn(p)).thenReturn(
                new ArrayList<Entitlement>(p.getEntitlements()));
        PreUnbindHelper preHelper =  mock(PreUnbindHelper.class);
        ValidationResult result = new ValidationResult();
        when(preHelper.getResult()).thenReturn(result);

        manager.deletePool(p);

        // And the pool should be deleted:
        verify(mockPoolCurator).delete(p);

        // Check that appropriate events were sent out:
        verify(eventFactory).poolDeleted(p);
        verify(mockEventSink, times(3)).queueEvent((Event) any());
    }

    @Test
    public void testCleanupExpiredPools() {
        Pool p = createPoolWithEntitlements();
        p.setSubscriptionId("subid");
        List<Pool> pools = new LinkedList<Pool>();
        pools.add(p);

        when(mockPoolCurator.lockAndLoad(any(Pool.class))).thenReturn(p);
        when(mockPoolCurator.listExpiredPools()).thenReturn(pools);
        when(mockPoolCurator.entitlementsIn(p)).thenReturn(
                new ArrayList<Entitlement>(p.getEntitlements()));
        Subscription sub = new Subscription();
        sub.setId(p.getSubscriptionId());
        when(mockSubAdapter.getSubscription(any(String.class))).thenReturn(sub);
        when(mockSubAdapter.isReadOnly()).thenReturn(false);
        PreUnbindHelper preHelper =  mock(PreUnbindHelper.class);
        ValidationResult result = new ValidationResult();
        when(preHelper.getResult()).thenReturn(result);

        manager.cleanupExpiredPools();

        // And the pool should be deleted:
        verify(mockPoolCurator).delete(p);
    }

    @Test
    public void testCleanupExpiredPoolsReadOnlySubscriptions() {
        Pool p = createPoolWithEntitlements();
        p.setSubscriptionId("subid");
        List<Pool> pools = new LinkedList<Pool>();
        pools.add(p);

        when(mockPoolCurator.lockAndLoad(any(Pool.class))).thenReturn(p);
        when(mockPoolCurator.listExpiredPools()).thenReturn(pools);
        when(mockPoolCurator.entitlementsIn(p)).thenReturn(
                new ArrayList<Entitlement>(p.getEntitlements()));
        Subscription sub = new Subscription();
        sub.setId(p.getSubscriptionId());
        when(mockSubAdapter.getSubscription(any(String.class))).thenReturn(sub);
        when(mockSubAdapter.isReadOnly()).thenReturn(true);
        PreUnbindHelper preHelper =  mock(PreUnbindHelper.class);
        ValidationResult result = new ValidationResult();
        when(preHelper.getResult()).thenReturn(result);

        manager.cleanupExpiredPools();

        // And the pool should be deleted:
        verify(mockPoolCurator).delete(p);
        verify(mockSubAdapter, never()).getSubscription(any(String.class));
        verify(mockSubAdapter, never()).deleteSubscription(any(Subscription.class));
    }

    private Pool createPoolWithEntitlements() {
        Pool newPool = TestUtil.createPool(o, product);
        Entitlement e1 = new Entitlement(newPool, TestUtil.createConsumer(o),
            1);
        e1.setId("1");

        Entitlement e2 = new Entitlement(newPool, TestUtil.createConsumer(o),
            1);
        e2.setId("2");

        newPool.getEntitlements().add(e1);
        newPool.getEntitlements().add(e2);
        return newPool;
    }

    @SuppressWarnings("rawtypes")
    @Test
    public void testEntitleByProductsEmptyArray() throws Exception {
        Product product = TestUtil.createProduct(o);
        List<Pool> pools = Util.newList();
        Pool pool1 = TestUtil.createPool(product);
        pools.add(pool1);
        Date now = new Date();

        ValidationResult result = mock(ValidationResult.class);

        // Setup an installed product for the consumer, we'll make the bind request
        // with no products specified, so this should get used instead:
        String [] installedPids = new String [] { product.getUuid() };
        ComplianceStatus mockCompliance = new ComplianceStatus(now);
        mockCompliance.addNonCompliantProduct(installedPids[0]);
        when(complianceRules.getStatus(any(Consumer.class),
            any(Date.class), any(Boolean.class))).thenReturn(mockCompliance);


        Page page = mock(Page.class);
        when(page.getPageData()).thenReturn(pools);

        when(mockPoolCurator.listAvailableEntitlementPools(any(Consumer.class),
            any(Owner.class), anyString(), eq(now),
            anyBoolean(), any(PoolFilterBuilder.class),
            any(PageRequest.class), anyBoolean()))
                .thenReturn(page);

        when(mockPoolCurator.lockAndLoad(any(Pool.class))).thenReturn(pool1);
        when(enforcerMock.preEntitlement(any(Consumer.class), any(Pool.class), anyInt(),
            any(CallerType.class))).thenReturn(result);

        when(result.isSuccessful()).thenReturn(true);

        List<PoolQuantity> bestPools = new ArrayList<PoolQuantity>();
        bestPools.add(new PoolQuantity(pool1, 1));
        when(autobindRules.selectBestPools(any(Consumer.class), any(String[].class),
            any(List.class), any(ComplianceStatus.class), any(String.class),
            any(Set.class), eq(false)))
            .thenReturn(bestPools);

        // Make the call but provide a null array of product IDs (simulates healing):
        AutobindData data = AutobindData.create(TestUtil.createConsumer(o)).on(now);
        manager.entitleByProducts(data);

        verify(autobindRules).selectBestPools(any(Consumer.class), eq(installedPids),
            any(List.class), eq(mockCompliance), any(String.class),
            any(Set.class), eq(false));
    }

    @Test
    public void testRefreshPoolsRemovesOtherOwnerPoolsForSameSub() {
        PreUnbindHelper preHelper =  mock(PreUnbindHelper.class);
        Owner other = new Owner("otherkey", "othername");

        List<Subscription> subscriptions = Util.newList();

        Owner owner = this.getOwner();
        Product product = TestUtil.createProduct(owner);
        Subscription sub = TestUtil.createSubscription(owner, product);
        sub.setId("123");
        subscriptions.add(sub);

        mockSubsList(subscriptions);

        List<Pool> pools = Util.newList();
        Pool p = TestUtil.copyFromSub(sub);
        p.setOwner(other);
        p.setSourceSubscription(new SourceSubscription(sub.getId(), "master"));
        p.setConsumed(1L);
        pools.add(p);

        when(mockPoolCurator.lockAndLoad(any(Pool.class))).thenReturn(p);

        mockPoolsList(pools);

        List<Entitlement> poolEntitlements = Util.newList();
        Entitlement ent = TestUtil.createEntitlement();
        ent.setPool(p);
        ent.setQuantity(1);
        poolEntitlements.add(ent);

        when(mockPoolCurator.entitlementsIn(eq(p))).thenReturn(poolEntitlements);

        ValidationResult result = new ValidationResult();
        when(preHelper.getResult()).thenReturn(result);
        when(ownerCuratorMock.lookupByKey(owner.getKey())).thenReturn(owner);
        when(productCuratorMock.lookupById(owner, product.getId())).thenReturn(product);

        this.manager.getRefresher(mockSubAdapter).add(owner).run();

        // The pool left over from the pre-migrated subscription should be deleted
        // and granted entitlements should be revoked
        verify(mockPoolCurator).delete(eq(p));
        verify(entitlementCurator).delete(eq(ent));
        // Make sure pools that don't match the owner were removed from the list
        // They shouldn't cause us to attempt to update existing pools when we
        // haven't created them in the first place
        ArgumentCaptor<Pool> argPool = ArgumentCaptor.forClass(Pool.class);
        verify(poolRulesMock).createAndEnrichPools(argPool.capture(), any(List.class));
        TestUtil.assertPoolsAreEqual(TestUtil.copyFromSub(sub), argPool.getValue());
    }

    private void mockSubsList(List<Subscription> subs) {
        List<String> subIds = new LinkedList<String>();
        for (Subscription sub : subs) {
            subIds.add(sub.getId());
            when(mockSubAdapter.getSubscription(eq(sub.getId()))).thenReturn(sub);
        }
        when(mockSubAdapter.getSubscriptionIds(any(Owner.class))).thenReturn(subIds);
        when(mockSubAdapter.getSubscriptions(any(Owner.class))).thenReturn(subs);
    }

    private void mockPoolsList(List<Pool> pools) {
        List<Pool> floating = new LinkedList<Pool>();
        subToPools = new HashMap<String, List<Pool>>();
        for (Pool pool : pools) {
            String subid = pool.getSubscriptionId();
            if (subid != null) {
                if (!subToPools.containsKey(subid)) {
                    subToPools.put(subid, new LinkedList<Pool>());
                }
                subToPools.get(subid).add(pool);
            }
            else {
                floating.add(pool);
            }
        }
        for (String subid : subToPools.keySet()) {
            when(mockPoolCurator.getPoolsBySubscriptionId(eq(subid))).thenReturn(subToPools.get(subid));
        }
        when(mockPoolCurator.getOwnersFloatingPools(any(Owner.class))).thenReturn(floating);
        when(mockPoolCurator.getPoolsFromBadSubs(any(Owner.class), any(Collection.class)))
            .thenAnswer(new Answer<List<Pool>>() {

                @Override
                public List<Pool> answer(InvocationOnMock iom) throws Throwable {
                    Collection<String> subIds = (Collection<String>) iom.getArguments()[1];
                    List<Pool> results = new LinkedList<Pool>();
                    for (Entry<String, List<Pool>> entry : PoolManagerTest.subToPools.entrySet()) {
                        for (Pool pool : entry.getValue()) {
                            if (!subIds.contains(pool.getSubscriptionId())) {
                                results.add(pool);
                            }
                        }
                    }
                    return results;
                }
            });
    }

    @Test
    public void createPoolsForExistingSubscriptionsNoneExist() {
        Owner owner = this.getOwner();
        PoolRules pRules = new PoolRules(manager, mockConfig, entitlementCurator,
                productCuratorMock);
        List<Subscription> subscriptions = Util.newList();
        List<Pool> pools = Util.newList();
        Product prod = TestUtil.createProduct(owner);
        Set<Product> products = new HashSet<Product>();
        products.add(prod);
        prod.setAttribute("virt_limit", "4");
        // productCache.addProducts(products);
        Subscription s = TestUtil.createSubscription(owner, prod);
        subscriptions.add(s);

        when(productCuratorMock.lookupById(prod.getOwner(), prod.getId())).thenReturn(prod);

        when(mockSubAdapter.getSubscriptions(any(Owner.class))).thenReturn(
            subscriptions);
        when(mockConfig.getBoolean(ConfigProperties.STANDALONE)).thenReturn(false);

        List<Pool> existingPools = new LinkedList<Pool>();
        List<Pool> newPools = pRules.createAndEnrichPools(s, existingPools);

        assertEquals(newPools.size(), 2);
        assertTrue(newPools.get(0).getSourceSubscription().getSubscriptionSubKey().equals("derived") ||
                newPools.get(1).getSourceSubscription().getSubscriptionSubKey().equals("derived"));
        assertTrue(newPools.get(0).getSourceSubscription().getSubscriptionSubKey().startsWith("master") ||
                newPools.get(1).getSourceSubscription().getSubscriptionSubKey().startsWith("master"));
    }

    @Test
    public void createPoolsForExistingPoolNoneExist() {
        Owner owner = this.getOwner();
        PoolRules pRules = new PoolRules(manager, mockConfig, entitlementCurator, productCuratorMock);
        Product prod = TestUtil.createProduct(owner);
        prod.setAttribute("virt_limit", "4");
        Pool p = TestUtil.createPool(owner, prod);
        List<Pool> existingPools = new LinkedList<Pool>();
        List<Pool> newPools = pRules.createAndEnrichPools(p, existingPools);

        assertEquals(2, newPools.size());

        assertTrue(newPools.get(0).getSourceSubscription().getSubscriptionSubKey().equals("derived") ||
                newPools.get(1).getSourceSubscription().getSubscriptionSubKey().equals("derived"));
        assertTrue(newPools.get(0).getSourceSubscription().getSubscriptionSubKey().startsWith("master") ||
                newPools.get(1).getSourceSubscription().getSubscriptionSubKey().startsWith("master"));
    }

    @Test
    public void createPoolsForExistingSubscriptionsMasterExist() {
        Owner owner = this.getOwner();
        PoolRules pRules = new PoolRules(manager, mockConfig, entitlementCurator,
                productCuratorMock);
        List<Subscription> subscriptions = Util.newList();
        List<Pool> pools = Util.newList();
        Product prod = TestUtil.createProduct(owner);
        Set<Product> products = new HashSet<Product>();
        products.add(prod);
        // productCache.addProducts(products);
        prod.setAttribute("virt_limit", "4");
        Subscription s = TestUtil.createSubscription(owner, prod);
        subscriptions.add(s);

        when(productCuratorMock.lookupById(prod.getOwner(), prod.getId())).thenReturn(prod);
        when(mockSubAdapter.getSubscriptions(any(Owner.class))).thenReturn(
            subscriptions);
        when(mockConfig.getBoolean(ConfigProperties.STANDALONE)).thenReturn(false);

        List<Pool> existingPools = new LinkedList<Pool>();
        Pool p = TestUtil.createPool(s.getProduct());
        p.setSourceSubscription(new SourceSubscription(s.getId(), "master"));
        existingPools.add(p);
        List<Pool> newPools = pRules.createAndEnrichPools(s, existingPools);
        assertEquals(newPools.size(), 1);
        assertEquals(newPools.get(0).getSourceSubscription().getSubscriptionSubKey(), "derived");
    }

    @Test
    public void createPoolsForPoolMasterExist() {
        Owner owner = this.getOwner();
        Product prod = TestUtil.createProduct(owner);
        prod.setAttribute("virt_limit", "4");
        PoolRules pRules = new PoolRules(manager, mockConfig, entitlementCurator, productCuratorMock);
        List<Pool> existingPools = new LinkedList<Pool>();
        Pool p = TestUtil.createPool(prod);
        p.setSourceSubscription(new SourceSubscription(TestUtil.randomString(), "master"));
        existingPools.add(p);
        List<Pool> newPools = pRules.createAndEnrichPools(p, existingPools);
        assertEquals(1, newPools.size());
        assertEquals("derived", newPools.get(0).getSourceSubscription().getSubscriptionSubKey());
    }

    @Test
    public void createPoolsForExistingSubscriptionsBonusExist() {
        Owner owner = this.getOwner();
        PoolRules pRules = new PoolRules(manager, mockConfig, entitlementCurator,
                productCuratorMock);
        List<Subscription> subscriptions = Util.newList();
        Product prod = TestUtil.createProduct(owner);
        Set<Product> products = new HashSet<Product>();
        products.add(prod);
        // productCache.addProducts(products);
        prod.setAttribute("virt_limit", "4");
        Subscription s = TestUtil.createSubscription(owner, prod);
        subscriptions.add(s);
        when(productCuratorMock.lookupById(prod.getOwner(), prod.getId())).thenReturn(prod);
        when(mockSubAdapter.getSubscriptions(any(Owner.class))).thenReturn(
            subscriptions);
        when(mockConfig.getBoolean(ConfigProperties.STANDALONE)).thenReturn(false);

        List<Pool> existingPools = new LinkedList<Pool>();
        Pool p = TestUtil.createPool(s.getProduct());
        p.setSourceSubscription(new SourceSubscription(s.getId(), "derived"));
        existingPools.add(p);
        pRules.createAndEnrichPools(s, existingPools);
        List<Pool> newPools = pRules.createAndEnrichPools(s, existingPools);
        assertEquals(newPools.size(), 1);
        assertEquals(newPools.get(0).getSourceSubscription().getSubscriptionSubKey(), "master");
    }

    @Test(expected = IllegalStateException.class)
    public void createPoolsForPoolBonusExist() {
        Owner owner = this.getOwner();
        PoolRules pRules = new PoolRules(manager, mockConfig, entitlementCurator, productCuratorMock);
        Product prod = TestUtil.createProduct(owner);
        prod.setAttribute("virt_limit", "4");
        List<Pool> existingPools = new LinkedList<Pool>();
        Pool p = TestUtil.createPool(prod);
        p.setSourceSubscription(new SourceSubscription(TestUtil.randomString(), "derived"));
        existingPools.add(p);
        pRules.createAndEnrichPools(p, existingPools);
        List<Pool> newPools = pRules.createAndEnrichPools(p, existingPools);
        assertEquals(1, newPools.size());
        assertEquals("master", newPools.get(0).getSourceSubscription().getSubscriptionSubKey());
    }

    @Test
    public void testGetChangedProductsNoNewProducts() {
        Product oldProduct = TestUtil.createProduct("fake id", "fake name", o);

        Set<Product> products = new HashSet<Product>();

        when(productCuratorMock.lookupById(oldProduct.getOwner(), oldProduct.getId()))
            .thenReturn(oldProduct);

        Set<Product> changed = manager.getChangedProducts(o, products);

        verify(productCuratorMock, times(0)).lookupById(oldProduct.getOwner(), oldProduct.getId());

        assertTrue(changed.isEmpty());
    }

    @Test
    public void testGetChangedProductsAllBrandNew() {
        Product newProduct = TestUtil.createProduct("fake id", "fake name", o);

        Set<Product> products = new HashSet<Product>();
        products.add(newProduct);

        when(productCuratorMock.lookupById(newProduct.getOwner(), newProduct.getId()))
            .thenReturn(null);

        Set<Product> changed = manager.getChangedProducts(o, products);

        assertTrue(changed.isEmpty());
    }

    private void mockProduct(Product p) {
        when(productCuratorMock.lookupById(p.getOwner(), p.getId())).thenReturn(p);
    }

    @Test
    public void testGetChangedProductsAllIdentical() {
        Product oldProduct = TestUtil.createProduct("fake id", "fake name", o);
        mockProduct(oldProduct);

        Set<Product> products = new HashSet<Product>();
        products.add(oldProduct);

        Set<Product> changed = manager.getChangedProducts(o, products);

        assertTrue(changed.isEmpty());
    }

    @Test
    public void testGetChangedProductsNameChanged() {
        Product newProduct = TestUtil.createProduct("fake id", "fake name new", o);
        Product oldProduct = TestUtil.createProduct("fake id", "fake name", o);

        Set<Product> products = new HashSet<Product>();
        products.add(newProduct);

        mockProduct(oldProduct);

        Set<Product> changed = manager.getChangedProducts(o, products);

        assertEquals(1, changed.size());
    }

    @Test
    public void testGetChangedProductsMultiplierChanged() {
        Product newProduct = TestUtil.createProduct("fake id", "fake name", o);
        Product oldProduct = TestUtil.createProduct("fake id", "fake name", o);

        oldProduct.setMultiplier(1L);
        newProduct.setMultiplier(2L);

        Set<Product> products = new HashSet<Product>();
        products.add(newProduct);

        mockProduct(oldProduct);

        Set<Product> changed = manager.getChangedProducts(o, products);

        assertEquals(1, changed.size());
    }

    @Test
    public void testGetChangedProductsAttributeAdded() {
        Product newProduct = TestUtil.createProduct("fake id", "fake name", o);
        Product oldProduct = TestUtil.createProduct("fake id", "fake name", o);

        newProduct.setAttribute("fake attr", "value");

        Set<Product> products = new HashSet<Product>();
        products.add(newProduct);

        mockProduct(oldProduct);

        Set<Product> changed = manager.getChangedProducts(o, products);

        assertEquals(1, changed.size());
    }

    @Test
    public void testGetChangedProductsAttributeRemoved() {
        Product newProduct = TestUtil.createProduct("fake id", "fake name", o);
        Product oldProduct = TestUtil.createProduct("fake id", "fake name", o);

        oldProduct.setAttribute("fake attr", "value");

        Set<Product> products = new HashSet<Product>();
        products.add(newProduct);

        mockProduct(oldProduct);

        Set<Product> changed = manager.getChangedProducts(o, products);

        assertEquals(1, changed.size());
    }

    @Test
    public void testGetChangedProductsAttributeModified() {
        Product newProduct = TestUtil.createProduct("fake id", "fake name", o);
        Product oldProduct = TestUtil.createProduct("fake id", "fake name", o);

        oldProduct.setAttribute("fake attr", "value");
        newProduct.setAttribute("fake attr", "value new");

        Set<Product> products = new HashSet<Product>();
        products.add(newProduct);

        mockProduct(oldProduct);

        Set<Product> changed = manager.getChangedProducts(o, products);

        assertEquals(1, changed.size());
    }

    @Test
    public void testGetChangedProductsAttributeSwapped() {
        Product newProduct = TestUtil.createProduct("fake id", "fake name", o);
        Product oldProduct = TestUtil.createProduct("fake id", "fake name", o);

        oldProduct.setAttribute("fake attr", "value");
        newProduct.setAttribute("other fake attr", "value");

        Set<Product> products = new HashSet<Product>();
        products.add(newProduct);

        mockProduct(oldProduct);

        Set<Product> changed = manager.getChangedProducts(o, products);

        assertEquals(1, changed.size());
    }

    @Test
    public void testGetChangedProductsContentAdded() {
        Product newProduct = TestUtil.createProduct("fake id", "fake name", o);
        Product oldProduct = TestUtil.createProduct("fake id", "fake name", o);

        Content content = new Content();

        newProduct.addContent(content);

        Set<Product> products = new HashSet<Product>();
        products.add(newProduct);

        mockProduct(oldProduct);

        Set<Product> changed = manager.getChangedProducts(o, products);

        assertEquals(1, changed.size());
    }

    @Test
    public void testGetChangedProductsContentRemoved() {
        Product newProduct = TestUtil.createProduct("fake id", "fake name", o);
        Product oldProduct = TestUtil.createProduct("fake id", "fake name", o);

        Content content = new Content();

        oldProduct.addContent(content);

        Set<Product> products = new HashSet<Product>();
        products.add(newProduct);

        mockProduct(oldProduct);

        Set<Product> changed = manager.getChangedProducts(o, products);

        assertEquals(1, changed.size());
    }

    @Test
    public void testGetChangedProductsContentSwapped() {
        Product newProduct = TestUtil.createProduct("fake id", "fake name", o);
        Product oldProduct = TestUtil.createProduct("fake id", "fake name", o);

        Content content = new Content(o, "foobar", null, null, null, null, null, null, null);
        Content content2 = new Content(o, "baz", null, null, null, null, null, null, null);

        oldProduct.addContent(content);
        newProduct.addContent(content2);

        Set<Product> products = new HashSet<Product>();
        products.add(newProduct);

        mockProduct(oldProduct);

        Set<Product> changed = manager.getChangedProducts(o, products);

        assertEquals(1, changed.size());
    }

    @Test
    public void testGetChangedProductsContentEnabledToggled() {
        Product newProduct = TestUtil.createProduct("fake id", "fake name", o);
        Product oldProduct = TestUtil.createProduct("fake id", "fake name", o);

        Content content = new Content(o, "foobar", null, null, null, null, null, null, null);

        oldProduct.addContent(content);
        newProduct.addEnabledContent(content);

        Set<Product> products = new HashSet<Product>();
        products.add(newProduct);

        mockProduct(oldProduct);

        Set<Product> changed = manager.getChangedProducts(o, products);

        assertEquals(1, changed.size());
    }

    @Test
    public void testFabricateSubscriptionFromPool() {
        Product product = TestUtil.createProduct("product", "Product", o);
        Product provided1 = TestUtil.createProduct("provided-1", "Provided 1", o);
        Product provided2 = TestUtil.createProduct("provided-2", "Provided 2", o);

        Pool pool = mock(Pool.class);

        HashSet<Product> provided = new HashSet<Product>();
        provided.add(provided1);
        provided.add(provided2);

        Long quantity = new Long(42);

        Date startDate = new Date(System.currentTimeMillis() - 86400000);
        Date endDate = new Date(System.currentTimeMillis() + 86400000);
        Date updated = new Date();

        String subscriptionId = "test-subscription-1";

        when(pool.getOwner()).thenReturn(o);
        when(pool.getProduct()).thenReturn(product);
        when(pool.getProvidedProducts()).thenReturn(provided);
        when(pool.getQuantity()).thenReturn(quantity);
        when(pool.getStartDate()).thenReturn(startDate);
        when(pool.getEndDate()).thenReturn(endDate);
        when(pool.getUpdated()).thenReturn(updated);
        when(pool.getSubscriptionId()).thenReturn(subscriptionId);
        // TODO: Add other attributes to check here.

        Subscription fabricated = manager.fabricateSubscriptionFromPool(pool);

        assertEquals(o, fabricated.getOwner());
        assertEquals(product, fabricated.getProduct());
        assertEquals(provided, fabricated.getProvidedProducts());
        assertEquals(quantity, fabricated.getQuantity());
        assertEquals(startDate, fabricated.getStartDate());
        assertEquals(endDate, fabricated.getEndDate());
        assertEquals(updated, fabricated.getModified());
        assertEquals(subscriptionId, fabricated.getId());
    }

    private Content buildContent(Owner owner) {
        Content content = new Content();

        int rand = TestUtil.randomInt();
        HashSet<String> modifiedProductIds = new HashSet<String>(
            Arrays.asList("mpid-a-" + rand, "mpid-d-" + rand, "mpid-c-" + rand)
        );

        content.setId("cid" + rand);
        content.setOwner(owner);

        content.setContentUrl("https://www.content_url.com/" + rand);
        content.setGpgUrl("https://www.gpg_url.com/" + rand);
        content.setLabel("content_label-" + rand);
        content.setName("content-" + rand);
        content.setReleaseVer("content_releasever-" + rand);
        content.setRequiredTags("content_tags-" + rand);
        content.setType("content_type-" + rand);
        content.setVendor("content_vendor-" + rand);
        content.setArches("content_arches-" + rand);
        content.setModifiedProductIds(modifiedProductIds);

        return content;
    }

    private Content copyContent(Content source) {
        Content copy = (new Content()).copyProperties(source);
        copy.setId(source.getId());
        copy.setOwner(source.getOwner());

        return copy;
    }

    private Content mockContent(Content content) {
        when(contentCuratorMock.lookupById(content.getOwner(), content.getId())).thenReturn(content);
        return content;
    }

    @Test
    public void testGetChangedContentNewContent() {
        Owner owner = TestUtil.createOwner();

        Content c1 = this.mockContent(this.buildContent(owner));
        Content c2 = this.buildContent(owner);

        Content c1m = this.copyContent(c1);

        Set<Content> result = manager.getChangedContent(owner, Arrays.asList(c1m, c2));

        assertEquals(0, result.size());
    }

    @Test
    public void testGetChangedContentDifferingContentURL() {
        Owner owner = TestUtil.createOwner();

        Content c1 = this.mockContent(this.buildContent(owner));
        Content c2 = this.mockContent(this.buildContent(owner));

        Content c1m = this.copyContent(c1);
        Content c2m = this.copyContent(c2);

        c1m.setContentUrl("modified_value");


        Set<Content> result = manager.getChangedContent(owner, Arrays.asList(c1m, c2m));

        assertEquals(1, result.size());
        assertEquals(c1m, result.toArray()[0]);
    }

    @Test
    public void testGetChangedContentDifferingGPGURL() {
        Owner owner = TestUtil.createOwner();

        Content c1 = this.mockContent(this.buildContent(owner));
        Content c2 = this.mockContent(this.buildContent(owner));

        Content c1m = this.copyContent(c1);
        Content c2m = this.copyContent(c2);

        c1m.setGpgUrl("modified_value");


        Set<Content> result = manager.getChangedContent(owner, Arrays.asList(c1m, c2m));

        assertEquals(1, result.size());
        assertEquals(c1m, result.toArray()[0]);
    }

    @Test
    public void testGetChangedContentDifferingLabel() {
        Owner owner = TestUtil.createOwner();

        Content c1 = this.mockContent(this.buildContent(owner));
        Content c2 = this.mockContent(this.buildContent(owner));

        Content c1m = this.copyContent(c1);
        Content c2m = this.copyContent(c2);

        c1m.setLabel("modified_value");


        Set<Content> result = manager.getChangedContent(owner, Arrays.asList(c1m, c2m));

        assertEquals(1, result.size());
        assertEquals(c1m, result.toArray()[0]);
    }

    @Test
    public void testGetChangedContentDifferingName() {
        Owner owner = TestUtil.createOwner();

        Content c1 = this.mockContent(this.buildContent(owner));
        Content c2 = this.mockContent(this.buildContent(owner));

        Content c1m = this.copyContent(c1);
        Content c2m = this.copyContent(c2);

        c1m.setName("modified_value");


        Set<Content> result = manager.getChangedContent(owner, Arrays.asList(c1m, c2m));

        assertEquals(1, result.size());
        assertEquals(c1m, result.toArray()[0]);
    }

    @Test
    public void testGetChangedContentDifferingReleaseVersion() {
        Owner owner = TestUtil.createOwner();

        Content c1 = this.mockContent(this.buildContent(owner));
        Content c2 = this.mockContent(this.buildContent(owner));

        Content c1m = this.copyContent(c1);
        Content c2m = this.copyContent(c2);

        c1m.setReleaseVer("modified_value");


        Set<Content> result = manager.getChangedContent(owner, Arrays.asList(c1m, c2m));

        assertEquals(1, result.size());
        assertEquals(c1m, result.toArray()[0]);
    }

    @Test
    public void testGetChangedContentDifferingRequiredTags() {
        Owner owner = TestUtil.createOwner();

        Content c1 = this.mockContent(this.buildContent(owner));
        Content c2 = this.mockContent(this.buildContent(owner));

        Content c1m = this.copyContent(c1);
        Content c2m = this.copyContent(c2);

        c1m.setRequiredTags("modified_value");


        Set<Content> result = manager.getChangedContent(owner, Arrays.asList(c1m, c2m));

        assertEquals(1, result.size());
        assertEquals(c1m, result.toArray()[0]);
    }

    @Test
    public void testGetChangedContentDifferingType() {
        Owner owner = TestUtil.createOwner();

        Content c1 = this.mockContent(this.buildContent(owner));
        Content c2 = this.mockContent(this.buildContent(owner));

        Content c1m = this.copyContent(c1);
        Content c2m = this.copyContent(c2);

        c1m.setType("modified_value");


        Set<Content> result = manager.getChangedContent(owner, Arrays.asList(c1m, c2m));

        assertEquals(1, result.size());
        assertEquals(c1m, result.toArray()[0]);
    }

    @Test
    public void testGetChangedContentDifferingVendor() {
        Owner owner = TestUtil.createOwner();

        Content c1 = this.mockContent(this.buildContent(owner));
        Content c2 = this.mockContent(this.buildContent(owner));

        Content c1m = this.copyContent(c1);
        Content c2m = this.copyContent(c2);

        c1m.setVendor("modified_value");


        Set<Content> result = manager.getChangedContent(owner, Arrays.asList(c1m, c2m));

        assertEquals(1, result.size());
        assertEquals(c1m, result.toArray()[0]);
    }

    @Test
    public void testGetChangedContentDifferingArches() {
        Owner owner = TestUtil.createOwner();

        Content c1 = this.mockContent(this.buildContent(owner));
        Content c2 = this.mockContent(this.buildContent(owner));

        Content c1m = this.copyContent(c1);
        Content c2m = this.copyContent(c2);

        c1m.setArches("modified_value");


        Set<Content> result = manager.getChangedContent(owner, Arrays.asList(c1m, c2m));

        assertEquals(1, result.size());
        assertEquals(c1m, result.toArray()[0]);
    }

    @Test
    public void testGetChangedContentDifferingModifiedProductIds() {
        Owner owner = TestUtil.createOwner();

        Content c1 = this.mockContent(this.buildContent(owner));
        Content c2 = this.mockContent(this.buildContent(owner));

        Content c1m = this.copyContent(c1);
        Content c2m = this.copyContent(c2);

        HashSet<String> modifiedProductIds = new HashSet<String>();
        Set<Content> result;

        // New modified product
        modifiedProductIds.clear();
        modifiedProductIds.addAll(c1.getModifiedProductIds());
        modifiedProductIds.add("modified_value");

        c1m.setModifiedProductIds(modifiedProductIds);
        result = manager.getChangedContent(owner, Arrays.asList(c1m, c2m));

        assertEquals(1, result.size());
        assertEquals(c1m, result.toArray()[0]);


        // Removed modified product
        modifiedProductIds.clear();
        modifiedProductIds.addAll(c1.getModifiedProductIds());
        modifiedProductIds.remove(modifiedProductIds.toArray()[0]);

        c1m.setModifiedProductIds(modifiedProductIds);
        result = manager.getChangedContent(owner, Arrays.asList(c1m, c2m));

        assertEquals(1, result.size());
        assertEquals(c1m, result.toArray()[0]);


        // Replaced modified product
        modifiedProductIds.clear();
        modifiedProductIds.addAll(c1.getModifiedProductIds());
        modifiedProductIds.remove(modifiedProductIds.toArray()[0]);
        modifiedProductIds.add("modified_value");

        c1m.setModifiedProductIds(modifiedProductIds);
        result = manager.getChangedContent(owner, Arrays.asList(c1m, c2m));

        assertEquals(1, result.size());
        assertEquals(c1m, result.toArray()[0]);
    }

    @Test
    public void expiredEntitlementEvent() {
        Date now = new Date();

        Product p = TestUtil.createProduct(o);
        p.setAttribute("host_limited", "true");
        p.setAttribute("virt_limit", "unlimited");

        Consumer guest = TestUtil.createConsumer(o);
        guest.setFact("virt.is_guest", "true");
        guest.addInstalledProduct(new ConsumerInstalledProduct(p));

        Pool pool = TestUtil.createPool(o, p);
        pool.setAttribute("unmapped_guests_only", "true");
        pool.setAttribute("virt_only", "true");
        pool.setAttribute("pool_derived", "true");
        pool.setAttribute("physical_only", "false");
        pool.setAttribute("virt_limit", "0");
        pool.setStartDate(new Date(now.getTime() - (1000 * 60 * 60 * 24 * 2)));

        Entitlement ent = TestUtil.createEntitlement(o, guest, pool, null);
        ent.setEndDateOverride(new Date(now.getTime() - (1000 * 60 * 60 * 24 * 1)));
        ent.setId("test-ent-id");
        ent.setQuantity(1);
        Set<Entitlement> entitlements = new HashSet<Entitlement>();
        entitlements.add(ent);
        pool.setEntitlements(entitlements);

        Event event = new Event();
        event.setConsumerId(guest.getUuid());
        event.setOldEntity(ent.getId());
        event.setOwnerId(o.getId());
        event.setTarget(Target.ENTITLEMENT);
        event.setType(Type.EXPIRED);
        when(eventFactory.entitlementExpired(eq(ent))).thenReturn(event);
        when(mockPoolCurator.lockAndLoad(eq(pool))).thenReturn(pool);
        manager.removeEntitlement(ent, false);
        String message = event.getMessageText();
        assertNotNull(message);
        message = message.split(": ")[1];
        assertEquals(message,
                i18n.tr("Unmapped guest entitlement expired without establishing a host/guest mapping."));
    }
}<|MERGE_RESOLUTION|>--- conflicted
+++ resolved
@@ -525,19 +525,12 @@
         Pool p = TestUtil.createPool(s.getProduct());
         p.setSourceSubscription(new SourceSubscription(s.getId(), "master"));
         newPools.add(p);
-<<<<<<< HEAD
         ArgumentCaptor<Pool> argPool = ArgumentCaptor.forClass(Pool.class);
         when(poolRulesMock.createAndEnrichPools(argPool.capture(), any(List.class))).thenReturn(newPools);
-        when(ownerCuratorMock.lookupByKey(s.getOwner().getKey())).thenReturn(s.getOwner());
-        this.manager.getRefresher(mockSubAdapter).add(getOwner()).run();
-        TestUtil.assertPoolsAreEqual(TestUtil.copyFromSub(s), argPool.getValue());
-=======
-        when(poolRulesMock.createAndEnrichPools(eq(s), any(List.class))).thenReturn(newPools);
         when(ownerCuratorMock.lookupByKey(owner.getKey())).thenReturn(owner);
         when(productCuratorMock.lookupById(owner, product.getId())).thenReturn(product);
-
         this.manager.getRefresher(mockSubAdapter).add(owner).run();
->>>>>>> c9c2d03b
+        TestUtil.assertPoolsAreEqual(TestUtil.copyFromSub(s), argPool.getValue());
         verify(this.mockPoolCurator, times(1)).create(any(Pool.class));
     }
 
@@ -568,23 +561,15 @@
         u.setQuantityChanged(true);
         u.setOrderChanged(true);
         updates.add(u);
-<<<<<<< HEAD
         ArgumentCaptor<Pool> argPool = ArgumentCaptor.forClass(Pool.class);
         when(poolRulesMock.updatePools(argPool.capture(), eq(pools), eq(s.getQuantity()), any(Set.class)))
                 .thenReturn(updates);
-        when(ownerCuratorMock.lookupByKey(s.getOwner().getKey())).thenReturn(s.getOwner());
-        this.manager.getRefresher(mockSubAdapter).add(getOwner()).run();
+        when(ownerCuratorMock.lookupByKey(owner.getKey())).thenReturn(owner);
+        when(productCuratorMock.lookupById(owner, product.getId())).thenReturn(product);
+
+        this.manager.getRefresher(mockSubAdapter).add(owner).run();
         verify(poolRulesMock).createAndEnrichPools(argPool.capture(), any(List.class));
         TestUtil.assertPoolsAreEqual(TestUtil.copyFromSub(s), argPool.getValue());
-=======
-
-        when(poolRulesMock.updatePools(eq(s), eq(pools), any(Set.class))).thenReturn(updates);
-        when(ownerCuratorMock.lookupByKey(owner.getKey())).thenReturn(owner);
-        when(productCuratorMock.lookupById(owner, product.getId())).thenReturn(product);
-
-        this.manager.getRefresher(mockSubAdapter).add(owner).run();
->>>>>>> c9c2d03b
-        verify(this.mockPoolCurator, times(1)).delete(any(Pool.class));
     }
 
     @Test
