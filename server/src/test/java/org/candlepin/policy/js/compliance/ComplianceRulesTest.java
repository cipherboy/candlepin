--- conflicted
+++ resolved
@@ -2050,13 +2050,8 @@
     }
 
     @Test
-<<<<<<< HEAD
-    public void unmappedGuestEntitlementPartial() {
+    public void unmappedGuestEntitlementYellow() {
         Consumer c = mockConsumer(PRODUCT_1);
-=======
-    public void unmappedGuestEntitlementYellow() {
-        Consumer c = mockConsumer(new String[]{ PRODUCT_1 });
->>>>>>> 8ba7f418
 
         Entitlement ent = mockEntitlement(c, PRODUCT_1);
         ent.getPool().setAttribute("unmapped_guests_only", "true");
@@ -2067,15 +2062,10 @@
         ComplianceStatus status = compliance.getStatus(c, TestUtil.createDate(2011, 8, 30));
 
         assertEquals(0, status.getNonCompliantProducts().size());
-<<<<<<< HEAD
-        assertEquals(1, status.getPartiallyCompliantProducts().size());
-        assertEquals(0, status.getCompliantProducts().size());
-        assertTrue(status.getPartiallyCompliantProducts().keySet().contains(PRODUCT_1.getId()));
-=======
         assertEquals(0, status.getPartiallyCompliantProducts().size());
         assertEquals(1, status.getCompliantProducts().size());
+        assertTrue(status.getCompliantProducts().keySet().contains(PRODUCT_1.getId()));
         assertEquals(1, status.getReasons().size());
->>>>>>> 8ba7f418
         assertEquals(ComplianceStatus.YELLOW, status.getStatus());
     }
 
