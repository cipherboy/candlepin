/**
 * Copyright (c) 2009 - 2012 Red Hat, Inc.
 *
 * This software is licensed to you under the GNU General Public License,
 * version 2 (GPLv2). There is NO WARRANTY for this software, express or
 * implied, including the implied warranties of MERCHANTABILITY or FITNESS
 * FOR A PARTICULAR PURPOSE. You should have received a copy of GPLv2
 * along with this software; if not, see
 * http://www.gnu.org/licenses/old-licenses/gpl-2.0.txt.
 *
 * Red Hat trademarks are not licensed under GPLv2. No permission is
 * granted to use or replicate Red Hat trademarks that are incorporated
 * in this software or its documentation.
 */
package org.candlepin.service.impl;

import static org.junit.Assert.*;
import static org.mockito.Matchers.*;
import static org.mockito.Mockito.*;

import org.candlepin.TestingModules;
import org.candlepin.common.config.Configuration;
import org.candlepin.model.CertificateSerial;
import org.candlepin.model.CertificateSerialCurator;
import org.candlepin.model.Consumer;
import org.candlepin.model.ConsumerCapability;
import org.candlepin.model.ConsumerType;
import org.candlepin.model.Content;
import org.candlepin.model.Entitlement;
import org.candlepin.model.EntitlementCertificate;
import org.candlepin.model.EntitlementCertificateCurator;
import org.candlepin.model.EntitlementCurator;
import org.candlepin.model.Environment;
import org.candlepin.model.EnvironmentContent;
import org.candlepin.model.KeyPairCurator;
import org.candlepin.model.Owner;
import org.candlepin.model.Pool;
import org.candlepin.model.PoolAttribute;
import org.candlepin.model.Product;
import org.candlepin.model.ProductAttribute;
import org.candlepin.model.ProductContent;
import org.candlepin.model.Subscription;
import org.candlepin.pki.PKIUtility;
import org.candlepin.pki.X509ByteExtensionWrapper;
import org.candlepin.pki.X509ExtensionWrapper;
import org.candlepin.pki.impl.BouncyCastlePKIUtility;
import org.candlepin.service.ProductServiceAdapter;
import org.candlepin.util.CertificateSizeException;
import org.candlepin.util.Util;
import org.candlepin.util.X509ExtensionUtil;
import org.candlepin.util.X509V3ExtensionUtil;
import org.candlepin.util.X509V3ExtensionUtil.HuffNode;
import org.candlepin.util.X509V3ExtensionUtil.NodePair;
import org.candlepin.util.X509V3ExtensionUtil.PathNode;

import com.google.inject.Guice;
import com.google.inject.Injector;

import org.bouncycastle.jce.provider.BouncyCastleProvider;
import org.bouncycastle.openssl.PEMReader;
import org.junit.Before;
import org.junit.BeforeClass;
import org.junit.Rule;
import org.junit.Test;
import org.junit.rules.ExpectedException;
import org.junit.runner.RunWith;
import org.mockito.ArgumentMatcher;
import org.mockito.Mock;
import org.mockito.runners.MockitoJUnitRunner;
import org.xnap.commons.i18n.I18nFactory;

import java.io.ByteArrayOutputStream;
import java.io.IOException;
import java.io.InputStream;
import java.io.InputStreamReader;
import java.io.UnsupportedEncodingException;
import java.math.BigInteger;
import java.security.GeneralSecurityException;
import java.security.Key;
import java.security.KeyPair;
import java.security.Security;
import java.security.cert.CertificateExpiredException;
import java.security.cert.X509Certificate;
import java.util.ArrayList;
import java.util.Arrays;
import java.util.Collections;
import java.util.Date;
import java.util.HashMap;
import java.util.HashSet;
import java.util.List;
import java.util.Locale;
import java.util.Map;
import java.util.Set;
import java.util.StringTokenizer;
import java.util.zip.InflaterOutputStream;

import javax.inject.Inject;

/**
 * DefaultEntitlementCertServiceAdapter
 */
@SuppressWarnings("unchecked")
@RunWith(MockitoJUnitRunner.class)
public class DefaultEntitlementCertServiceAdapterTest {

    @SuppressWarnings("checkstyle:visibilitymodifier")
    @Rule
    public ExpectedException thrown = ExpectedException.none();

    private static final String CONTENT_LABEL = "label";
    private static final String CONTENT_ID = "1234";
    private static final String CONTENT_ID_FILE = "2456";
    private static final String CONTENT_ID_KICKSTART = "2457";
    private static final String CONTENT_ID_UNKNOWN = "2458";
    private static final String CONTENT_TYPE = "yum";
    private static final String CONTENT_TYPE_KICKSTART = "kickstart";
    private static final String CONTENT_TYPE_FILE = "file";
    private static final String CONTENT_TYPE_UNKNOWN = "unknown content type";
    private static final String CONTENT_GPG_URL = "gpgUrl";
    private static final String CONTENT_URL = "/content/dist/rhel/$releasever/$basearch/os";
    private static final String CONTENT_URL_UNKNOWN_TYPE = "/unknown/content/type";
    private static final String CONTENT_VENDOR = "vendor";
    private static final String CONTENT_NAME = "name";
    private static final Long CONTENT_METADATA_EXPIRE = 3200L;
    private static final String ENTITLEMENT_QUANTITY = "10";
    private static final String REQUIRED_TAGS = "TAG1,TAG2";
    private static final String ARCH_LABEL = "x86_64";

    private DefaultEntitlementCertServiceAdapter certServiceAdapter;
    private X509V3ExtensionUtil v3extensionUtil;

    @Inject private PKIUtility realPKI;
    @Inject private EntitlementCurator entCurator;
    @Inject private Configuration config;
    @Inject private X509ExtensionUtil extensionUtil;

    @Mock private CertificateSerialCurator serialCurator;
    @Mock private KeyPairCurator keyPairCurator;
    @Mock private PKIUtility mockedPKI;
    @Mock private Consumer consumer;
    @Mock private ProductServiceAdapter productAdapter;

    private Product product;
    private Product largeContentProduct;
    private Subscription subscription;
    private Subscription largeContentSubscription;
    private Entitlement entitlement;
    private Entitlement largeContentEntitlement;
    private Pool pool;
    private Pool largeContentPool;
    private Content content;
    private Content kickstartContent;
    private Content fileContent;
    private Content unknownTypeContent;
    private Content noArchContent;
    private Owner owner;
    private Set<Content> superContent;
    private Set<Content> largeContent;

    private static KeyPair keyPair;

    private String[] testUrls = {"/content/dist/rhel/$releasever/$basearch/os",
        "/content/dist/rhel/$releasever/$basearch/debug",
        "/content/dist/rhel/$releasever/$basearch/source/SRPMS",
        "/content/dist/jboss/source",
        "/content/beta/rhel/$releasever/$basearch/os",
        "/content/beta/rhel/$releasever/$basearch/debug",
        "/content/beta/rhel/$releasever/$basearch/source/SRPMS"};

    static {
        Security.addProvider(new BouncyCastleProvider());
    }

    @BeforeClass
    public static void keyPair() throws Exception {
        ClassLoader cl = DefaultEntitlementCertServiceAdapterTest.class.getClassLoader();
        InputStream keyStream = cl.getResourceAsStream("test.key");

        PEMReader reader = null;
        keyPair = null;
        try {
            reader = new PEMReader(new InputStreamReader(keyStream));
            keyPair = (KeyPair) reader.readObject();
        }
        finally {
            if (reader != null) {
                reader.close();
            }
        }
    }

    @Before
    public void setUp() {
        Injector injector = Guice.createInjector(
            new TestingModules.MockJpaModule(),
            new TestingModules.ServletEnvironmentModule(),
            new TestingModules.StandardTest()
        );
        injector.injectMembers(this);

        v3extensionUtil = new X509V3ExtensionUtil(config, entCurator);
        certServiceAdapter = new DefaultEntitlementCertServiceAdapter(
            mockedPKI, extensionUtil, v3extensionUtil,
            mock(EntitlementCertificateCurator.class),
            keyPairCurator, serialCurator, entCurator,
            I18nFactory.getI18n(getClass(), Locale.US, I18nFactory.FALLBACK),
            config);

        product = new Product("12345", "a product", owner, "variant", "version", ARCH_LABEL, "SVC");
        largeContentProduct = new Product("67890", "large content product", owner, "variant",
            "version", ARCH_LABEL, "SVC");

        content = createContent(CONTENT_NAME, CONTENT_ID, CONTENT_LABEL,
            CONTENT_TYPE, CONTENT_VENDOR, CONTENT_URL, CONTENT_GPG_URL, ARCH_LABEL);
        content.setMetadataExpire(CONTENT_METADATA_EXPIRE);
        content.setRequiredTags(REQUIRED_TAGS);

        kickstartContent = createContent(CONTENT_NAME, CONTENT_ID_KICKSTART,
            CONTENT_LABEL, CONTENT_TYPE_KICKSTART, CONTENT_VENDOR, CONTENT_URL,
            CONTENT_GPG_URL, ARCH_LABEL);
        kickstartContent.setMetadataExpire(CONTENT_METADATA_EXPIRE);
        kickstartContent.setRequiredTags(REQUIRED_TAGS);

        fileContent = createContent(CONTENT_NAME, CONTENT_ID_FILE, CONTENT_LABEL,
            CONTENT_TYPE_FILE, CONTENT_VENDOR, CONTENT_URL, CONTENT_GPG_URL, ARCH_LABEL);
        fileContent.setMetadataExpire(CONTENT_METADATA_EXPIRE);
        fileContent.setRequiredTags(REQUIRED_TAGS);

        unknownTypeContent = createContent(CONTENT_NAME, CONTENT_ID_UNKNOWN, CONTENT_LABEL,
            CONTENT_TYPE_UNKNOWN, CONTENT_VENDOR, CONTENT_URL_UNKNOWN_TYPE,
            CONTENT_GPG_URL, ARCH_LABEL);
        unknownTypeContent.setMetadataExpire(CONTENT_METADATA_EXPIRE);
        unknownTypeContent.setRequiredTags(REQUIRED_TAGS);

        String emptyArches = "";
        noArchContent = createContent(CONTENT_NAME, CONTENT_ID, CONTENT_LABEL,
            CONTENT_TYPE, CONTENT_VENDOR, CONTENT_URL, CONTENT_GPG_URL, emptyArches);

        superContent = new HashSet<Content>();
        for (String url : testUrls) {
            superContent.add(createContent(CONTENT_NAME, CONTENT_ID, CONTENT_LABEL,
                CONTENT_TYPE, CONTENT_VENDOR, url, CONTENT_GPG_URL, ARCH_LABEL));
        }

        largeContent = new HashSet<Content>();
        for (String url : largeTestUrls) {
            largeContent.add(createContent(CONTENT_NAME, CONTENT_ID, CONTENT_LABEL,
                CONTENT_TYPE, CONTENT_VENDOR, url, CONTENT_GPG_URL, ARCH_LABEL));
        }

        subscription = new Subscription(
            null,
            product,
            new HashSet<Product>(),
            1L,
            new Date(),
            new Date(),
            new Date()
        );
        subscription.setId("1");

        largeContentSubscription = new Subscription(
            null,
            largeContentProduct,
            new HashSet<Product>(),
            1L,
            new Date(),
            new Date(),
            new Date()
        );
        largeContentSubscription.setId("2");

        owner = new Owner();

        pool = new Pool();
        pool.setQuantity(1L);
        pool.setProduct(product);
        pool.setStartDate(subscription.getStartDate());
        pool.setEndDate(subscription.getEndDate());
        largeContentPool = new Pool();
        largeContentPool.setProduct(largeContentProduct);

        when(consumer.getType()).thenReturn(
            new ConsumerType(ConsumerType.ConsumerTypeEnum.SYSTEM));
        entitlement = new Entitlement();
        entitlement.setQuantity(new Integer(ENTITLEMENT_QUANTITY));
        entitlement.setConsumer(consumer);
        entitlement.setPool(pool);
        entitlement.setOwner(owner);
        largeContentEntitlement = new Entitlement();
        largeContentEntitlement.setQuantity(new Integer(ENTITLEMENT_QUANTITY));
        largeContentEntitlement.setConsumer(consumer);
        largeContentEntitlement.setPool(largeContentPool);
        largeContentEntitlement.setOwner(owner);

        product.setContent(Collections.singleton(content));

        // when(productAdapter.getProductById(eq(product.getOwner()), eq(product.getId())))
        //     .thenReturn(product);
        // when(productAdapter.getProductById(
        //     eq(largeContentProduct.getOwner()), eq(largeContentProduct.getId()))
        // ).thenReturn(largeContentProduct);
    }

    private Content createContent(String name, String id, String label,
        String type, String vendor, String url, String gpgUrl, String arches) {
        Owner owner = new Owner("Example-Corporation");
        Content c = new Content(owner, name, id, label, type, vendor, url, gpgUrl, arches);

        return c;
    }

    @Test
    public void temporaryCertificateForUnmappedGuests() throws Exception {
        Date now = new Date();
        when(consumer.getCreated()).thenReturn(now);
        pool.addAttribute(new PoolAttribute("unmapped_guests_only", "true"));

        // Set up an adapter with a real PKIUtil
        certServiceAdapter = new DefaultEntitlementCertServiceAdapter(
            realPKI, extensionUtil, v3extensionUtil,
            mock(EntitlementCertificateCurator.class),
            keyPairCurator, serialCurator, entCurator,
            I18nFactory.getI18n(getClass(), Locale.US, I18nFactory.FALLBACK),
            config);

        X509Certificate result = certServiceAdapter.createX509Certificate(entitlement,
            product, new HashSet<Product>(), new BigInteger("1234"), keyPair, true);

        Date twentyFiveHoursOut = new Date(now.getTime() + 25 * 60 * 60 * 1000);
        Date twentyThreeHoursOut = new Date(now.getTime() + 23 * 60 * 60 * 1000);

        result.checkValidity(twentyThreeHoursOut);

        thrown.expect(CertificateExpiredException.class);
        result.checkValidity(twentyFiveHoursOut);
    }

    @Test(expected = CertificateSizeException.class)
    public void tooManyContentSetsAcrossMultipleProducts() throws Exception {
        Set<Product> providedProducts = new HashSet<Product>();
        Product pp1 = new Product("12346", "Provided 1", owner, "variant", "version",
            ARCH_LABEL, "SVC");
        pp1.setContent(generateContent(100, "PP1"));
        providedProducts.add(pp1);

        Product pp2 = new Product("12347", "Provided 2", owner, "variant", "version",
            ARCH_LABEL, "SVC");
        pp2.setContent(generateContent(100, "PP2"));
        providedProducts.add(pp2);

        subscription.setProvidedProducts(providedProducts);

        certServiceAdapter.createX509Certificate(entitlement,
            product, providedProducts, new BigInteger("1234"), keyPair, true);
    }

    private Set<Content> generateContent(int numberToGenerate, String prefix) {
        Set<Content> productContent = new HashSet<Content>();
        for (int i = 0; i < numberToGenerate; i++) {
            productContent.add(createContent(prefix + CONTENT_NAME + i,
                                             prefix + CONTENT_ID + i,
                                             prefix + CONTENT_LABEL + i,
                                             CONTENT_TYPE,
                                             CONTENT_VENDOR,
                                             CONTENT_URL,
                                             CONTENT_GPG_URL,
                                             ARCH_LABEL));
        }
        return productContent;
    }

    @Test(expected = CertificateSizeException.class)
    public void tooManyContentSets() throws Exception {
        Set<Content> productContent = generateContent(X509ExtensionUtil.V1_CONTENT_LIMIT +
            1, "TestContent");

        product.setContent(productContent);
        certServiceAdapter.createX509Certificate(entitlement,
            product, new HashSet<Product>(), new BigInteger("1234"), keyPair, true);
    }

    @Test
    public void testContentExtentionCreation() throws CertificateSizeException {
        Set<X509ExtensionWrapper> contentExtensions = extensionUtil
            .contentExtensions(product.getProductContent(), null,
                new HashMap<String, EnvironmentContent>(), entitlement.getConsumer(), product);
        Map<String, X509ExtensionWrapper> encodedContent = getEncodedContent(
            contentExtensions);
        assertTrue(isEncodedContentValid(encodedContent));
        assertTrue(encodedContent.containsKey(CONTENT_METADATA_EXPIRE.toString()));

        // Nullify this, and make sure it's not there.
        content.setMetadataExpire(null);
        contentExtensions = extensionUtil.contentExtensions(
            product.getProductContent(), "",
            new HashMap<String, EnvironmentContent>(), entitlement.getConsumer(), product);
        encodedContent = getEncodedContent(contentExtensions);
        assertTrue(isEncodedContentValid(encodedContent));
        assertFalse(encodedContent.containsKey(CONTENT_METADATA_EXPIRE.toString()));
    }

    @Test
    public void testContentExtentionIncludesPromotedContent()
        throws CertificateSizeException {

        // Environment, with promoted content:
        Environment e = new Environment("env1", "Env 1", owner);
        e.getEnvironmentContent().add(new EnvironmentContent(e, content, true));
        when(entitlement.getConsumer().getEnvironment()).thenReturn(e);

        Map<String, EnvironmentContent> promotedContent =
            new HashMap<String, EnvironmentContent>();
        promotedContent.put(content.getId(), e.getEnvironmentContent().iterator().next());
        Set<X509ExtensionWrapper> contentExtensions = extensionUtil
            .contentExtensions(product.getProductContent(), null,
                promotedContent, entitlement.getConsumer(), product);
        Map<String, X509ExtensionWrapper> encodedContent = getEncodedContent(
            contentExtensions);
        assertTrue(isEncodedContentValid(encodedContent));
        assertTrue(encodedContent.containsKey(content.getLabel()));
    }


    @Test
    public void testContentRequiredTagsExtention()  throws CertificateSizeException {
        Set<X509ExtensionWrapper> contentExtensions = extensionUtil
            .contentExtensions(product.getProductContent(), null,
                new HashMap<String, EnvironmentContent>(), entitlement.getConsumer(), product);
        Map<String, X509ExtensionWrapper> encodedContent = getEncodedContent(
            contentExtensions);
        assertTrue(isEncodedContentValid(encodedContent));
        assertTrue(encodedContent.containsKey(REQUIRED_TAGS.toString()));

        // Nullify this, and make sure it's not there.
        content.setRequiredTags(null);
        contentExtensions = extensionUtil.contentExtensions(
            product.getProductContent(), "",
            new HashMap<String, EnvironmentContent>(), entitlement.getConsumer(), product);
        encodedContent = getEncodedContent(contentExtensions);
        assertTrue(isEncodedContentValid(encodedContent));
        assertFalse(encodedContent.containsKey(REQUIRED_TAGS.toString()));

        // Empty string, and make sure it's not there.
        content.setRequiredTags("");
        contentExtensions = extensionUtil.contentExtensions(
            product.getProductContent(), "",
            new HashMap<String, EnvironmentContent>(), entitlement.getConsumer(), product);
        encodedContent = getEncodedContent(contentExtensions);
        assertTrue(isEncodedContentValid(encodedContent));
        assertFalse(encodedContent.containsKey(REQUIRED_TAGS.toString()));
    }

    @Test
    public void testPrefixesShouldBeUsed() throws Exception {
        owner.setContentPrefix("/somePrefix/");

        certServiceAdapter.createX509Certificate(entitlement,
            product, new HashSet<Product>(), new BigInteger("1234"), keyPair, true);

        verify(mockedPKI).createX509Certificate(
            any(String.class),
            argThat(new ListContainsContentUrl("/somePrefix" + CONTENT_URL,
                CONTENT_ID)), any(Set.class), any(Date.class), any(Date.class),
            any(KeyPair.class), any(BigInteger.class), any(String.class));
    }

    @Test
    public void testPrefixExpandsEnvIfConsumerHasOne() throws Exception {
        owner.setContentPrefix("/someorg/$env/");

        // Setup an environment for the consumer:
        Environment e = new Environment("env1", "Awesome Environment #1", owner);
        e.getEnvironmentContent().add(new EnvironmentContent(e, content, true));
        when(entitlement.getConsumer().getEnvironment()).thenReturn(e);

        certServiceAdapter.createX509Certificate(entitlement,
            product, new HashSet<Product>(), new BigInteger("1234"), keyPair, true);

        verify(mockedPKI).createX509Certificate(
            any(String.class),
            argThat(new ListContainsContentUrl("/someorg/Awesome+Environment+%231" +
                CONTENT_URL, CONTENT_ID)), any(Set.class), any(Date.class),
                any(Date.class), any(KeyPair.class), any(BigInteger.class),
                any(String.class));
    }

    @Test
    public void testURLEncoding() throws Exception {
        owner.setContentPrefix("/some org/$env/");

        // Setup an environment for the consumer:
        Environment e = new Environment("env1", "Awesome Environment #1", owner);
        e.getEnvironmentContent().add(new EnvironmentContent(e, content, true));
        when(entitlement.getConsumer().getEnvironment()).thenReturn(e);

        certServiceAdapter.createX509Certificate(entitlement,
            product, new HashSet<Product>(), new BigInteger("1234"), keyPair, true);

        verify(mockedPKI).createX509Certificate(
            any(String.class),
            argThat(new ListContainsContentUrl("/some+org/Awesome+Environment+%231" +
                CONTENT_URL, CONTENT_ID)), any(Set.class), any(Date.class), any(Date.class),
                any(KeyPair.class), any(BigInteger.class), any(String.class));
    }

    @Test
    public void testPrefixIgnoresEnvIfConsumerHasNone() throws Exception {
        owner.setContentPrefix("/someorg/$env/");

        certServiceAdapter.createX509Certificate(entitlement,
            product, new HashSet<Product>(), new BigInteger("1234"), keyPair, true);

        verify(mockedPKI).createX509Certificate(
            any(String.class),
            argThat(new ListContainsContentUrl("/someorg/$env" + CONTENT_URL,
                CONTENT_ID)), any(Set.class), any(Date.class), any(Date.class),
            any(KeyPair.class), any(BigInteger.class), any(String.class));
    }

    @Test
    public void testPrefixesAreNotUsedForUeberCertificate() throws Exception {
        owner.setContentPrefix("/somePrefix/");

        certServiceAdapter.createX509Certificate(entitlement,
            product, new HashSet<Product>(), new BigInteger("1234"), keyPair, false);

        verify(mockedPKI).createX509Certificate(
            any(String.class),
            argThat(new ListContainsContentUrl(CONTENT_URL,
                CONTENT_ID)), any(Set.class), any(Date.class), any(Date.class),
            any(KeyPair.class), any(BigInteger.class), any(String.class));
    }

    @Test
    public void testBlankPrefixesShouldNotEffectAnything() throws Exception {
        owner.setContentPrefix("");

        certServiceAdapter.createX509Certificate(entitlement,
            product, new HashSet<Product>(), new BigInteger("1234"), keyPair, true);

        verify(mockedPKI).createX509Certificate(any(String.class),
            argThat(new ListContainsContentUrl(CONTENT_URL, CONTENT_ID)),
            any(Set.class), any(Date.class), any(Date.class), any(KeyPair.class),
            any(BigInteger.class), any(String.class));
    }

    @Test
    public void testNullPrefixesShouldNotEffectAnything() throws Exception {
        owner.setContentPrefix(null);

        certServiceAdapter.createX509Certificate(entitlement,
            product, new HashSet<Product>(), new BigInteger("1234"), keyPair, true);

        verify(mockedPKI).createX509Certificate(any(String.class),
            argThat(new ListContainsContentUrl(CONTENT_URL, CONTENT_ID)),
            any(Set.class), any(Date.class), any(Date.class), any(KeyPair.class),
            any(BigInteger.class), any(String.class));
    }

    @Test
    public void testFilterProductContent() {
        Product modProduct = new Product("12345", "a product", owner, "variant",
            "version", ARCH_LABEL, "SVC");

        // Use this set for successful providing queries:
        Set<Entitlement> successResult = new HashSet<Entitlement>();
        successResult.add(new Entitlement()); // just need something in there

        Content normalContent = createContent(CONTENT_NAME, CONTENT_ID,
            CONTENT_LABEL, CONTENT_TYPE, CONTENT_VENDOR, CONTENT_URL,
            CONTENT_GPG_URL, ARCH_LABEL);
        // Change label to prevent an equals match:
        Content modContent = createContent(CONTENT_NAME, CONTENT_ID + "_2",
            "differentlabel", CONTENT_TYPE, CONTENT_VENDOR, CONTENT_URL,
            CONTENT_GPG_URL, ARCH_LABEL);
        modContent.setLabel("mod content");
        Set<String> modifiedProductIds = new HashSet<String>(
            Arrays.asList(new String[]{ "product1", "product2" }));
        modContent.setModifiedProductIds(modifiedProductIds);

        modProduct.addContent(normalContent);
        modProduct.addContent(modContent);

        // First check that if we have no entitlements providing the modified
        // products,
        // the content set is filtered out:
        // Mod content should get filtered out because we have no ents providing
        // the product it modifies:
        assertEquals(1,
            extensionUtil.filterProductContent(modProduct, entitlement, entCurator,
                new HashMap<String, EnvironmentContent>(), false, new HashSet<String>())
                .size());

        // Now mock that we have an entitlement providing one of the modified
        // products,
        // and we should see both content sets included in the cert:
        Set<String> entitledProdIds = new HashSet<String>();
        entitledProdIds.add("product2");
        assertEquals(2,
            extensionUtil.filterProductContent(modProduct, entitlement, entCurator,
                new HashMap<String, EnvironmentContent>(), false, entitledProdIds)
                .size());

        // Make sure that we filter by environment when asked.
        Environment environment = new Environment();
        when(consumer.getEnvironment()).thenReturn(environment);

        Map<String, EnvironmentContent> promotedContent = new HashMap<String, EnvironmentContent>();
        promotedContent.put(
            normalContent.getId(),
            new EnvironmentContent(environment, normalContent, true)
        );

        assertEquals(1,
            extensionUtil.filterProductContent(modProduct, entitlement, entCurator,
                promotedContent, true, entitledProdIds)
                .size());
    }

    @Test
    public void contentExtentionsShouldBeAddedDuringCertificateGeneration()
        throws Exception {

        certServiceAdapter.createX509Certificate(entitlement,
            product, new HashSet<Product>(), new BigInteger("1234"), keyPair, true);

        verify(mockedPKI).createX509Certificate(any(String.class),
            argThat(new ListContainsContentExtensions()), any(Set.class), any(Date.class),
            any(Date.class), any(KeyPair.class), any(BigInteger.class),
            any(String.class));
    }

    @Test
    public void entitlementQuantityShouldBeAddedDuringCertificateGeneration()
        throws Exception {

        certServiceAdapter.createX509Certificate(entitlement,
            product, new HashSet<Product>(), new BigInteger("1234"), keyPair, true);

        verify(mockedPKI).createX509Certificate(any(String.class),
            argThat(new ListContainsEntitlementExtensions()), any(Set.class),
            any(Date.class), any(Date.class), any(KeyPair.class), any(BigInteger.class),
            any(String.class));
    }

    @Test
    public void managementDisabledByDefault() throws Exception {

        certServiceAdapter.createX509Certificate(entitlement,
            product, new HashSet<Product>(), new BigInteger("1234"), keyPair, true);

        verify(mockedPKI).createX509Certificate(any(String.class),
            argThat(new ListContainsProvidesManagement("0")), any(Set.class),
            any(Date.class), any(Date.class), any(KeyPair.class), any(BigInteger.class),
            any(String.class));
    }

    @Test
    public void managementEnabledByAttribute() throws Exception {

        pool.getProduct().setAttribute("management_enabled", "1");
        certServiceAdapter.createX509Certificate(entitlement,
            product, new HashSet<Product>(), new BigInteger("1234"), keyPair, true);

        verify(mockedPKI).createX509Certificate(any(String.class),
            argThat(new ListContainsProvidesManagement("1")), any(Set.class),
            any(Date.class), any(Date.class), any(KeyPair.class), any(BigInteger.class),
            any(String.class));
    }

    @Test
    public void stackingIdByAttribute() throws Exception {

        pool.getProduct().setAttribute("stacking_id", "3456");
        certServiceAdapter.createX509Certificate(entitlement,
            product, new HashSet<Product>(), new BigInteger("1234"), keyPair, true);

        verify(mockedPKI).createX509Certificate(any(String.class),
            argThat(new ListContainsStackingId("3456")), any(Set.class), any(Date.class),
            any(Date.class), any(KeyPair.class), any(BigInteger.class),
            any(String.class));
    }
    @Test
    public void virtOnlyByAttribute() throws Exception {
        //note that "true" gets recoded to "1" to match other bools in the cert
        PoolAttribute attr = new PoolAttribute("virt_only", "true");
        entitlement.getPool().addAttribute(attr);
        certServiceAdapter.createX509Certificate(entitlement,
            product, new HashSet<Product>(), new BigInteger("1234"), keyPair, true);

        verify(mockedPKI).createX509Certificate(any(String.class),
            argThat(new ListContainsVirtOnlyKey("1")), any(Set.class), any(Date.class),
            any(Date.class), any(KeyPair.class), any(BigInteger.class),
            any(String.class));
    }

    @Test
    public void orderNumberAttribute() throws Exception {
        //note that "true" gets recoded to "1" to match other bools in the cert
        pool.setOrderNumber("this_order");
        certServiceAdapter.createX509Certificate(entitlement,
            product, new HashSet<Product>(), new BigInteger("1234"), keyPair, true);

        verify(mockedPKI).createX509Certificate(any(String.class),
            argThat(new ListContainsOrderNumberKey("this_order")), any(Set.class),
            any(Date.class), any(Date.class), any(KeyPair.class), any(BigInteger.class),
            any(String.class));
    }

    @Test
    public void supportValuesPresentOnCertIfAttributePresent() throws Exception {

        pool.getProduct().setAttribute("support_level", "Premium");
        pool.getProduct().setAttribute("support_type", "Level 3");

        certServiceAdapter.createX509Certificate(entitlement,
            product, new HashSet<Product>(), new BigInteger("1234"), keyPair, true);

        verify(mockedPKI).createX509Certificate(any(String.class),
            argThat(new ListContainsSupportLevel("Premium")), any(Set.class),
            any(Date.class), any(Date.class), any(KeyPair.class), any(BigInteger.class),
            any(String.class));
        verify(mockedPKI).createX509Certificate(any(String.class),
            argThat(new ListContainsSupportType("Level 3")), any(Set.class),
            any(Date.class), any(Date.class), any(KeyPair.class), any(BigInteger.class),
            any(String.class));
    }

    @Test
    public void ensureV3CertificateCreationOkWhenConsumerSupportsV3Dot1Certs()
        throws Exception {
        Configuration mockConfig = mock(Configuration.class);

        when(consumer.getFact(eq("system.certificate_version"))).thenReturn("3.2");
        ProductAttribute attr = new ProductAttribute("ram", "4");
        subscription.getProduct().addAttribute(attr);

        X509V3ExtensionUtil mockV3extensionUtil = mock(X509V3ExtensionUtil.class);
        X509ExtensionUtil mockExtensionUtil = mock(X509ExtensionUtil.class);

        DefaultEntitlementCertServiceAdapter entAdapter =
            new DefaultEntitlementCertServiceAdapter(
                mockedPKI, mockExtensionUtil, mockV3extensionUtil,
                mock(EntitlementCertificateCurator.class),
                keyPairCurator, serialCurator, entCurator,
                I18nFactory.getI18n(getClass(), Locale.US, I18nFactory.FALLBACK),
                mockConfig);

        entAdapter.createX509Certificate(entitlement, product,
            new HashSet<Product>(), new BigInteger("1234"), keyPair, true);
    }

    @Test
    public void supportValuesAbsentOnCertIfNoSupportAttributes()
        throws Exception {

        certServiceAdapter.createX509Certificate(entitlement,
            product, new HashSet<Product>(), new BigInteger("1234"), keyPair, true);

        verify(mockedPKI).createX509Certificate(any(String.class),
            argThat(new ListDoesNotContainSupportLevel()), any(Set.class), any(Date.class),
            any(Date.class), any(KeyPair.class), any(BigInteger.class),
            any(String.class));
        verify(mockedPKI).createX509Certificate(any(String.class),
            argThat(new ListDoesNotContainSupportType()), any(Set.class), any(Date.class),
            any(Date.class), any(KeyPair.class), any(BigInteger.class),
            any(String.class));
    }

    @Test
    public void ensureV3CertIsCreatedWhenEnableCertV3ConfigIsTrue() throws Exception {
        Configuration mockConfig = mock(Configuration.class);

        when(consumer.getFact(eq("system.certificate_version"))).thenReturn("3.0");

        X509V3ExtensionUtil mockV3extensionUtil = mock(X509V3ExtensionUtil.class);
        X509ExtensionUtil mockExtensionUtil = mock(X509ExtensionUtil.class);

        DefaultEntitlementCertServiceAdapter entAdapter =
            new DefaultEntitlementCertServiceAdapter(
                mockedPKI, mockExtensionUtil, mockV3extensionUtil,
                mock(EntitlementCertificateCurator.class),
                keyPairCurator, serialCurator, entCurator,
                I18nFactory.getI18n(getClass(), Locale.US, I18nFactory.FALLBACK),
                mockConfig);

        entAdapter.createX509Certificate(entitlement,
            product, new HashSet<Product>(), new BigInteger("1234"), keyPair, true);
        verify(mockV3extensionUtil).getExtensions(eq(entitlement), any(String.class),
            any(Map.class));
        verify(mockV3extensionUtil).getByteExtensions(any(Set.class),
            eq(entitlement), any(String.class), any(Map.class));
        verifyZeroInteractions(mockExtensionUtil);
    }

    @Test
    public void ensureV3CertIsCreatedWhenV3CapabilityPresent() throws Exception {
        Configuration mockConfig = mock(Configuration.class);

        when(consumer.getType()).thenReturn(
            new ConsumerType(ConsumerType.ConsumerTypeEnum.CANDLEPIN));

        Set<ConsumerCapability> set = new HashSet<ConsumerCapability>();
        set.add(new ConsumerCapability(consumer, "cert_v3"));
        when(consumer.getCapabilities()).thenReturn(set);

        X509V3ExtensionUtil mockV3extensionUtil = mock(X509V3ExtensionUtil.class);
        X509ExtensionUtil mockExtensionUtil = mock(X509ExtensionUtil.class);

        DefaultEntitlementCertServiceAdapter entAdapter =
            new DefaultEntitlementCertServiceAdapter(
                mockedPKI, mockExtensionUtil, mockV3extensionUtil,
                mock(EntitlementCertificateCurator.class),
                keyPairCurator, serialCurator, entCurator,
                I18nFactory.getI18n(getClass(), Locale.US, I18nFactory.FALLBACK),
                mockConfig);

        entAdapter.createX509Certificate(entitlement,
            product, new HashSet<Product>(), new BigInteger("1234"), keyPair, true);
        verify(mockV3extensionUtil).getExtensions(eq(entitlement), any(String.class),
            any(Map.class));
        verify(mockV3extensionUtil).getByteExtensions(any(Set.class),
            eq(entitlement), any(String.class), any(Map.class));
        verifyZeroInteractions(mockExtensionUtil);
    }


    @Test
    public void ensureV1CertIsCreatedWhenV3factNotPresent() throws Exception {
        Configuration mockConfig = mock(Configuration.class);

        when(consumer.getType()).thenReturn(
            new ConsumerType(ConsumerType.ConsumerTypeEnum.SYSTEM));

        X509V3ExtensionUtil mockV3extensionUtil = mock(X509V3ExtensionUtil.class);
        X509ExtensionUtil mockExtensionUtil = mock(X509ExtensionUtil.class);

        DefaultEntitlementCertServiceAdapter entAdapter =
            new DefaultEntitlementCertServiceAdapter(
                mockedPKI, mockExtensionUtil, mockV3extensionUtil,
                mock(EntitlementCertificateCurator.class),
                keyPairCurator, serialCurator, entCurator,
                I18nFactory.getI18n(getClass(), Locale.US, I18nFactory.FALLBACK),
                mockConfig);

        entAdapter.createX509Certificate(entitlement,
            product, new HashSet<Product>(), new BigInteger("1234"), keyPair, true);
        // Verify v1
        verify(mockExtensionUtil).consumerExtensions(eq(consumer));
        verifyZeroInteractions(mockV3extensionUtil);
    }

    @Test
    public void ensureV3CertIsCreatedWhenHypervisor() throws Exception {
        Configuration mockConfig = mock(Configuration.class);

        when(consumer.getType()).thenReturn(
            new ConsumerType(ConsumerType.ConsumerTypeEnum.HYPERVISOR));

        X509V3ExtensionUtil mockV3extensionUtil = mock(X509V3ExtensionUtil.class);
        X509ExtensionUtil mockExtensionUtil = mock(X509ExtensionUtil.class);

        DefaultEntitlementCertServiceAdapter entAdapter =
            new DefaultEntitlementCertServiceAdapter(
                mockedPKI, mockExtensionUtil, mockV3extensionUtil,
                mock(EntitlementCertificateCurator.class),
                keyPairCurator, serialCurator, entCurator,
                I18nFactory.getI18n(getClass(), Locale.US, I18nFactory.FALLBACK),
                mockConfig);

        entAdapter.createX509Certificate(entitlement,
            product, new HashSet<Product>(), new BigInteger("1234"), keyPair, true);
        verify(mockV3extensionUtil).getExtensions(eq(entitlement), any(String.class),
            any(Map.class));
        verify(mockV3extensionUtil).getByteExtensions(any(Set.class),
            eq(entitlement), any(String.class), any(Map.class));
        verifyZeroInteractions(mockExtensionUtil);
    }

    @Test
    public void testCleanUpPrefixNoChange() throws Exception {
        String[] prefixes = {"/",
                             "/some_prefix/",
                             "/some-prefix/",
                             "/some.prefix/",
                             "/Some1Prefix2/"};

        for (String prefix : prefixes) {
            assertEquals(prefix, certServiceAdapter.cleanUpPrefix(prefix));
        }
    }

    private Boolean extMapHasContentType(Content cont, Map<String, String> extMap,
        String contentType) {
        return extMap.containsKey("1.3.6.1.4.1.2312.9.2." +
            cont.getId() + "." + contentType + ".1");
    }

    private Boolean extMapHasProductBrandType(Product product, Map<String, String> extMap) {
        return extMap.containsKey("1.3.6.1.4.1.2312.9.1." +
            product.getId() + "." + "5");
    }

    private Boolean extMapProductBrandTypeMatches(Product product, Map<String,
        String> extMap, String brandType) {
        String brandTypeOid = "1.3.6.1.4.1.2312.9.1." +
            product.getId() + "." + "5";
        String extBrandType = extMap.get(brandTypeOid);

        return extBrandType.equals(brandType);
    }

    @Test
    public void testPrepareV1Extensions() throws IOException,
        GeneralSecurityException {
        Set<Product> products = new HashSet<Product>();

        products.add(product);
        setupEntitlements(ARCH_LABEL, "1.0");

        Set<X509ExtensionWrapper> extensions =
            certServiceAdapter.prepareV1Extensions(products, entitlement, "",
                null);
        Map<String, X509ExtensionWrapper> map = getEncodedContent(extensions);
        Map<String, String> extMap = getEncodedContentMap(extensions);

        assertTrue(isEncodedContentValid(map));

        assertTrue(map.containsKey(CONTENT_URL));
        // do we have a yum content type oid
        assertTrue(extMapHasContentType(content, extMap, "1"));
        assertFalse(extMapHasContentType(content, extMap, "2"));
    }

    @Test
    public void testPrepareV1ExtensionsBrandedProduct() throws IOException,
        GeneralSecurityException {
        Set<Product> products = new HashSet<Product>();

        ProductAttribute brandAttr = new ProductAttribute("brand_type", "os");
        product.addAttribute(brandAttr);
        products.add(product);
        setupEntitlements(ARCH_LABEL, "1.0");

        Set<X509ExtensionWrapper> extensions =
            certServiceAdapter.prepareV1Extensions(products, entitlement, "",
                null);
        Map<String, X509ExtensionWrapper> map = getEncodedContent(extensions);
        Map<String, String> extMap = getEncodedContentMap(extensions);

        assertTrue(isEncodedContentValid(map));
        assertTrue(extMapHasProductBrandType(product, extMap));
        assertTrue(extMapProductBrandTypeMatches(product, extMap, "os"));

    }

    @Test
    public void testPrepareV1ExtensionsNoCompatibleArch() throws IOException,
        GeneralSecurityException {
        Set<Product> products = new HashSet<Product>();

        // product with no compatible content, but marked as 'ALL' arch
        Product wrongArchProduct = new Product("12345", "a product", owner,
            "variant", "version", "ALL", "SVC");

        // no x86_64, ie ARCH_LABEL
        String wrongArches = "s390x,s390,ppc64,ia64";
        Content wrongArchContent = createContent(CONTENT_NAME, CONTENT_ID, CONTENT_LABEL,
            CONTENT_TYPE, CONTENT_VENDOR, CONTENT_URL, CONTENT_GPG_URL, wrongArches);

        wrongArchProduct.setContent(Collections.singleton(wrongArchContent));
        products.clear();
        products.add(wrongArchProduct);
        setupEntitlements(ARCH_LABEL, "1.0");

        Set<X509ExtensionWrapper> extensions =
            certServiceAdapter.prepareV1Extensions(products, entitlement, "",
                null);
        Map<String, X509ExtensionWrapper> map = getEncodedContent(extensions);
        Map<String, String> extMap = getEncodedContentMap(extensions);

        assertFalse(isEncodedContentValid(map));
        assertFalse(map.containsKey(CONTENT_URL));
        // make sure we don't set content type to "null"
        assertFalse(extMapHasContentType(kickstartContent, extMap, "null"));
    }

    @Test
    public void testPrepareV1ExtensionsKickstartContent() throws IOException,
        GeneralSecurityException {
        Set<Product> products = new HashSet<Product>();

        // product with a kickstart content
        Product kickstartProduct = new Product("12345", "a product", owner,
            "variant", "version", "ALL", "SVC");

        kickstartProduct.setContent(Collections.singleton(kickstartContent));
        products.clear();
        products.add(kickstartProduct);
        setupEntitlements(ARCH_LABEL, "1.0");

        Set<X509ExtensionWrapper> extensions =
            certServiceAdapter.prepareV1Extensions(products, entitlement, "",
                null);
        Map<String, X509ExtensionWrapper> map = getEncodedContent(extensions);
        Map<String, String> extMap = getEncodedContentMap(extensions);

        assertTrue(isEncodedContentValid(map));
        assertTrue(map.containsKey(CONTENT_TYPE_KICKSTART));
        assertTrue(map.containsKey(CONTENT_URL));

        assertFalse(extMapHasContentType(kickstartContent, extMap, "1"));
        assertFalse(extMapHasContentType(kickstartContent, extMap, "2"));
        assertTrue(extMapHasContentType(kickstartContent, extMap, "3"));
        // make sure we don't set content type to "null"
        assertFalse(extMapHasContentType(kickstartContent, extMap, "null"));
    }

    @Test
    public void testPrepareV1ExtensionsFileContent() throws IOException,
        GeneralSecurityException {
        Set<Product> products = new HashSet<Product>();

        // product with a kickstart content
        Product fileProduct = new Product("12345", "a product", owner,
            "variant", "version", "ALL", "SVC");

        fileProduct.setContent(Collections.singleton(fileContent));
        products.clear();
        products.add(fileProduct);
        setupEntitlements(ARCH_LABEL, "1.0");

        Set<X509ExtensionWrapper> extensions =
            certServiceAdapter.prepareV1Extensions(products, entitlement, "",
                null);
        Map<String, X509ExtensionWrapper> map = getEncodedContent(extensions);
        Map<String, String> extMap = getEncodedContentMap(extensions);

        assertTrue(isEncodedContentValid(map));
        assertTrue(map.containsKey(CONTENT_TYPE_FILE));
        assertTrue(map.containsKey(CONTENT_URL));

        assertFalse(extMapHasContentType(fileContent, extMap, "1"));
        assertTrue(extMapHasContentType(fileContent, extMap, "2"));
        assertFalse(extMapHasContentType(fileContent, extMap, "3"));
        // make sure we don't set content type to "null"
        assertFalse(extMapHasContentType(fileContent, extMap, "null"));
    }


    @Test
    public void testPrepareV1ExtensionsFileUnknownContentType() throws IOException,
        GeneralSecurityException {
        Set<Product> products = new HashSet<Product>();

        // product with a kickstart content
        Product unknownContentTypeProduct = new Product("12345", "a product", owner,
            "variant", "version", ARCH_LABEL, "SVC");

        unknownContentTypeProduct.setContent(Collections.singleton(unknownTypeContent));
        products.clear();
        products.add(unknownContentTypeProduct);
        setupEntitlements(ARCH_LABEL, "1.0");

        Set<X509ExtensionWrapper> extensions =
            certServiceAdapter.prepareV1Extensions(products, entitlement, "",
                null);
        Map<String, X509ExtensionWrapper> map = getEncodedContent(extensions);
        Map<String, String> extMap = getEncodedContentMap(extensions);

        // we skip content of unknown type for v1 certs
        assertFalse(isEncodedContentValid(map));
        assertFalse(map.containsKey(CONTENT_URL_UNKNOWN_TYPE));
        assertFalse(map.containsKey(CONTENT_TYPE_UNKNOWN));

        assertFalse(extMapHasContentType(unknownTypeContent, extMap, "1"));
        assertFalse(extMapHasContentType(unknownTypeContent, extMap, "2"));
        assertFalse(extMapHasContentType(unknownTypeContent, extMap, "3"));

        // make sure we don't set content type to "null"
        assertFalse(extMapHasContentType(unknownTypeContent, extMap, "null"));
    }

    @Test
    public void testPrepareV1ExtensionsKnownAndUnknownContentTypes() throws IOException,
        GeneralSecurityException {
        Set<Product> products = new HashSet<Product>();

        // product with a kickstart content
        Product product = new Product("12345", "a product", owner,
            "variant", "version", ARCH_LABEL, "SVC");

        Set<Content> multipleContents = new HashSet<Content>();
        multipleContents.add(content);
        multipleContents.add(fileContent);
        multipleContents.add(kickstartContent);
        multipleContents.add(unknownTypeContent);

        product.setContent(multipleContents);
        products.clear();
        products.add(product);
        setupEntitlements(ARCH_LABEL, "1.0");

        Set<X509ExtensionWrapper> extensions =
            certServiceAdapter.prepareV1Extensions(products, entitlement, "",
                null);
        Map<String, X509ExtensionWrapper> map = getEncodedContent(extensions);
        Map<String, String> extMap = getEncodedContentMap(extensions);

        // we skip content of unknown type for v1 certs, but other
        // content should still get added
        assertTrue(isEncodedContentValid(map));

        // other contents are in there
        assertTrue(map.containsKey(CONTENT_URL));

        // unknown is not
        assertFalse(map.containsKey(CONTENT_TYPE_UNKNOWN));
        assertFalse(map.containsKey(CONTENT_URL_UNKNOWN_TYPE));

        // we have a yum,file, and kickstart content and
        // we do not have any unknown content types
        assertTrue(extMapHasContentType(content, extMap, "1"));
        assertTrue(extMapHasContentType(fileContent, extMap, "2"));
        assertTrue(extMapHasContentType(kickstartContent, extMap, "3"));

        assertFalse(extMapHasContentType(unknownTypeContent, extMap, "1"));
        assertFalse(extMapHasContentType(unknownTypeContent, extMap, "2"));
        assertFalse(extMapHasContentType(unknownTypeContent, extMap, "3"));

        // make sure we don't set content type to "null"
        assertFalse(extMapHasContentType(unknownTypeContent, extMap, "null"));
    }

    @Test
    public void testPrepareV3EntitlementData() throws IOException,
        GeneralSecurityException {
        Set<Product> products = new HashSet<Product>();
        products.add(product);
        when(entitlement.getConsumer().getFact("system.certificate_version"))
            .thenReturn("3.2");
        when(entitlement.getConsumer().getUuid()).thenReturn("test-consumer");
        when(entitlement.getConsumer().getFact("uname.machine")).thenReturn("x86_64");

        Product product = pool.getProduct();

        product.setAttribute("warning_period", "20");
        product.setAttribute("sockets", "4");
        product.setAttribute("ram", "8");
        product.setAttribute("cores", "4");
        product.setAttribute("management_enabled", "true");
        product.setAttribute("stacking_id", "45678");
        pool.setAttribute("virt_only", "true");
        product.setAttribute("support_level", "slevel");
        product.setAttribute("support_type", "stype");
        pool.setAccountNumber("account1");
        pool.setContractNumber("contract1");
        pool.setOrderNumber("order1");
        for (ProductContent pc : product.getProductContent()) {
            pc.setEnabled(false);
        }

        Set<X509ExtensionWrapper> extensions =
            certServiceAdapter.prepareV3Extensions(entitlement, "prefix", null);
        Map<String, X509ExtensionWrapper> map =
            new HashMap<String, X509ExtensionWrapper>();
        for (X509ExtensionWrapper ext : extensions) {
            map.put(ext.getOid(), ext);
        }
        assertTrue(map.containsKey("1.3.6.1.4.1.2312.9.6"));
        assertEquals(map.get("1.3.6.1.4.1.2312.9.6").getValue(), ("3.2"));

        byte[] payload = v3extensionUtil.createEntitlementDataPayload(products, entitlement,
            "prefix", null);
        String stringValue = "";
        try {
            stringValue = processPayload(payload);
        }
        catch (Exception e) {
            throw new RuntimeException(e);
        }
        Map<String, Object> data = (Map<String, Object>)
            Util.fromJson(stringValue , Map.class);
        assertEquals(data.get("consumer"), "test-consumer");
        assertEquals(data.get("quantity"), 10);

        Map<String, Object> subs = (Map<String, Object>) data.get("subscription");
        assertEquals(subs.get("sku"), subscription.getProduct().getId());
        assertEquals(subs.get("name"), subscription.getProduct().getName());
        assertEquals(subs.get("warning"), 20);
        assertEquals(subs.get("sockets"), 4);
        assertEquals(subs.get("ram"), 8);
        assertEquals(subs.get("cores"), 4);
        assertTrue((Boolean) subs.get("management"));
        assertEquals(subs.get("stacking_id"), "45678");
        assertTrue((Boolean) subs.get("virt_only"));

        Map<String, Object> service = (Map<String, Object>) subs.get("service");
        assertEquals(service.get("level"), "slevel");
        assertEquals(service.get("type"), "stype");
        Map<String, Object> order = (Map<String, Object>) data.get("order");
        assertEquals(order.get("number"), pool.getOrderNumber());
        assertTrue(((Integer) order.get("quantity")).intValue() ==
            subscription.getQuantity());
        assertNotNull(order.get("start"));
        assertNotNull(order.get("end"));
//        assertEquals(order.get("contract"), subscription.getContractNumber());
//        assertEquals(order.get("account"), subscription.getAccountNumber());

        List<Map<String, Object>> prods = (List<Map<String, Object>>) data.get("products");
        List<Map<String, Object>> contents = null;
        for (Map<String, Object> prod : prods) {
            assertEquals(prod.get("id"), product.getId());
            assertEquals(prod.get("name"), product.getName());
            assertEquals(prod.get("version"), product.getAttributeValue("version"));
            String arch = product.hasAttribute("arch") ?
                product.getAttributeValue("arch") : "";
            StringTokenizer st = new StringTokenizer(arch, ",");
            while (st.hasMoreElements()) {
                assertTrue(((List) prod.get("architectures")).contains(st.nextElement()));
            }

            contents = (List<Map<String, Object>>) prod.get("content");
            for (Map<String, Object> cont : contents) {
                assertEquals(cont.get("id"), CONTENT_ID);
                assertEquals(cont.get("name"), CONTENT_NAME);
                assertEquals(cont.get("type"), CONTENT_TYPE);
                assertEquals(cont.get("label"), CONTENT_LABEL);
                assertEquals(cont.get("vendor"), CONTENT_VENDOR);
                assertEquals(cont.get("gpg_url"), CONTENT_GPG_URL);
                assertEquals(cont.get("path"), "prefix" + CONTENT_URL);
                assertFalse((Boolean) cont.get("enabled"));
                assertEquals(cont.get("metadata_expire"), 3200);

                List<String> arches = new ArrayList<String>();
                arches.add(ARCH_LABEL);
                assertEquals(cont.get("arches"), arches);

                String rTags = content.getRequiredTags();
                st = new StringTokenizer(rTags, ",");
                while (st.hasMoreElements()) {
                    assertTrue(((List) cont.get("required_tags"))
                        .contains(st.nextElement()));
                }
            }
        }
    }

    private void setupEntitlements(String consumerArch, String certVersion) {
        when(entitlement.getConsumer().getFact("system.certificate_version"))
            .thenReturn(certVersion);
        when(entitlement.getConsumer().getUuid()).thenReturn("test-consumer");
        when(entitlement.getConsumer().getFact("uname.machine")).thenReturn(
            consumerArch);

        Product product = subscription.getProduct();

        product.setAttribute("warning_period", "20");
        product.setAttribute("sockets", "4");
        product.setAttribute("ram", "8");
        product.setAttribute("cores", "4");
        product.setAttribute("management_enabled", "true");
        product.setAttribute("stacking_id", "45678");
        entitlement.getPool().setAttribute("virt_only", "true");
        product.setAttribute("support_level", "slevel");
        product.setAttribute("support_type", "stype");
        subscription.setAccountNumber("account1");
        subscription.setContractNumber("contract1");
        subscription.setOrderNumber("order1");
        for (ProductContent pc : product.getProductContent()) {
            pc.setEnabled(false);
        }
    }

    @Test
    public void testPrepareV3EntitlementDataNoConsumerArch() throws IOException,
        GeneralSecurityException {
        Set<Product> products = new HashSet<Product>();
        products.add(product);

        setupEntitlements(null, "3.2");

        Set<X509ExtensionWrapper> extensions =
            certServiceAdapter.prepareV3Extensions(entitlement, "prefix", null);
        Map<String, X509ExtensionWrapper> map =
            new HashMap<String, X509ExtensionWrapper>();
        for (X509ExtensionWrapper ext : extensions) {
            map.put(ext.getOid(), ext);
        }

        byte[] payload = v3extensionUtil.createEntitlementDataPayload(products, entitlement,
            "prefix", null);
        String stringValue = "";
        try {
            stringValue = processPayload(payload);
        }
        catch (Exception e) {
            throw new RuntimeException(e);
        }
        Map<String, Object> data = (Map<String, Object>)
            Util.fromJson(stringValue , Map.class);

        List<Map<String, Object>> prods = (List<Map<String, Object>>) data.get("products");
        List<Map<String, Object>> contents = null;
        for (Map<String, Object> prod : prods) {
            String arch = product.hasAttribute("arch") ?
                product.getAttributeValue("arch") : "";
            StringTokenizer st = new StringTokenizer(arch, ",");
            while (st.hasMoreElements()) {
                assertTrue(((List) prod.get("architectures")).contains(st.nextElement()));
            }

            contents = (List<Map<String, Object>>) prod.get("content");
            for (Map<String, Object> cont : contents) {
                assertEquals(cont.get("id"), CONTENT_ID);
                assertEquals(cont.get("path"), "prefix" + CONTENT_URL);
                assertFalse((Boolean) cont.get("enabled"));

                // since we dont know the consumer arch, we dont filter
                // any contents out
                List<String> arches = new ArrayList<String>();
                arches.add(ARCH_LABEL);
                assertEquals(cont.get("arches"), arches);

            }
        }
    }

    @Test
    public void testPrepareV3EntitlementDataNoContentArch() throws IOException,
        GeneralSecurityException {
        Set<Product> products = new HashSet<Product>();

        // our content with no arch should inherit this arch
        Product inheritedArchProduct = new Product("12345", "a product", owner,
            "variant", "version", ARCH_LABEL, "SVC");

        inheritedArchProduct.setContent(Collections.singleton(noArchContent));
        products.add(inheritedArchProduct);
<<<<<<< HEAD
        when(productAdapter.getProductById(
            eq(inheritedArchProduct.getOwner()),
            eq(inheritedArchProduct.getId()))
        ).thenReturn(inheritedArchProduct);

=======
        when(productAdapter.getProductById(eq(inheritedArchProduct.getId())))
            .thenReturn(inheritedArchProduct);
>>>>>>> 8ba7f418
        setupEntitlements(ARCH_LABEL, "3.2");

        Set<X509ExtensionWrapper> extensions =
            certServiceAdapter.prepareV3Extensions(entitlement, "prefix", null);
        Map<String, X509ExtensionWrapper> map =
            new HashMap<String, X509ExtensionWrapper>();
        for (X509ExtensionWrapper ext : extensions) {
            map.put(ext.getOid(), ext);
        }
        assertTrue(map.containsKey("1.3.6.1.4.1.2312.9.6"));
        assertEquals(map.get("1.3.6.1.4.1.2312.9.6").getValue(), ("3.2"));

        byte[] payload = v3extensionUtil.createEntitlementDataPayload(products, entitlement,
            "prefix", null);
        String stringValue = "";
        try {
            stringValue = processPayload(payload);
        }
        catch (Exception e) {
            throw new RuntimeException(e);
        }

        Map<String, Object> data = (Map<String, Object>)
            Util.fromJson(stringValue , Map.class);

        List<Map<String, Object>> prods = (List<Map<String, Object>>) data.get("products");
        List<Map<String, Object>> contents = null;
        for (Map<String, Object> prod : prods) {

            String arch = product.hasAttribute("arch") ?
                product.getAttributeValue("arch") : "";
            StringTokenizer st = new StringTokenizer(arch, ",");
            while (st.hasMoreElements()) {
                assertTrue(((List) prod.get("architectures")).contains(st.nextElement()));
            }

            contents = (List<Map<String, Object>>) prod.get("content");
            for (Map<String, Object> cont : contents) {

                // We dont set an arch on Content, but we inherit it
                // from product, so the arch should match ARCH_LABEL,
                // that the Product was created with
                List<String> arches = new ArrayList<String>();
                arches.add(ARCH_LABEL);
                assertEquals(cont.get("arches"), arches);

            }
        }
    }

    @Test
    public void testPrepareV3EntitlementDataNoCompatibleArch() throws IOException,
        GeneralSecurityException {
        Set<Product> products = new HashSet<Product>();

        // product with no compatible content, but marked as 'ALL' arch
        Product wrongArchProduct = new Product("12345", "a product", owner,
            "variant", "version", "ALL", "SVC");

        // no x86_64, ie ARCH_LABEL
        String wrongArches = "s390x,s390,ppc64,ia64";
        Content wrongArchContent = createContent(CONTENT_NAME, CONTENT_ID, CONTENT_LABEL,
            CONTENT_TYPE, CONTENT_VENDOR, CONTENT_URL, CONTENT_GPG_URL, wrongArches);

        wrongArchProduct.setContent(Collections.singleton(wrongArchContent));
        products.clear();
        products.add(wrongArchProduct);
        setupEntitlements(ARCH_LABEL, "3.2");

        Set<X509ExtensionWrapper> extensions =
            certServiceAdapter.prepareV3Extensions(entitlement, "prefix", null);
        Map<String, X509ExtensionWrapper> map =
            new HashMap<String, X509ExtensionWrapper>();
        for (X509ExtensionWrapper ext : extensions) {
            map.put(ext.getOid(), ext);
        }
        assertTrue(map.containsKey("1.3.6.1.4.1.2312.9.6"));
        assertEquals(map.get("1.3.6.1.4.1.2312.9.6").getValue(), ("3.2"));

        byte[] payload = v3extensionUtil.createEntitlementDataPayload(products, entitlement,
            "prefix", null);
        String stringValue = "";
        try {
            stringValue = processPayload(payload);
        }
        catch (Exception e) {
            throw new RuntimeException(e);
        }

        Map<String, Object> data = (Map<String, Object>)
            Util.fromJson(stringValue , Map.class);

        List<Map<String, Object>> prods = (List<Map<String, Object>>) data.get("products");
        List<Map<String, Object>> contents = null;
        for (Map<String, Object> prod : prods) {

            String arch = wrongArchProduct.hasAttribute("arch") ?
                wrongArchProduct.getAttributeValue("arch") : "";
            StringTokenizer st = new StringTokenizer(arch, ",");
            while (st.hasMoreElements()) {
                assertTrue(((List) prod.get("architectures")).contains(st.nextElement()));
            }

            contents = (List<Map<String, Object>>) prod.get("content");
            assertTrue(contents.isEmpty());
        }
    }


    @Test
    public void testPrepareV3EntitlementDataForDefaults() throws IOException {
        Set<Product> products = new HashSet<Product>();
        products.add(product);
        when(entitlement.getConsumer().getFact("system.certificate_version"))
            .thenReturn("3.2");
        when(entitlement.getConsumer().getUuid()).thenReturn("test-consumer");
        when(entitlement.getConsumer().getFact("uname.machine")).thenReturn("x86_64");

        subscription.getProduct().setAttribute("warning_period", "0");
        subscription.getProduct().setAttribute("management_enabled", "false");
        entitlement.getPool().setAttribute("virt_only", "false");
        for (ProductContent pc : product.getProductContent()) {
            pc.setEnabled(true);
        }

        Set<X509ExtensionWrapper> extensions =
            certServiceAdapter.prepareV3Extensions(entitlement, "prefix", null);
        Map<String, X509ExtensionWrapper> map =
            new HashMap<String, X509ExtensionWrapper>();
        for (X509ExtensionWrapper ext : extensions) {
            map.put(ext.getOid(), ext);
        }
        assertTrue(map.containsKey("1.3.6.1.4.1.2312.9.6"));
        assertEquals(map.get("1.3.6.1.4.1.2312.9.6").getValue(), ("3.2"));

        byte[] payload = v3extensionUtil.createEntitlementDataPayload(products, entitlement,
            "prefix", null);
        String stringValue = "";
        try {
            stringValue = processPayload(payload);
        }
        catch (Exception e) {
            throw new RuntimeException(e);
        }
        Map<String, Object> data = (Map<String, Object>)
            Util.fromJson(stringValue , Map.class);
        assertEquals(data.get("consumer"), "test-consumer");

        // each has been set to the default and should not be populated in the cert
        Map<String, Object> subs = (Map<String, Object>) data.get("subscription");
        assertNull(subs.get("warning"));
        assertNull(subs.get("management"));
        assertNull(subs.get("virt_only"));

        List<Map<String, Object>> prods = (List<Map<String, Object>>) data.get("products");
        for (Map<String, Object> prod : prods) {
            List<Map<String, Object>> contents =
                (List<Map<String, Object>>) prod.get("content");
            for (Map<String, Object> cont : contents) {
                assertNull(cont.get("enabled"));
            }
        }
    }

    @Test
    public void testPrepareV3EntitlementDataForBooleans() throws IOException {
        Set<Product> products = new HashSet<Product>();
        products.add(product);
        when(entitlement.getConsumer().getFact("system.certificate_version")).thenReturn("3.2");
        when(entitlement.getConsumer().getUuid()).thenReturn("test-consumer");
        when(entitlement.getConsumer().getFact("uname.machine")).thenReturn("x86_64");

        pool.getProduct().setAttribute("management_enabled", "1");
        entitlement.getPool().setAttribute("virt_only", "1");

        Set<X509ExtensionWrapper> extensions =
            certServiceAdapter.prepareV3Extensions(entitlement, "prefix", null);
        Map<String, X509ExtensionWrapper> map =
            new HashMap<String, X509ExtensionWrapper>();
        for (X509ExtensionWrapper ext : extensions) {
            map.put(ext.getOid(), ext);
        }
        assertTrue(map.containsKey("1.3.6.1.4.1.2312.9.6"));
        assertEquals(map.get("1.3.6.1.4.1.2312.9.6").getValue(), ("3.2"));

        byte[] payload = v3extensionUtil.createEntitlementDataPayload(products, entitlement,
            "prefix", null);
        String stringValue = "";
        try {
            stringValue = processPayload(payload);
        }
        catch (Exception e) {
            throw new RuntimeException(e);
        }
        Map<String, Object> data = (Map<String, Object>)
            Util.fromJson(stringValue , Map.class);
        assertEquals(data.get("consumer"), "test-consumer");

        // each has been set to the default and should not be populated in the cert
        Map<String, Object> subs = (Map<String, Object>) data.get("subscription");
        assertTrue((Boolean) subs.get("management"));
        assertTrue((Boolean) subs.get("virt_only"));
    }

    @Test
    public void testDetachedEntitlementDataNotAddedToCertV1()
        throws Exception {

        KeyPair keyPair = new BouncyCastlePKIUtility(null, null).generateNewKeyPair();
        when(keyPairCurator.getConsumerKeyPair(any(Consumer.class))).thenReturn(keyPair);

        when(mockedPKI.getPemEncoded(any(X509Certificate.class))).thenReturn(
            "".getBytes());
        when(mockedPKI.getPemEncoded(any(Key.class))).thenReturn("".getBytes());

        CertificateSerial serial = mock(CertificateSerial.class);
        when(serial.getId()).thenReturn(1L);
        when(serialCurator.create(any(CertificateSerial.class))).thenReturn(serial);

        EntitlementCertificate cert =
            certServiceAdapter.generateEntitlementCert(entitlement, product);

        assertTrue(!cert.getCert().contains("ENTITLEMENT DATA"));
    }

    @Test
    public void testContentExtension() throws IOException {
        Set<Product> products = new HashSet<Product>();
        products.add(product);
        product.setContent(superContent);
        when(entitlement.getConsumer().getFact("system.certificate_version"))
            .thenReturn("3.2");
        when(entitlement.getConsumer().getFact("uname.machine")).thenReturn("x86_64");
        when(entitlement.getConsumer().getUuid()).thenReturn("test-consumer");

        Set<X509ByteExtensionWrapper> byteExtensions =
            certServiceAdapter.prepareV3ByteExtensions(products, entitlement, "prefix",
                null);
        Map<String, X509ByteExtensionWrapper> byteMap =
            new HashMap<String, X509ByteExtensionWrapper>();
        for (X509ByteExtensionWrapper ext : byteExtensions) {
            byteMap.put(ext.getOid(), ext);
        }

        assertTrue(byteMap.containsKey("1.3.6.1.4.1.2312.9.7"));
        List<String> contentSetList = new ArrayList<String>();
        try {
            contentSetList = v3extensionUtil.hydrateContentPackage(
                byteMap.get("1.3.6.1.4.1.2312.9.7").getValue());
        }
        catch (Exception e) {
            throw new RuntimeException(e);
        }

        assertEquals(7, contentSetList.size());
        for (String url : testUrls) {
            assertTrue(contentSetList.contains("/prefix" + url));
        }
    }

    @Test
    public void testContentExtensionConsumerNoArchFact() throws IOException {
        Set<Product> products = new HashSet<Product>();
        products.add(product);
        // set of content for an incompatible arch, which should
        // be in the cert, since this consumer has no arch fact therefore
        // should match everything
        Content wrongArchContent = new Content();
        String wrongArches = "s390";
        String noArchUrl = "/some/place/nice";
        wrongArchContent = createContent(CONTENT_NAME, CONTENT_ID, CONTENT_LABEL,
                CONTENT_TYPE, CONTENT_VENDOR, noArchUrl, CONTENT_GPG_URL, wrongArches);
        product.setContent(superContent);
        product.addContent(wrongArchContent);

        when(entitlement.getConsumer().getFact("system.certificate_version"))
            .thenReturn("3.2");
        when(entitlement.getConsumer().getFact("uname.machine")).thenReturn(null);
        when(entitlement.getConsumer().getUuid()).thenReturn("test-consumer");

        Set<X509ByteExtensionWrapper> byteExtensions =
            certServiceAdapter.prepareV3ByteExtensions(products, entitlement, "prefix",
                null);
        Map<String, X509ByteExtensionWrapper> byteMap =
            new HashMap<String, X509ByteExtensionWrapper>();
        for (X509ByteExtensionWrapper ext : byteExtensions) {
            byteMap.put(ext.getOid(), ext);
        }

        assertTrue(byteMap.containsKey("1.3.6.1.4.1.2312.9.7"));
        List<String> contentSetList = new ArrayList<String>();
        try {
            contentSetList = v3extensionUtil.hydrateContentPackage(
                byteMap.get("1.3.6.1.4.1.2312.9.7").getValue());
        }
        catch (Exception e) {
            throw new RuntimeException(e);
        }

        assertEquals(8, contentSetList.size());
        for (String url : testUrls) {
            assertTrue(contentSetList.contains("/prefix" + url));
        }
        // verify our new wrong arch url is in there
        assertTrue(contentSetList.contains("/prefix" + noArchUrl));
    }


    @Test
    public void testSpecificLargeContent() throws IOException {
        Set<Product> products = new HashSet<Product>();
        products.add(largeContentProduct);
        largeContentProduct.setContent(largeContent);
        when(largeContentEntitlement.getConsumer().getFact("system.certificate_version"))
            .thenReturn("3.2");
        when(largeContentEntitlement.getConsumer().getUuid()).thenReturn("test-consumer");

        Set<X509ByteExtensionWrapper> byteExtensions =
            certServiceAdapter.prepareV3ByteExtensions(products, largeContentEntitlement,
                "prefix", null);
        Map<String, X509ByteExtensionWrapper> byteMap =
            new HashMap<String, X509ByteExtensionWrapper>();
        for (X509ByteExtensionWrapper ext : byteExtensions) {
            byteMap.put(ext.getOid(), ext);
        }

        assertTrue(byteMap.containsKey("1.3.6.1.4.1.2312.9.7"));
        List<String> contentSetList = new ArrayList<String>();
        try {
            contentSetList = v3extensionUtil.hydrateContentPackage(
                byteMap.get("1.3.6.1.4.1.2312.9.7").getValue());
        }
        catch (Exception e) {
            throw new RuntimeException(e);
        }

        assertEquals(largeContent.size(), contentSetList.size());
        for (String url : largeTestUrls) {
            assertTrue(contentSetList.contains("/prefix" + url));
        }
        List<String> testList = Arrays.asList(largeTestUrls);
        for (String url : contentSetList) {
            assertTrue(testList.contains(url.substring(7)));
        }
    }

    @Test
    public void testContentExtensionLargeSet() throws IOException {
        Set<Product> products = new HashSet<Product>();
        Product extremeProduct = new Product("12345", "a product", owner, "variant", "version",
            ARCH_LABEL, "SVC");
        products.add(extremeProduct);
        Set<Content> extremeContent = new HashSet<Content>();
        for (int i = 0; i < 550; i++) {
            String url = "/content/dist" + i + "/jboss/source" + i;
            extremeContent.add(createContent(CONTENT_NAME, CONTENT_ID, CONTENT_LABEL,
                CONTENT_TYPE, CONTENT_VENDOR, url, CONTENT_GPG_URL, ARCH_LABEL));
        }
        extremeProduct.setContent(extremeContent);
        when(entitlement.getConsumer().getFact("system.certificate_version"))
            .thenReturn("3.2");
        when(entitlement.getConsumer().getUuid()).thenReturn("test-consumer");
        when(productAdapter.getProductById(eq(extremeProduct.getOwner()), eq(extremeProduct.getId())))
            .thenReturn(extremeProduct);

        certServiceAdapter.prepareV3Extensions(entitlement, "prefix", null);
        Set<X509ByteExtensionWrapper> byteExtensions =
            certServiceAdapter.prepareV3ByteExtensions(products, entitlement, "prefix",
                null);
        Map<String, X509ByteExtensionWrapper> byteMap =
            new HashMap<String, X509ByteExtensionWrapper>();
        for (X509ByteExtensionWrapper ext : byteExtensions) {
            byteMap.put(ext.getOid(), ext);
        }

        assertTrue(byteMap.containsKey("1.3.6.1.4.1.2312.9.7"));
        List<String> contentSetList = new ArrayList<String>();
        try {
            contentSetList = v3extensionUtil.hydrateContentPackage(
                byteMap.get("1.3.6.1.4.1.2312.9.7").getValue());
        }
        catch (Exception e) {
            throw new RuntimeException(e);
        }
        assertEquals(550, contentSetList.size());
        for (int i = 0; i < 550; i++) {
            String url = "/content/dist" + i + "/jboss/source" + i;
            assertTrue(contentSetList.contains("/prefix" + url));
        }
    }

    @Test
    public void testPathTreeCommonHeadAndTail() {
        List<org.candlepin.json.model.Content> contentList =
            new ArrayList<org.candlepin.json.model.Content>();
        for (int i = 0; i < 20; i++) {
            org.candlepin.json.model.Content cont =
                new org.candlepin.json.model.Content();
            cont.setPath("/head/neck/shoulders/heart" + i + "/waist" +
                i + "/leg/foot/heel");
            contentList.add(cont);
        }
        PathNode location = v3extensionUtil.makePathTree(contentList,
            v3extensionUtil.new PathNode());
        v3extensionUtil.printTree(location, 0);
        assertEquals(location.getChildren().size(), 1);
        assertEquals(location.getChildren().get(0).getName(), "head");
        location = location.getChildren().get(0).getConnection();
        assertEquals(location.getChildren().size(), 1);
        assertEquals(location.getChildren().get(0).getName(), "neck");
        location = location.getChildren().get(0).getConnection();
        assertEquals(location.getChildren().size(), 1);
        assertEquals(location.getChildren().get(0).getName(), "shoulders");
        location = location.getChildren().get(0).getConnection();
        assertEquals(location.getChildren().size(), 20);

        // find the common footer nodes and make sure they are merged.
        long legId = -1;
        long footId = -1;
        long heelId = -1;
        for (NodePair np : location.getChildren()) {
            // np is a "heart" pair
            assertTrue(np.getName().startsWith("heart"));

            // now waist node
            PathNode waist = np.getConnection();
            assertEquals(waist.getChildren().size(), 1);
            assertTrue(waist.getChildren().get(0).getName().startsWith("waist"));

            // go to "leg" node
            PathNode leg = waist.getChildren().get(0).getConnection();
            if (legId == -1) {
                legId = leg.getId();
            }
            else {
                assertEquals(leg.getId(), legId);
            }
            assertEquals(leg.getChildren().size(), 1);
            assertEquals(leg.getChildren().get(0).getName(), "leg");

            // go to "foot" node
            PathNode foot = leg.getChildren().get(0).getConnection();
            if (footId == -1) {
                footId = foot.getId();
            }
            else {
                assertEquals(foot.getId(), footId);
            }
            assertEquals(foot.getChildren().size(), 1);
            assertEquals(foot.getChildren().get(0).getName(), "foot");

            // go to "heel" node
            PathNode heel = foot.getChildren().get(0).getConnection();
            if (heelId == -1) {
                heelId = heel.getId();
            }
            else {
                assertEquals(heel.getId(), heelId);
            }
            assertEquals(heel.getChildren().size(), 1);
            assertEquals(heel.getChildren().get(0).getName(), "heel");
        }
    }

    @Test
    public void testPathTreeSortsChildNodesAlphabetically() {
        List<org.candlepin.json.model.Content> contentList =
            new ArrayList<org.candlepin.json.model.Content>();

        org.candlepin.json.model.Content contentA = new org.candlepin.json.model.Content();
        contentA.setPath("/AAA");
        org.candlepin.json.model.Content contentB = new org.candlepin.json.model.Content();
        contentB.setPath("/BBB");
        org.candlepin.json.model.Content contentC = new org.candlepin.json.model.Content();
        contentC.setPath("/CCC");

        contentList.add(contentB);
        contentList.add(contentC);
        contentList.add(contentA);

        PathNode location = v3extensionUtil.makePathTree(contentList,
            v3extensionUtil.new PathNode());

        assertEquals(3, location.getChildren().size(), 3);
        assertEquals("AAA", location.getChildren().get(0).getName());
        assertEquals("BBB", location.getChildren().get(1).getName());
        assertEquals("CCC", location.getChildren().get(2).getName());
    }

    @Test
    public void testPathDictionary() throws IOException {
        List<org.candlepin.json.model.Content> contentList =
            new ArrayList<org.candlepin.json.model.Content>();
        org.candlepin.json.model.Content cont = null;
        for (int i = 0; i < 20; i++) {
            cont = new org.candlepin.json.model.Content();
            cont.setPath("/head/neck/shoulders/heart" + i + "/waist" +
                i + "/leg/foot/heel");
            contentList.add(cont);
        }
        cont = new org.candlepin.json.model.Content();
        cont.setPath("/head/neck/shoulders/chest/leg");
        contentList.add(cont);
        cont = new org.candlepin.json.model.Content();
        cont.setPath("/head/neck/shoulders/chest/foot");
        contentList.add(cont);
        cont = new org.candlepin.json.model.Content();
        cont.setPath("/head/neck/shoulders/chest/torso/leg");
        contentList.add(cont);

        PathNode location = v3extensionUtil.makePathTree(contentList,
            v3extensionUtil.new PathNode());
        List<String> nodeStrings = v3extensionUtil.orderStrings(location);
        assertEquals(nodeStrings.size(), 48);
        // frequency sorted
        assertEquals(nodeStrings.get(46), "foot");
        assertEquals(nodeStrings.get(47), "leg");
    }

    @Test
    public void testHuffNodeTrieCreationAndTreeSearch() {
        String[] paths = {"01110", "01111", "0110", "1110",
            "1111", "010", "100", "101", "110", "00"};
        List<HuffNode> huffNodes = new ArrayList<HuffNode>();
        List<Object> members = new ArrayList<Object>();
        for (int i = 1; i <= 10; i++) {
            Object o = new Object();
            huffNodes.add(v3extensionUtil.new HuffNode(o, i));
            members.add(o);
        }
        HuffNode trieParent = v3extensionUtil.makeTrie(huffNodes);
        v3extensionUtil.printTrie(trieParent, 0);
        assertEquals(trieParent.getWeight(), 55);
        assertEquals(trieParent.getLeft().getWeight(), 22);
        assertEquals(trieParent.getRight().getWeight(), 33);

        int idx = 0;
        for (Object o : members) {
            assertEquals(paths[idx], v3extensionUtil.findHuffPath(trieParent, o));
            Object found = v3extensionUtil.findHuffNodeValueByBits(trieParent,
                paths[idx++]);
            assertEquals(o, found);
        }
    }

    private String processPayload(byte[] payload)
        throws IOException, UnsupportedEncodingException {
        ByteArrayOutputStream baos = new ByteArrayOutputStream();
        InflaterOutputStream ios = new InflaterOutputStream(baos);
        ios.write(payload);
        ios.finish();
        return baos.toString();
    }

    private Map<String, X509ExtensionWrapper> getEncodedContent(
        Set<X509ExtensionWrapper> contentExtensions) {
        Map<String, X509ExtensionWrapper> encodedContent =
            new HashMap<String, X509ExtensionWrapper>();

        for (X509ExtensionWrapper ext : contentExtensions) {
            encodedContent.put(ext.getValue(), ext);
        }
        return encodedContent;
    }

    private Map<String, String> getEncodedContentMap(
        Set<X509ExtensionWrapper> contentExtensions) {
        Map<String, String> encodedContentMap =
            new HashMap<String, String>();

        for (X509ExtensionWrapper ext : contentExtensions) {
            encodedContentMap.put(ext.getOid(), ext.getValue());
        }
        return encodedContentMap;

    }

    private boolean isEncodedContentValid(Set<X509ExtensionWrapper> contentExtensions) {
        Map<String, X509ExtensionWrapper> encodedContent =
            getEncodedContent(contentExtensions);

        return isEncodedContentValid(encodedContent);
    }

    private boolean isEncodedContentValid(Map<String,
            X509ExtensionWrapper> encodedContent) {

        return encodedContent.containsKey(CONTENT_LABEL) &&
            // encodedContent.containsKey(CONTENT_ENABLED) &&
            encodedContent.containsKey(CONTENT_GPG_URL) &&
            encodedContent.containsKey(CONTENT_URL) &&
            encodedContent.containsKey(CONTENT_VENDOR) &&
            encodedContent.containsKey(CONTENT_NAME);
    }

    class ListContainsContentExtensions extends
        ArgumentMatcher<Set<X509ExtensionWrapper>> {

        public boolean matches(Object list) {
            return isEncodedContentValid((Set) list);
        }
    }

    static class ListContainsEntitlementExtensions extends
        ArgumentMatcher<Set<X509ExtensionWrapper>> {

        public boolean matches(Object list) {
            Map<String, X509ExtensionWrapper> encodedContent =
                new HashMap<String, X509ExtensionWrapper>();

            for (X509ExtensionWrapper ext : (Set<X509ExtensionWrapper>) list) {
                encodedContent.put(ext.getOid(), ext);
            }

            return encodedContent.containsKey("1.3.6.1.4.1.2312.9.4.11") &&
                encodedContent.get("1.3.6.1.4.1.2312.9.4.11")
                    .getValue()
                    .equals(ENTITLEMENT_QUANTITY);
        }
    }

    abstract static class OidMatcher extends
        ArgumentMatcher<Set<X509ExtensionWrapper>> {

        protected String value;
        protected String oid;

        public OidMatcher(String value, String oid) {
            this.value = value;
            this.oid = oid;
        }

        public boolean matches(Object list) {
            Map<String, X509ExtensionWrapper> encodedContent =
                new HashMap<String, X509ExtensionWrapper>();

            for (X509ExtensionWrapper ext : (Set<X509ExtensionWrapper>) list) {
                encodedContent.put(ext.getOid(), ext);
            }

            return encodedContent.containsKey(oid) &&
                encodedContent.get(oid).getValue().equals(value);
        }
    }

    static class ListContainsProvidesManagement extends OidMatcher {

        public ListContainsProvidesManagement(String value) {
            super(value, "1.3.6.1.4.1.2312.9.4.14");
        }
    }

    static class ListContainsSupportLevel extends OidMatcher {

        public ListContainsSupportLevel(String value) {
            super(value, "1.3.6.1.4.1.2312.9.4.15");
        }
    }

    static class ListContainsSupportType extends OidMatcher {

        public ListContainsSupportType(String value) {
            super(value, "1.3.6.1.4.1.2312.9.4.16");
        }
    }

    static class ListContainsStackingId extends OidMatcher {

        public ListContainsStackingId(String value) {
            super(value, "1.3.6.1.4.1.2312.9.4.17");
        }
    }
    static class ListContainsVirtOnlyKey extends OidMatcher {

        public ListContainsVirtOnlyKey(String value) {
            super(value, "1.3.6.1.4.1.2312.9.4.18");
        }
    }
    static class ListContainsOrderNumberKey extends OidMatcher {

        public ListContainsOrderNumberKey(String value) {
            super(value, "1.3.6.1.4.1.2312.9.4.2");
        }
    }

    static class ListContainsContentUrl extends OidMatcher {

        public ListContainsContentUrl(String value, String contentID) {
            super(value, "1.3.6.1.4.1.2312.9.2." + contentID + ".1.6");
        }
    }

    static class ListContainsContentTypeYum extends OidMatcher {

        public ListContainsContentTypeYum(String value, String contentID) {
            super(value, "1.3.6.1.4.1.2312.9.2." + contentID + ".1");
        }
    }

    static class ListContainsContentTypeFile extends OidMatcher {

        public ListContainsContentTypeFile(String value, String contentID) {
            super(value, "1.3.6.1.4.1.2312.9.2." + contentID + ".2");
        }
    }

    static class ListContainsContentTypeKickstart extends OidMatcher {

        public ListContainsContentTypeKickstart(String value, String contentID) {
            super(value, "1.3.6.1.4.1.2312.9.2." + contentID + ".3");
        }
    }


    abstract static class OidAbsentMatcher extends
        ArgumentMatcher<Set<X509ExtensionWrapper>> {

        protected String oid;

        public OidAbsentMatcher(String oid) {
            this.oid = oid;
        }

        public boolean matches(Object list) {
            Map<String, X509ExtensionWrapper> encodedContent =
                new HashMap<String, X509ExtensionWrapper>();

            for (X509ExtensionWrapper ext : (Set<X509ExtensionWrapper>) list) {
                encodedContent.put(ext.getOid(), ext);
            }

            return !encodedContent.containsKey(oid);
        }
    }

    static class ListDoesNotContainSupportLevel extends OidAbsentMatcher {

        public ListDoesNotContainSupportLevel() {
            super("1.3.6.1.4.1.2312.9.4.15");
        }
    }

    static class ListDoesNotContainSupportType extends OidAbsentMatcher {

        public ListDoesNotContainSupportType() {
            super("1.3.6.1.4.1.2312.9.4.16");
        }
    }

    private String[] largeTestUrls = {
        "/content/beta/rhel/server/6/$releasever/$basearch/sap/source/SRPMS",
        "/content/dist/rhel/server/6/$releasever/$basearch/sap/os",
        "/content/dist/rhel/server/6/$releasever/$basearch/sap/debug",
        "/content/dist/rhel/server/5/$releasever/$basearch/sap/source/SRPMS",
        "/content/dist/rhel/server/6/$releasever/$basearch/sap/source/SRPMS",
        "/content/dist/rhel/server/5/$releasever/$basearch/sap/os",
        "/content/beta/rhel/server/5/$releasever/$basearch/sap/debug",
        "/content/beta/rhel/server/5/$releasever/$basearch/sap/os",
        "/content/beta/rhel/server/5/$releasever/$basearch/sap/source/SRPMS",
        "/content/beta/rhel/server/6/$releasever/$basearch/sap/os",
        "/content/beta/rhel/server/6/$releasever/$basearch/sap/debug",
        "/content/dist/rhel/server/5/$releasever/$basearch/sap/debug",
        "/content/beta/rhel/server/5/$releasever/$basearch/source/iso",
        "/content/dist/rhel/server/5/$releasever/$basearch/os",
        "/content/beta/rhel/server/6/$releasever/$basearch/optional/debug",
        "/content/beta/rhel/server/6/$releasever/$basearch/cf-tools/1.0/os",
        "/content/beta/rhel/server/6/$releasever/$basearch/rhev-agent/3.0/os",
        "/content/beta/rhel/server/5/$releasever/$basearch/vt/debug",
        "/content/beta/rhel/server/6/$releasever/$basearch/cf-tools/1.0/debug",
        "/content/beta/rhel/server/6/$releasever/$basearch/optional/source/SRPMS",
        "/content/dist/rhel/server/5/$releasever/$basearch/debug",
        "/content/dist/rhel/server/6/$releasever/$basearch/supplementary/debug",
        "/content/dist/rhel/server/5/$releasever/$basearch/supplementary/os",
        "/content/dist/rhel/server/6/$releasever/$basearch/os",
        "/content/dist/rhel/server/6/$releasever/$basearch/optional/source/SRPMS",
        "/content/dist/rhel/server/6/$releasever/$basearch/source/iso",
        "/content/dist/rhel/server/5/$releasever/$basearch/productivity/source/SRPMS",
        "/content/dist/rhel/server/6/$releasever/$basearch/cf-tools/1.0/debug",
        "/content/dist/rhel/server/5/$releasever/$basearch/rhev-agent/3.0/os",
        "/content/dist/rhel/server/6/$releasever/$basearch/supplementary/os",
        "/content/dist/rhel/server/5/$releasever/$basearch/vt/os",
        "/content/dist/rhel/server/6/$releasever/$basearch/optional/os",
        "/content/beta/rhel/server/5/$releasever/$basearch/supplementary/debug",
        "/content/dist/rhel/server/6/$releasever/$basearch/supplementary/iso",
        "/content/beta/rhel/server/5/$releasever/$basearch/debug",
        "/content/beta/rhel/server/6/$releasever/$basearch/subscription-asset-manager/" +
            "debug",
        "/content/dist/rhel/server/5/$releasever/$basearch/rhev-agent/3.0/source/SRPMS",
        "/content/beta/rhel/server/6/$releasever/$basearch/subscription-asset-manager/" +
            "source/SRPMS",
        "/content/beta/rhel/server/6/$releasever/$basearch/os",
        "/content/dist/rhel/server/6/$releasever/$basearch/rhev-agent/3.0/source/SRPMS",
        "/content/beta/rhel/server/5/$releasever/$basearch/supplementary/source/SRPMS",
        "/content/beta/rhel/server/5/$releasever/$basearch/supplementary/os",
        "/content/dist/rhel/server/5/$releasever/$basearch/source/iso",
        "/content/beta/rhel/server/5/$releasever/$basearch/vt/source/SRPMS",
        "/content/dist/rhel/server/6/$releasever/$basearch/subscription-asset-manager/1/" +
            "debug",
        "/content/beta/rhel/server/5/$releasever/$basearch/supplementary/iso",
        "/content/dist/rhel/server/5/$releasever/$basearch/productivity/debug",
        "/content/beta/rhel/server/6/$releasever/$basearch/cf-tools/1.0/source/SRPMS",
        "/content/dist/rhel/server/6/$releasever/$basearch/cf-tools/1.0/os",
        "/content/beta/rhel/server/6/$releasever/$basearch/source/iso",
        "/content/dist/rhel/server/6/$releasever/$basearch/cf-tools/1.0/source/SRPMS",
        "/content/dist/rhel/server/5/$releasever/$basearch/iso",
        "/content/dist/rhel/server/5/$releasever/$basearch/productivity/os",
        "/content/beta/rhel/server/5/$releasever/$basearch/rhev-agent/3.0/debug",
        "/content/beta/rhel/server/6/$releasever/$basearch/rhev-agent/3.0/debug",
        "/content/dist/rhel/server/5/$releasever/$basearch/vt/debug",
        "/content/beta/rhel/server/6/$releasever/$basearch/source/SRPMS",
        "/content/beta/rhel/server/5/$releasever/$basearch/cf-tools/1.0/source/SRPMS",
        "/content/beta/rhel/server/5/$releasever/$basearch/rhev-agent/3.0/os",
        "/content/dist/rhel/server/6/$releasever/$basearch/rhev-agent/3.0/debug",
        "/content/beta/rhel/server/6/$releasever/$basearch/supplementary/debug",
        "/content/dist/rhel/server/5/$releasever/$basearch/cf-tools/1.0/os",
        "/content/beta/rhel/server/6/$releasever/$basearch/iso",
        "/content/beta/rhel/server/5/$releasever/$basearch/iso",
        "/content/beta/rhel/server/6/$releasever/$basearch/supplementary/os",
        "/content/dist/rhel/server/5/$releasever/$basearch/supplementary/iso",
        "/content/beta/rhel/server/5/$releasever/$basearch/cf-tools/1.0/os",
        "/content/beta/rhel/server/6/$releasever/$basearch/optional/os",
        "/content/beta/rhel/server/6/$releasever/$basearch/supplementary/iso",
        "/content/dist/rhel/server/5/$releasever/$basearch/source/SRPMS",
        "/content/beta/rhel/server/6/$releasever/$basearch/debug",
        "/content/beta/rhel/server/6/$releasever/$basearch/subscription-asset-manager/os",
        "/content/dist/rhel/server/5/$releasever/$basearch/supplementary/source/SRPMS",
        "/content/dist/rhel/server/6/$releasever/$basearch/iso",
        "/content/dist/rhel/server/5/$releasever/$basearch/rhev-agent/3.0/debug",
        "/content/dist/rhel/server/6/$releasever/$basearch/subscription-asset-manager/1/os",
        "/content/dist/rhel/server/6/$releasever/$basearch/debug",
        "/content/beta/rhel/server/6/$releasever/$basearch/supplementary/source/SRPMS",
        "/content/dist/rhel/server/5/$releasever/$basearch/vt/source/SRPMS",
        "/content/dist/rhel/server/6/$releasever/$basearch/rhev-agent/3.0/os",
        "/content/beta/rhel/server/5/$releasever/$basearch/rhev-agent/3.0/source/SRPMS",
        "/content/dist/rhel/server/6/$releasever/$basearch/subscription-asset-manager/1/" +
            "source/SRPMS",
        "/content/beta/rhel/server/5/$releasever/$basearch/os",
        "/content/dist/rhel/server/6/$releasever/$basearch/supplementary/source/SRPMS",
        "/content/beta/rhel/server/5/$releasever/$basearch/vt/os",
        "/content/dist/rhel/server/5/$releasever/$basearch/supplementary/debug",
        "/content/dist/rhel/server/6/$releasever/$basearch/optional/debug",
        "/content/dist/rhel/server/5/$releasever/$basearch/cf-tools/1.0/source/SRPMS",
        "/content/beta/rhel/server/6/$releasever/$basearch/rhev-agent/3.0/source/SRPMS",
        "/content/beta/rhel/server/5/$releasever/$basearch/source/SRPMS",
        "/content/dist/rhel/server/6/$releasever/$basearch/source/SRPMS",
        "/content/rhb/rhel/client/6/$releasever/$basearch/devtoolset/os",
        "/content/rhb/rhel/workstation/5/$releasever/$basearch/devtoolset/source/SRPMS",
        "/content/rhb/rhel/client/5/$releasever/$basearch/devtoolset/source/SRPMS",
        "/content/rhb/rhel/client/5/$releasever/$basearch/devtoolset/os",
        "/content/rhb/rhel/client/5/$releasever/$basearch/devtoolset/debug",
        "/content/rhb/rhel/computenode/6/$releasever/$basearch/devtoolset/os",
        "/content/rhb/rhel/server/6/$releasever/$basearch/devtoolset/debug",
        "/content/rhb/rhel/workstation/6/$releasever/$basearch/devtoolset/debug",
        "/content/rhb/rhel/server/6/$releasever/$basearch/devtoolset/source/SRPMS",
        "/content/rhb/rhel/workstation/5/$releasever/$basearch/devtoolset/os",
        "/content/rhb/rhel/computenode/6/$releasever/$basearch/devtoolset/debug",
        "/content/rhb/rhel/workstation/6/$releasever/$basearch/devtoolset/source/SRPMS",
        "/content/rhb/rhel/workstation/6/$releasever/$basearch/devtoolset/os",
        "/content/rhb/rhel/computenode/6/$releasever/$basearch/devtoolset/source/SRPMS",
        "/content/rhb/rhel/client/6/$releasever/$basearch/devtoolset/debug",
        "/content/rhb/rhel/server/6/$releasever/$basearch/devtoolset/os",
        "/content/rhb/rhel/workstation/5/$releasever/$basearch/devtoolset/debug",
        "/content/rhb/rhel/client/6/$releasever/$basearch/devtoolset/source/SRPMS",
        "/content/rhb/rhel/server/5/$releasever/$basearch/devtoolset/debug",
        "/content/rhb/rhel/server/5/$releasever/$basearch/devtoolset/os",
        "/content/rhb/rhel/server/5/$releasever/$basearch/devtoolset/source/SRPMS"};
}<|MERGE_RESOLUTION|>--- conflicted
+++ resolved
@@ -1338,16 +1338,12 @@
 
         inheritedArchProduct.setContent(Collections.singleton(noArchContent));
         products.add(inheritedArchProduct);
-<<<<<<< HEAD
+
         when(productAdapter.getProductById(
             eq(inheritedArchProduct.getOwner()),
             eq(inheritedArchProduct.getId()))
         ).thenReturn(inheritedArchProduct);
 
-=======
-        when(productAdapter.getProductById(eq(inheritedArchProduct.getId())))
-            .thenReturn(inheritedArchProduct);
->>>>>>> 8ba7f418
         setupEntitlements(ARCH_LABEL, "3.2");
 
         Set<X509ExtensionWrapper> extensions =
