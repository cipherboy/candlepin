--- conflicted
+++ resolved
@@ -57,15 +57,9 @@
     private EntitlementCurator entitlementCurator;
 
     @Inject
-<<<<<<< HEAD
     public Entitler(PoolManager pm, ConsumerCurator cc, I18n i18n, EventFactory evtFactory,
-        EventSink sink, EntitlementRulesTranslator messageTranslator) {
-=======
-    public Entitler(PoolManager pm, ConsumerCurator cc, I18n i18n,
-        EventFactory evtFactory, EventSink sink,
-        EntitlementRulesTranslator messageTranslator,
+        EventSink sink, EntitlementRulesTranslator messageTranslator,
         EntitlementCurator entitlementCurator) {
->>>>>>> 8ba7f418
 
         this.poolManager = pm;
         this.i18n = i18n;
