--- conflicted
+++ resolved
@@ -60,7 +60,6 @@
     void updatePoolsForSubscription(Subscription subscription);
 
     /**
-<<<<<<< HEAD
      * Deletes the pools associated with the specified subscription. Because the input subscription
      * is used to lookup pools, the ID field must be set for this method to operate properly.
      *
@@ -70,8 +69,6 @@
     void deletePoolsForSubscription(Subscription subscription);
 
     /**
-=======
->>>>>>> 283769fc
      * Cleanup entitlements and safely delete the given pool.
      *
      * @param pool
