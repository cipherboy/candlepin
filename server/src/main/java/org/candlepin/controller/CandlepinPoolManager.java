--- conflicted
+++ resolved
@@ -488,7 +488,6 @@
 
     @Override
     public void updatePoolsForSubscription(Subscription subscription) {
-<<<<<<< HEAD
         if (subscription == null) {
             throw new IllegalArgumentException("subscription is null");
         }
@@ -515,15 +514,7 @@
         }
     }
 
-=======
-        // TODO: Is a refresh good enough here?
-        this.refreshPoolsForSubscription(subscription, true, Collections.<Product>emptySet());
-    }
-
-
-
-    @Override
->>>>>>> 283769fc
+    @Override
     public Pool find(String poolId) {
         return this.poolCurator.find(poolId);
     }
