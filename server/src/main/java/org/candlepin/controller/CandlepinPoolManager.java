/**
 * Copyright (c) 2009 - 2012 Red Hat, Inc.
 *
 * This software is licensed to you under the GNU General Public License,
 * version 2 (GPLv2). There is NO WARRANTY for this software, express or
 * implied, including the implied warranties of MERCHANTABILITY or FITNESS
 * FOR A PARTICULAR PURPOSE. You should have received a copy of GPLv2
 * along with this software; if not, see
 * http://www.gnu.org/licenses/old-licenses/gpl-2.0.txt.
 *
 * Red Hat trademarks are not licensed under GPLv2. No permission is
 * granted to use or replicate Red Hat trademarks that are incorporated
 * in this software or its documentation.
 */
package org.candlepin.controller;

import org.candlepin.audit.Event;
import org.candlepin.audit.Event.Target;
import org.candlepin.audit.Event.Type;
import org.candlepin.audit.EventBuilder;
import org.candlepin.audit.EventFactory;
import org.candlepin.audit.EventSink;
import org.candlepin.bind.BindChainFactory;
import org.candlepin.common.config.Configuration;
import org.candlepin.common.paging.Page;
import org.candlepin.common.paging.PageRequest;
import org.candlepin.config.ConfigProperties;
import org.candlepin.model.Branding;
import org.candlepin.model.CandlepinQuery;
import org.candlepin.model.Consumer;
import org.candlepin.model.ConsumerCurator;
import org.candlepin.model.Content;
import org.candlepin.model.Entitlement;
import org.candlepin.model.EntitlementCertificateCurator;
import org.candlepin.model.EntitlementCurator;
import org.candlepin.model.Environment;
import org.candlepin.model.Owner;
import org.candlepin.model.OwnerContentCurator;
import org.candlepin.model.OwnerCurator;
import org.candlepin.model.OwnerProductCurator;
import org.candlepin.model.Pool;
import org.candlepin.model.Pool.PoolType;
import org.candlepin.model.PoolCurator;
import org.candlepin.model.PoolFilterBuilder;
import org.candlepin.model.PoolQuantity;
import org.candlepin.model.Product;
import org.candlepin.model.ProductCurator;
import org.candlepin.model.SourceSubscription;
import org.candlepin.model.activationkeys.ActivationKey;
import org.candlepin.model.dto.ContentData;
import org.candlepin.model.dto.ProductContentData;
import org.candlepin.model.dto.ProductData;
import org.candlepin.model.dto.Subscription;
import org.candlepin.pinsetter.core.PinsetterKernel;
import org.candlepin.policy.EntitlementRefusedException;
import org.candlepin.policy.ValidationError;
import org.candlepin.policy.ValidationResult;
import org.candlepin.policy.js.activationkey.ActivationKeyRules;
import org.candlepin.policy.js.autobind.AutobindRules;
import org.candlepin.policy.js.compliance.ComplianceRules;
import org.candlepin.policy.js.compliance.ComplianceStatus;
import org.candlepin.policy.js.entitlement.Enforcer;
import org.candlepin.policy.js.entitlement.Enforcer.CallerType;
import org.candlepin.policy.js.pool.PoolRules;
import org.candlepin.policy.js.pool.PoolUpdate;
import org.candlepin.resource.dto.AutobindData;
import org.candlepin.service.OwnerServiceAdapter;
import org.candlepin.service.SubscriptionServiceAdapter;
import org.candlepin.util.Util;
import org.candlepin.util.Traceable;
import org.candlepin.util.TraceableParam;

import com.google.inject.Inject;
import com.google.inject.persist.Transactional;

import org.apache.commons.collections.CollectionUtils;
import org.apache.commons.collections.MapUtils;
import org.apache.commons.lang.StringUtils;
import org.slf4j.Logger;
import org.slf4j.LoggerFactory;
import org.xnap.commons.i18n.I18n;

import java.util.ArrayList;
import java.util.Arrays;
import java.util.Collection;
import java.util.Collections;
import java.util.Date;
import java.util.HashMap;
import java.util.HashSet;
import java.util.Iterator;
import java.util.LinkedList;
import java.util.List;
import java.util.Map;
import java.util.Map.Entry;
import java.util.Set;



/**
 * PoolManager
 */
public class CandlepinPoolManager implements PoolManager {
    private I18n i18n;

    private PoolCurator poolCurator;
    private static Logger log = LoggerFactory.getLogger(CandlepinPoolManager.class);

    private static final int MAX_ENTITLE_RETRIES = 3;

    private EventSink sink;
    private EventFactory eventFactory;
    private Configuration config;
    private Enforcer enforcer;
    private PoolRules poolRules;
    private EntitlementCurator entitlementCurator;
    private ConsumerCurator consumerCurator;
    private EntitlementCertificateCurator entitlementCertificateCurator;
    private EntitlementCertificateGenerator ecGenerator;
    private ComplianceRules complianceRules;
    private ProductCurator productCurator;
    private ProductManager productManager;
    private AutobindRules autobindRules;
    private ActivationKeyRules activationKeyRules;
    private ContentManager contentManager;
    private OwnerContentCurator ownerContentCurator;
    private OwnerCurator ownerCurator;
    private OwnerProductCurator ownerProductCurator;
    private PinsetterKernel pinsetterKernel;
    private OwnerManager ownerManager;
    private BindChainFactory bindChainFactory;

    /**
     * @param poolCurator
     * @param sink
     * @param eventFactory
     * @param config
     */
    @Inject
    public CandlepinPoolManager(
        PoolCurator poolCurator,
        EventSink sink,
        EventFactory eventFactory,
        Configuration config,
        Enforcer enforcer,
        PoolRules poolRules,
        EntitlementCurator entitlementCurator,
        ConsumerCurator consumerCurator,
        EntitlementCertificateCurator entitlementCertCurator,
        EntitlementCertificateGenerator ecGenerator,
        ComplianceRules complianceRules,
        AutobindRules autobindRules,
        ActivationKeyRules activationKeyRules,
        ProductCurator productCurator,
        ProductManager productManager,
        ContentManager contentManager,
        OwnerContentCurator ownerContentCurator,
        OwnerCurator ownerCurator,
        OwnerProductCurator ownerProductCurator,
        OwnerManager ownerManager,
        PinsetterKernel pinsetterKernel,
        I18n i18n,
        BindChainFactory bindChainFactory) {

        this.poolCurator = poolCurator;
        this.sink = sink;
        this.eventFactory = eventFactory;
        this.config = config;
        this.entitlementCurator = entitlementCurator;
        this.consumerCurator = consumerCurator;
        this.enforcer = enforcer;
        this.poolRules = poolRules;
        this.entitlementCertificateCurator = entitlementCertCurator;
        this.ecGenerator = ecGenerator;
        this.complianceRules = complianceRules;
        this.productCurator = productCurator;
        this.autobindRules = autobindRules;
        this.activationKeyRules = activationKeyRules;
        this.productCurator = productCurator;
        this.productManager = productManager;
        this.contentManager = contentManager;
        this.ownerContentCurator = ownerContentCurator;
        this.ownerCurator = ownerCurator;
        this.ownerProductCurator = ownerProductCurator;
        this.ownerManager = ownerManager;
        this.pinsetterKernel = pinsetterKernel;
        this.i18n = i18n;
        this.bindChainFactory = bindChainFactory;
    }

    /*
     * We need to update/regen entitlements in the same transaction we update pools
     * so we don't miss anything
     */
    @Transactional
    @SuppressWarnings("checkstyle:methodlength")
    @Traceable
    void refreshPoolsWithRegeneration(SubscriptionServiceAdapter subAdapter,
        @TraceableParam("owner") Owner owner, boolean lazy) {

        Date now = new Date();
        owner = this.resolveOwner(owner);
        log.info("Refreshing pools for owner: {}", owner);

        Map<String, Subscription> subscriptionMap = new HashMap<String, Subscription>();
        Map<String, ProductData> productMap = new HashMap<String, ProductData>();
        Map<String, ContentData> contentMap = new HashMap<String, ContentData>();

        // Resolve all our subscriptions, products and content to ensure we don't have bad or
        // duplicate inbound data
        log.debug("Fetching subscriptions from adapter...");
        List<Subscription> subscriptions = subAdapter.getSubscriptions(owner);

        log.debug("Done. Processing subscriptions...");
        for (Subscription subscription : subscriptions) {
            if (subscription == null) {
                continue;
            }

            if (subscription.getId() == null) {
                log.error("subscription does not contain a mappable ID: {}", subscription);
                throw new IllegalStateException("subscription does not contain a mappable ID: " +
                    subscription);
            }

            Subscription existingSub = subscriptionMap.get(subscription.getId());
            if (existingSub != null && !existingSub.equals(subscription)) {
                log.warn("Multiple versions of the same subscription received during refresh; " +
                    "discarding duplicate: {} => {}, {}", subscription.getId(), existingSub, subscription);

                continue;
            }

            subscriptionMap.put(subscription.getId(), subscription);

            List<ProductData> products = new LinkedList<ProductData>();
            products.add(subscription.getProduct());
            products.add(subscription.getDerivedProduct());
            products.addAll(subscription.getProvidedProducts());
            products.addAll(subscription.getDerivedProvidedProducts());

            for (ProductData product : products) {
                if (product == null) {
                    // Impl note: This is a (mostly) safe condition, since it's valid for a
                    // subscription to have a null derived product. We'll just ignore it and plow
                    // forward.
                    continue;
                }

                if (product.getId() == null) {
                    log.error("product does not contain a mappable Red Hat ID: {}", product);
                    throw new IllegalStateException("product does not contain a mappable Red Hat ID: " +
                        product);
                }

                // Product is coming from an upstream source; lock it so only upstream can make
                // further changes to it.
                product.setLocked(true);

                ProductData existingProduct = productMap.get(product.getId());
                if (existingProduct != null && !existingProduct.equals(product)) {
                    log.warn("Multiple versions of the same product received during refresh; " +
                        "discarding duplicate: {} => {}, {}", product.getId(), existingProduct, product);
                }
                else {
                    productMap.put(product.getId(), product);

                    Collection<ProductContentData> pcdCollection = product.getProductContent();
                    if (pcdCollection != null) {
                        for (ProductContentData pcd : pcdCollection) {
                            // Impl note:
                            // We aren't checking for duplicate mappings to the same content, since our
                            // current implementation of ProductData prevents such a thing. However, if it
                            // is reasonably possible that we could end up with ProductData instances which
                            // do not prevent duplicate content mappings, we should add checks here to
                            // check for, and throw out, such mappings

                            if (pcd == null) {
                                log.error("product contains a null product-content mapping: {}", product);
                                throw new IllegalStateException(
                                    "product contains a null product-content mapping: " + product);
                            }

                            ContentData content = pcd.getContent();

                            // Do some simple mapping validation. Our import method will handle minimal
                            // population validation for us.
                            if (content == null || content.getId() == null) {
                                log.error("product contains a null or incomplete product-content mapping: {}",
                                    product);
                                throw new IllegalStateException("product contains a null or incomplete " +
                                    "product-content mapping: " + product);
                            }

                            // We need to lock the incoming content here, but doing so will affect
                            // the equality comparison for products. We'll correct them later.
                            ContentData existingContent = contentMap.get(content.getId());
                            if (existingContent != null && !existingContent.equals(content)) {
                                log.warn("Multiple versions of the same content received during refresh; " +
                                    "discarding duplicate: {} => {}, {}",
                                    content.getId(), existingContent, content
                                );
                            }
                            else {
                                contentMap.put(content.getId(), content);
                            }
                        }
                    }
                }
            }
        }

        // Persist content changes
        log.debug("Importing {} content...", contentMap.size());

        // Lock our content
        // TODO: Find a more efficient way of doing this, preferably within this method
        for (ContentData cdata : contentMap.values()) {
            cdata.setLocked(true);
        }

        Map<String, Content> importedContent = this.contentManager
            .importContent(owner, contentMap, productMap.keySet())
            .getImportedEntities();

        log.debug("Importing {} product(s)...", productMap.size());
        ImportResult<Product> importResult = this.productManager
            .importProducts(owner, productMap, importedContent);

        Map<String, Product> importedProducts = importResult.getImportedEntities();
        Map<String, Product> updatedProducts = importResult.getUpdatedEntities();

        log.debug("Refreshing {} pool(s)...", subscriptionMap.size());
        Iterator<Map.Entry<String, Subscription>> subsIterator = subscriptionMap.entrySet().iterator();
        while (subsIterator.hasNext()) {
            Map.Entry<String, Subscription> entry = subsIterator.next();
            Subscription sub = entry.getValue();

            if (now.after(sub.getEndDate())) {
                log.info("Skipping expired subscription: {}", sub);

                subsIterator.remove();
                continue;
            }

            log.debug("Processing subscription: {}", sub);
            Pool pool = this.convertToMasterPoolImpl(sub, owner, importedProducts);
            this.refreshPoolsForMasterPool(pool, false, lazy, updatedProducts);
        }

        // delete pools whose subscription disappeared:
        log.debug("Deleting pools for absent subscriptions...");
        List<Pool> poolsToDelete = new ArrayList<Pool>();

        for (Pool pool : poolCurator.getPoolsFromBadSubs(owner, subscriptionMap.keySet())) {
            if (this.isManaged(pool)) {
                poolsToDelete.add(pool);
            }
        }

        deletePools(poolsToDelete);

        // TODO: break this call into smaller pieces. There may be lots of floating pools
        log.debug("Updating floating pools...");
        List<Pool> floatingPools = poolCurator.getOwnersFloatingPools(owner);
        updateFloatingPools(floatingPools, lazy, updatedProducts);

        log.info("Refresh pools for owner: {} completed in: {}ms", owner.getKey(),
            System.currentTimeMillis() - now.getTime());
    }

    private Owner resolveOwner(Owner owner) {
        if (owner == null || (owner.getKey() == null && owner.getId() == null)) {
            throw new IllegalArgumentException(
                i18n.tr("No owner specified, or owner lacks identifying information"));
        }

        if (owner.getKey() != null) {
            String ownerKey = owner.getKey();
            owner = ownerCurator.lookupByKey(owner.getKey());

            if (owner == null) {
                throw new IllegalStateException(
                    i18n.tr("Unable to find an owner with the key \"{0}\"", ownerKey));
            }
        }
        else {
            String id = owner.getId();
            owner = ownerCurator.find(owner.getId());

            if (owner == null) {
                throw new IllegalStateException(i18n.tr("Unable to find an owner with the ID \"{0}\"", id));
            }
        }

        return owner;
    }

    @Transactional
    void refreshPoolsForMasterPool(Pool pool, boolean updateStackDerived, boolean lazy,
        Map<String, Product> changedProducts) {

        // These don't all necessarily belong to this owner
        List<Pool> subscriptionPools = poolCurator.getPoolsBySubscriptionId(pool.getSubscriptionId()).list();
        log.debug("Found {} pools for subscription {}", subscriptionPools.size(), pool.getSubscriptionId());
        if (log.isDebugEnabled()) {
            for (Pool p : subscriptionPools) {
                log.debug("    owner={} - {}", p.getOwner().getKey(), p);
            }
        }

        // Update product references on the pools, I guess
        // TODO: Should this be performed by poolRules? Seems like that should be a thing.
        for (Pool subPool : subscriptionPools) {
            Product product = subPool.getProduct();
            if (product != null) {
                Product update = changedProducts.get(product.getId());

                if (update != null) {
                    subPool.setProduct(update);
                }
            }

            product = subPool.getDerivedProduct();
            if (product != null) {
                Product update = changedProducts.get(product.getId());

                if (update != null) {
                    subPool.setDerivedProduct(update);
                }
            }
        }

        // Cleans up pools on other owners who have migrated subs away
        removeAndDeletePoolsOnOtherOwners(subscriptionPools, pool);

        // capture the original quantity to check for updates later
        Long originalQuantity = pool.getQuantity();

        // BZ 1012386: This will regenerate master/derived for bonus scenarios if only one of the
        // pair still exists.
        createAndEnrichPools(pool, subscriptionPools);

        // don't update floating here, we'll do that later so we don't update anything twice
        Set<String> updatedMasterPools = updatePoolsForMasterPool(
            subscriptionPools, pool, originalQuantity, updateStackDerived, changedProducts);

        regenerateCertificatesByEntIds(updatedMasterPools, lazy);
    }

    private void removeAndDeletePoolsOnOtherOwners(List<Pool> existingPools, Pool pool) {
        List<Pool> toRemove = new LinkedList<Pool>();

        for (Pool existing : existingPools) {
            if (!existing.getOwner().equals(pool.getOwner())) {
                toRemove.add(existing);
                log.warn("Removing {} because it exists in the wrong org", existing);
                if (existing.getType() == PoolType.NORMAL || existing.getType() == PoolType.BONUS) {
                    deletePool(existing);
                }
            }
        }

        existingPools.removeAll(toRemove);
    }

    /**
     * Deletes all known expired pools. The deletion of expired pools also triggers entitlement
     * revocation and consumer compliance recalculation.
     * <p></p>
     * This method will delete pools in blocks, using a new transaction for each block unless a
     * transaction was already started before this method is called.
     */
    public void cleanupExpiredPools() {
        int count = 0;
        boolean loop;

        log.debug("Beginning cleanup expired pools job");

        do {
            // This call is run within a new transaction if we're not already in a transaction
            int blockSize = this.cleanupExpiredPoolsImpl();
            count += blockSize;

            loop = blockSize >= PoolCurator.EXPIRED_POOL_BLOCK_SIZE;
        } while (loop);

        if (count > 0) {
            log.info("Cleaned up {} expired pools", count);
        }
    }

    /**
     * Performs the cleanup of a block of expired pools.
     *
     * @return
     *  the number of expired pools deleted as a result of this method
     */
    @Transactional
    protected int cleanupExpiredPoolsImpl() {
        List<Pool> pools = poolCurator.listExpiredPools(PoolCurator.EXPIRED_POOL_BLOCK_SIZE);

        for (Pool pool : pools) {
            log.info("Cleaning up expired pool: {} (expired: {})", pool.getId(), pool.getEndDate());
        }

        // Delete the block of pools & flush the results to tell Hibernate to evict the objects
        // (we hope). Even if it doesn't, and even if the transaction completion is going to
        // flush the objects anyway, it should not hurt and is an explicit call.
        this.deletePools(pools);
        this.poolCurator.flush();

        return pools.size();
    }

    /**
     * Update pool for master pool.
     *
     * @param existingPools the existing pools
     * @param pool the master pool
     * @param originalQuantity the pool's original quantity before multiplier was applied
     * @param updateStackDerived whether or not to attempt to update stack
     *        derived pools
     */
    Set<String> updatePoolsForMasterPool(List<Pool> existingPools, Pool pool, Long originalQuantity,
        boolean updateStackDerived, Map<String, Product> changedProducts) {

        /*
         * Rules need to determine which pools have changed, but the Java must
         * send out the events. Create an event for each pool that could change,
         * even if we won't use them all.
         */
        if (CollectionUtils.isEmpty(existingPools)) {
            return new HashSet<String>(0);
        }

        log.debug("Updating {} pools for existing master pool: {}", existingPools.size(), pool);

        Map<String, EventBuilder> poolEvents = new HashMap<String, EventBuilder>();
        for (Pool existing : existingPools) {
            EventBuilder eventBuilder = eventFactory
                .getEventBuilder(Target.POOL, Type.MODIFIED)
                .setEventData(existing);
            poolEvents.put(existing.getId(), eventBuilder);
        }

        // Hand off to rules to determine which pools need updating:
        List<PoolUpdate> updatedPools = poolRules.updatePools(pool, existingPools, originalQuantity,
            changedProducts);

        String virtLimit = pool.getProduct().getAttributeValue(Product.Attributes.VIRT_LIMIT);
        boolean createsSubPools = !StringUtils.isBlank(virtLimit) && !"0".equals(virtLimit);

        // Update subpools if necessary
        if (updateStackDerived && !updatedPools.isEmpty() &&
            createsSubPools && pool.isStacked()) {
            // Get all pools for the master pool owner derived from the pool's
            // stack id, because we cannot look it up by subscriptionId
            List<Pool> subPools = getOwnerSubPoolsForStackId(pool.getOwner(), pool.getStackId());

            for (Pool subPool : subPools) {
                PoolUpdate update = updatePoolFromStack(subPool, changedProducts);

                if (update.changed()) {
                    updatedPools.add(update);

                    EventBuilder eventBuilder = eventFactory
                        .getEventBuilder(Target.POOL, Type.MODIFIED)
                        .setEventData(subPool);

                    poolEvents.put(subPool.getId(), eventBuilder);
                }
            }
        }

        return processPoolUpdates(poolEvents, updatedPools);
    }

    protected Set<String> processPoolUpdates(Map<String, EventBuilder> poolEvents,
        List<PoolUpdate> updatedPools) {

        boolean flush = false;
        Set<String> existingPoolIds = new HashSet<String>();
        Set<Pool> poolsToDelete = new HashSet<Pool>();
        Set<Pool> poolsToRegenEnts = new HashSet<Pool>();
        Set<String> entitlementsToRegen = new HashSet<String>();

        // Get our list of pool IDs so we can check which of them still exist in the DB...
        for (PoolUpdate update : updatedPools) {
            if (update != null && update.getPool() != null && update.getPool().getId() != null) {
                existingPoolIds.add(update.getPool().getId());
            }
        }

        existingPoolIds = this.poolCurator.getExistingPoolIdsByIds(existingPoolIds);

        // Process pool updates...
        for (PoolUpdate updatedPool : updatedPools) {
            Pool existingPool = updatedPool.getPool();
            log.info("Pool changed: {}", updatedPool.toString());

            if (existingPool == null || !existingPoolIds.contains(existingPool.getId())) {
                log.info("Pool has already been deleted from the database.");
                continue;
            }

            // Delete pools the rules signal needed to be cleaned up:
            if (existingPool.isMarkedForDelete()) {
                log.warn("Deleting pool as requested by rules: {}", existingPool.getId());
                poolsToDelete.add(existingPool);
                continue;
            }

            // save changes for the pool. We'll flush these changes later.
            this.poolCurator.merge(existingPool);
            flush = true;

            // quantity has changed. delete any excess entitlements from pool
            // the quantity has not yet been expressed on the pool itself
            if (updatedPool.getQuantityChanged()) {
                RevocationOp revPlan = new RevocationOp(poolCurator, Collections.singletonList(existingPool));
                revPlan.execute(this);
            }

            // dates changed. regenerate all entitlement certificates
            if (updatedPool.getDatesChanged() || updatedPool.getProductsChanged() ||
                updatedPool.getBrandingChanged()) {

                poolsToRegenEnts.add(existingPool);
            }

            // Build event for this update...
            EventBuilder builder = poolEvents.get(existingPool.getId());
            if (builder != null) {
                Event event = builder.setNewEntity(existingPool).buildEvent();
                sink.queueEvent(event);
            }
            else {
                log.warn("Pool updated without an event builder: {}", existingPool);
            }
        }

        // Flush our merged changes
        if (flush) {
            this.poolCurator.flush();
        }

        // Fetch entitlement IDs for updated pools...
        if (poolsToRegenEnts.size() > 0) {
            entitlementsToRegen.addAll(this.poolCurator.retrieveOrderedEntitlementIdsOf(poolsToRegenEnts));
        }

        // Delete pools marked for deletion
        if (poolsToDelete.size() > 0) {
            this.deletePools(poolsToDelete);
        }

        // Return entitlement IDs in need regeneration
        return entitlementsToRegen;
    }

    /**
     * Update pools which have no subscription attached, if applicable.
     *
     * @param floatingPools
     * @return
     */
    @Transactional
    void updateFloatingPools(List<Pool> floatingPools, boolean lazy, Map<String, Product> changedProducts) {
        /*
         * Rules need to determine which pools have changed, but the Java must
         * send out the events. Create an event for each pool that could change,
         * even if we won't use them all.
         */
        Map<String, EventBuilder> poolEvents = new HashMap<String, EventBuilder>();
        for (Pool existing : floatingPools) {
            EventBuilder eventBuilder = eventFactory.getEventBuilder(Target.POOL, Type.MODIFIED)
<<<<<<< HEAD
                .setEventData(existing);
=======
                .setOldEntity(existing);

>>>>>>> 939385c3
            poolEvents.put(existing.getId(), eventBuilder);
        }

        // Hand off to rules to determine which pools need updating
        List<PoolUpdate> updatedPools = poolRules.updatePools(floatingPools, changedProducts);
        regenerateCertificatesByEntIds(processPoolUpdates(poolEvents, updatedPools), lazy);
    }

    /**
     * @param sub
     * @return the newly created Pools
     */
    @Override
    public List<Pool> createAndEnrichPools(Subscription sub) {
        return createAndEnrichPools(sub, Collections.<Pool>emptyList());
    }

    public List<Pool> createAndEnrichPools(Subscription sub, List<Pool> existingPools) {
        List<Pool> pools = poolRules.createAndEnrichPools(sub, existingPools);
        log.debug("Creating {} pools for subscription: {}", pools.size(), sub);
        for (Pool pool : pools) {
            createPool(pool);
        }

        return pools;
    }

    @Override
    public Pool createAndEnrichPools(Pool pool) {
        return createAndEnrichPools(pool, Collections.<Pool>emptyList());
    }

    @Override
    public Pool createAndEnrichPools(Pool pool, List<Pool> existingPools) {
        List<Pool> pools = poolRules.createAndEnrichPools(pool, existingPools);
        log.debug("Creating {} pools: ", pools.size());
        for (Pool p : pools) {
            createPool(p);
        }
        return pool;
    }

    @Override
    public Pool createPool(Pool pool) {
        Pool created = poolCurator.create(pool);
        log.debug("   new pool: {}", pool);

        if (created != null) {
            sink.emitPoolCreated(created);
        }

        return created;
    }

    @Override
    public List<Pool> createPools(List<Pool> pools) {
        if (CollectionUtils.isNotEmpty(pools)) {
            poolCurator.saveOrUpdateAll(pools, false, false);

            for (Pool pool : pools) {
                log.debug("   new pool: {}", pool);

                if (pool != null) {
                    sink.emitPoolCreated(pool);
                }
            }
        }
        return pools;
    }

    @Override
    public void updateMasterPool(Pool pool) {
        if (pool == null) {
            throw new IllegalArgumentException("pool is null");
        }

        // Ensure the subscription is not expired
        if (pool.getEndDate() != null && pool.getEndDate().before(new Date())) {
            List<String> subscriptions = new ArrayList<String>();
            subscriptions.add(pool.getSubscriptionId());
            this.deletePoolsForSubscriptions(subscriptions);
        }
        else {
            this.refreshPoolsForMasterPool(pool, false, true, Collections.<String, Product>emptyMap());
        }
    }

    @Override
    public void deletePoolsForSubscriptions(Collection<String> subscriptionIds) {
        if (subscriptionIds == null) {
            throw new IllegalArgumentException("subscriptionIds is null");
        }

        if (subscriptionIds.size() > 0) {
            for (Pool pool : this.poolCurator.getPoolsBySubscriptionIds(subscriptionIds)) {
                this.deletePool(pool);
            }
        }
    }

    /**
     * Builds a pool instance from the given subscription, using the specified owner and products
     * for resolution.
     * <p></p>
     * The provided owner and products will be used to match and resolve the owner and product
     * DTOs present on the subscription. If the subscription uses DTOs which cannot be resolved,
     * this method will throw an exception.
     *
     * @param sub
     *  The subscription to convert to a pool
     *
     * @param owner
     *  The owner the pool will be assigned to
     */
    private Pool convertToMasterPoolImpl(Subscription sub, Owner owner, Map<String, Product> productMap) {

        if (sub == null) {
            throw new IllegalArgumentException("subscription is null");
        }

        if (owner == null || (owner.getKey() == null && owner.getId() == null)) {
            throw new IllegalArgumentException("owner is null or incomplete");
        }

        if (productMap == null) {
            throw new IllegalArgumentException("productMap is null");
        }

        Pool pool = new Pool();

        // Validate and resolve owner...
        if (sub.getOwner() == null || (sub.getOwner().getId() != null ?
            !owner.getId().equals(sub.getOwner().getId()) :
            !owner.getKey().equals(sub.getOwner().getKey()))) {

            throw new IllegalStateException("Subscription references an invalid owner: " + sub.getOwner());
        }

        pool.setOwner(owner);
        pool.setQuantity(sub.getQuantity());
        pool.setStartDate(sub.getStartDate());
        pool.setEndDate(sub.getEndDate());
        pool.setContractNumber(sub.getContractNumber());
        pool.setAccountNumber(sub.getAccountNumber());
        pool.setOrderNumber(sub.getOrderNumber());

        // Copy over subscription details
        pool.setSourceSubscription(new SourceSubscription(sub.getId(), "master"));

        // Copy over upstream details
        pool.setUpstreamPoolId(sub.getUpstreamPoolId());
        pool.setUpstreamEntitlementId(sub.getUpstreamEntitlementId());
        pool.setUpstreamConsumerId(sub.getUpstreamConsumerId());
        pool.setCdn(sub.getCdn());
        pool.setCertificate(sub.getCertificate());

        // Add in branding
        if (sub.getBranding() != null) {
            Set<Branding> branding = new HashSet<Branding>();

            for (Branding brand : sub.getBranding()) {
                // Impl note:
                // We create a new instance here since we don't have a separate branding DTO (yet),
                // and we need to be certain that we don't try to move or change a branding object
                // associated with another pool.
                branding.add(new Branding(brand.getProductId(), brand.getType(), brand.getName()));
            }

            pool.setBranding(branding);
        }

        if (sub.getProduct() == null || sub.getProduct().getId() == null) {
            throw new IllegalStateException("Subscription has no product, or its product is incomplete: " +
                sub.getProduct());
        }

        Product product = productMap.get(sub.getProduct().getId());
        if (product == null) {
            throw new IllegalStateException("Subscription references a product which cannot be resolved: " +
                sub.getProduct());
        }

        pool.setProduct(product);

        if (sub.getDerivedProduct() != null) {
            product = productMap.get(sub.getDerivedProduct().getId());

            if (product == null) {
                throw new IllegalStateException("Subscription's derived product references a product which " +
                    "cannot be resolved: " + sub.getDerivedProduct());
            }

            pool.setDerivedProduct(product);
        }

        if (sub.getProvidedProducts() != null) {
            Set<Product> products = new HashSet<Product>();

            for (ProductData pdata : sub.getProvidedProducts()) {
                if (pdata != null) {
                    product = productMap.get(pdata.getId());

                    if (product == null) {
                        throw new IllegalStateException("Subscription's provided products references a " +
                            "product which cannot be resolved: " + pdata);
                    }

                    products.add(product);
                }
            }

            pool.setProvidedProducts(products);
        }

        if (sub.getDerivedProvidedProducts() != null) {
            Set<Product> products = new HashSet<Product>();

            for (ProductData pdata : sub.getDerivedProvidedProducts()) {
                if (pdata != null) {
                    product = productMap.get(pdata.getId());

                    if (product == null) {
                        throw new IllegalStateException("Subscription's derived provided products " +
                            "references a product which cannot be resolved: " + pdata);
                    }

                    products.add(product);
                }
            }

            pool.setDerivedProvidedProducts(products);
        }

        return pool;
    }

    /*
     * if you are using this method, you might want to override the quantity
     * with PoolRules.calculateQuantity
     */
    @Override
    public Pool convertToMasterPool(Subscription sub) {
        if (sub == null) {
            throw new IllegalArgumentException("subscription is null");
        }

        // Resolve the subscription's owner...
        if (sub.getOwner() == null || (sub.getOwner().getId() == null && sub.getOwner().getKey() == null)) {
            throw new IllegalStateException("Subscription references an invalid owner: " + sub.getOwner());
        }

        Owner owner = sub.getOwner().getId() != null ?
            this.ownerCurator.find(sub.getOwner().getId()) :
            this.ownerCurator.lookupByKey(sub.getOwner().getKey());

        if (owner == null) {
            throw new IllegalStateException("Subscription references an owner which cannot be resolved: " +
                sub.getOwner());
        }

        // Gather the product IDs referenced by this subscription...
        Set<ProductData> productDTOs = new HashSet<ProductData>();
        Set<String> productIds = new HashSet<String>();
        Map<String, Product> productMap = new HashMap<String, Product>();

        productDTOs.add(sub.getProduct());
        productDTOs.add(sub.getDerivedProduct());

        if (sub.getProvidedProducts() != null) {
            productDTOs.addAll(sub.getProvidedProducts());
        }

        if (sub.getDerivedProvidedProducts() != null) {
            productDTOs.addAll(sub.getDerivedProvidedProducts());
        }

        for (ProductData pdata : productDTOs) {
            if (pdata != null) {
                if (pdata.getId() == null) {
                    throw new IllegalStateException("Subscription references an incomplete product: " +
                        pdata);
                }

                productIds.add(pdata.getId());
            }
        }

        // Build the product map from the product IDs we pulled off the subscription...
        for (Product product : this.ownerProductCurator.getProductsByIds(owner, productIds)) {
            productMap.put(product.getId(), product);
        }

        return this.convertToMasterPoolImpl(sub, owner, productMap);
    }

    // TODO:
    // Remove these methods or update them to properly mirror the curator.

    @Override
    public Pool find(String poolId) {
        return this.poolCurator.find(poolId);
    }

    @Override
    public List<Pool> secureFind(Collection<String> poolIds) {
        if (CollectionUtils.isNotEmpty(poolIds)) {
            return this.poolCurator.listAllByIds(poolIds).list();
        }

        return new ArrayList<Pool>();
    }

    @Override
    public List<Pool> lookupBySubscriptionId(Owner owner, String id) {
        return this.poolCurator.lookupBySubscriptionId(owner, id);
    }

    @Override
    public List<Pool> lookupBySubscriptionIds(Owner owner, Collection<String> subscriptionIds) {
        if (CollectionUtils.isNotEmpty(subscriptionIds)) {
            return this.poolCurator.lookupBySubscriptionIds(owner, subscriptionIds);
        }

        return new ArrayList<Pool>();
    }

    /**
     * Request an entitlement by product. If the entitlement cannot be granted,
     * null will be returned. TODO: Throw exception if entitlement not granted.
     * Report why.
     *
     * @param data Autobind data containing consumer, date, etc..
     * @return Entitlement
     * @throws EntitlementRefusedException if entitlement is refused
     */
    //
    // NOTE: after calling this method both entitlement pool and consumer
    // parameters will most certainly be stale. beware!
    @Override
    public List<Entitlement> entitleByProducts(AutobindData data) throws EntitlementRefusedException {
        int retries = MAX_ENTITLE_RETRIES;

        while (true) {
            try {
                return this.entitleByProductsImpl(data);
            }
            catch (EntitlementRefusedException e) {
                // if there are any pools that had only one error, and that was
                // an availability error, try again
                boolean retry = false;
                if (retries > 0) {
                    for (String poolId : e.getResults().keySet()) {

                        List<ValidationError> errors = e.getResults().get(poolId).getErrors();
                        if (errors.size() == 1 && errors.get(0).getResourceKey()
                            .equals("rulefailed.no.entitlements.available")) {
                            retry = true;
                            break;
                        }
                    }
                }

                if (retry) {
                    log.info("Entitlements exhausted between select best pools and bind operations;" +
                        " retrying");
                    retries--;
                    continue;
                }

                throw e;
            }
        }
    }

    /**
     * Performs the work of the entitleByProducts method in its own transaction to help unlock
     * pools which can no longer be bound.
     * <p></p>
     * This method should not be called directly, and is only declared protected to allow the
     * @Transactional annotation to function.
     *
     * @param data
     *  The autobind data to use for entitling a consumer
     *
     * @return
     *  a list of entitlements created as for this autobind operation
     */
    @Transactional
    protected List<Entitlement> entitleByProductsImpl(AutobindData data) throws EntitlementRefusedException {
        Consumer consumer = data.getConsumer();
        String[] productIds = data.getProductIds();
        Collection<String> fromPools = data.getPossiblePools();
        Date entitleDate = data.getOnDate();
        Owner owner = consumer.getOwner();

        List<PoolQuantity> bestPools = new ArrayList<PoolQuantity>();
        // fromPools will be empty if the dev pool was already created.
        if (consumer != null && consumer.isDev() && !fromPools.isEmpty()) {
            String poolId = fromPools.iterator().next();
            PoolQuantity pq = new PoolQuantity(poolCurator.find(poolId), 1);
            bestPools.add(pq);
        }
        else {
            bestPools = getBestPools(consumer, productIds, entitleDate, owner, null, fromPools);
        }

        if (bestPools == null) {
            return null;
        }

        return entitleByPools(consumer, convertToMap(bestPools));
    }

    /**
     * Request an entitlement by product for a host system in
     * a host-guest relationship.  Allows getBestPoolsForHost
     * to choose products to bind.
     *
     * @param guest consumer requesting to have host entitled
     * @param host host consumer to entitle
     * @param entitleDate specific date to entitle by.
     * @return Entitlement
     * @throws EntitlementRefusedException if entitlement is refused
     */
    //
    // NOTE: after calling this method both entitlement pool and consumer
    // parameters will most certainly be stale. beware!
    @Override
    @Transactional
    public List<Entitlement> entitleByProductsForHost(Consumer guest, Consumer host, Date entitleDate,
        Collection<String> possiblePools) throws EntitlementRefusedException {

        host = consumerCurator.lockAndLoad(host);
        List<Entitlement> entitlements = new LinkedList<Entitlement>();
        if (!host.getOwner().equals(guest.getOwner())) {
            log.debug("Host {} and guest {} have different owners", host.getUuid(), guest.getUuid());
            return entitlements;
        }
        Owner owner = host.getOwner();

        // Use the current date if one wasn't provided:
        if (entitleDate == null) {
            entitleDate = new Date();
        }

        List<PoolQuantity> bestPools = getBestPoolsForHost(guest, host, entitleDate, owner, null,
            possiblePools);

        if (bestPools == null) {
            log.info("No entitlements for host: {}", host.getUuid());
            return null;
        }

        // now make the entitlements
        return entitleByPools(host, convertToMap(bestPools));
    }

    /**
     * Here we pick uncovered products from the guest where no virt-only
     * subscriptions exist, and have the host bind non-zero virt_limit
     * subscriptions in order to generate pools for the guest to bind later.
     *
     * @param guest whose products we want to provide
     * @param host to bind entitlements to
     * @param entitleDate
     * @param owner
     * @param serviceLevelOverride
     * @return PoolQuantity list to attempt to attach
     * @throws EntitlementRefusedException if unable to bind
     */
    @Override
    @SuppressWarnings("checkstyle:methodlength")
    public List<PoolQuantity> getBestPoolsForHost(Consumer guest, Consumer host, Date entitleDate,
        Owner owner, String serviceLevelOverride, Collection<String> fromPools)
        throws EntitlementRefusedException {

        Map<String, ValidationResult> failedResults = new HashMap<String, ValidationResult>();
        log.debug("Looking up best pools for host: {}", host);

        boolean tempLevel = false;
        if (StringUtils.isEmpty(host.getServiceLevel())) {
            host.setServiceLevel(guest.getServiceLevel());
            tempLevel = true;
        }

        Date activePoolDate = entitleDate;
        if (entitleDate == null) {
            activePoolDate = new Date();
        }
        PoolFilterBuilder poolFilter = new PoolFilterBuilder();
        poolFilter.addIdFilters(fromPools);
        List<Pool> allOwnerPools = this.listAvailableEntitlementPools(
            host, null, owner, null, null, activePoolDate, false,
            poolFilter, null, false, false).getPageData();
        log.debug("Found {} total pools in org.", allOwnerPools.size());
        logPools(allOwnerPools);

        List<Pool> allOwnerPoolsForGuest = this.listAvailableEntitlementPools(
            guest, null, owner, null, null, activePoolDate,
            false, poolFilter,
            null, false, false).getPageData();
        log.debug("Found {} total pools already available for guest", allOwnerPoolsForGuest.size());
        logPools(allOwnerPoolsForGuest);

        for (Entitlement ent : host.getEntitlements()) {
            //filter out pools that are attached, there is no need to
            //complete partial stacks, as they are already granting
            //virtual pools
            log.debug("Removing pool host is already entitled to: {}", ent.getPool());
            allOwnerPools.remove(ent.getPool());
        }
        List<Pool> filteredPools = new LinkedList<Pool>();

        ComplianceStatus guestCompliance = complianceRules.getStatus(guest, entitleDate, false);
        Set<String> tmpSet = new HashSet<String>();
        //we only want to heal red products, not yellow
        tmpSet.addAll(guestCompliance.getNonCompliantProducts());
        log.debug("Guest's non-compliant products: {}", Util.collectionToString(tmpSet));

        /*Do not attempt to create subscriptions for products that
          already have virt_only pools available to the guest */
        Set<String> productsToRemove = getProductsToRemove(allOwnerPoolsForGuest, tmpSet);
        log.debug("Guest already will have virt-only pools to cover: {}",
            Util.collectionToString(productsToRemove));
        tmpSet.removeAll(productsToRemove);
        String[] productIds = tmpSet.toArray(new String [] {});

        if (log.isDebugEnabled()) {
            log.debug("Attempting host autobind for guest products: {}", Util.collectionToString(tmpSet));
        }

        // Bulk fetch our provided and derived provided product IDs so we're not hitting the DB
        // several times for this lookup.
        Map<String, Set<String>> providedProductIds = this.poolCurator
            .getProvidedProductIds(allOwnerPools);

        Map<String, Set<String>> derivedProvidedProductIds = this.poolCurator
            .getDerivedProvidedProductIds(allOwnerPools);

        for (Pool pool : allOwnerPools) {
            boolean providesProduct = false;
            // Would parse the int here, but it can be 'unlimited'
            // and we only need to check that it's non-zero
            if (pool.getProduct().hasAttribute(Product.Attributes.VIRT_LIMIT) &&
                !pool.getProduct().getAttributeValue(Product.Attributes.VIRT_LIMIT).equals("0")) {

                Map<String, Set<String>> providedProductMap;
                String baseProductId;

                // Determine which set of provided products we should use...
                if (pool.getDerivedProduct() != null) {
                    providedProductMap = derivedProvidedProductIds;
                    baseProductId = pool.getDerivedProduct().getId();
                }
                else {
                    providedProductMap = providedProductIds;
                    baseProductId = pool.getProduct().getId();
                }

                // Add the base product to the list of derived provided products...
                Set<String> poolProvidedProductIds = providedProductMap.get(pool.getId());
                if (baseProductId != null) {
                    if (poolProvidedProductIds != null) {
                        poolProvidedProductIds.add(baseProductId);
                    }
                    else {
                        poolProvidedProductIds = Collections.<String>singleton(baseProductId);
                    }
                }

                // Check if the pool provides any of the specified products
                if (poolProvidedProductIds != null) {
                    for (String productId : productIds) {
                        // If this is a derived pool, we need to see if the derived product
                        // provides anything for the guest, otherwise we use the parent.
                        if (poolProvidedProductIds.contains(productId)) {
                            log.debug("Found virt_limit pool providing product {}: {}", productId, pool);
                            providesProduct = true;
                            break;
                        }
                    }
                }
            }

            if (providesProduct) {
                ValidationResult result = enforcer.preEntitlement(host, pool, 1, CallerType.BEST_POOLS);

                if (result.hasErrors() || result.hasWarnings()) {
                    // Just keep the last one around, if we need it
                    failedResults.put(pool.getId(), result);
                    if (log.isDebugEnabled()) {
                        log.debug("Pool filtered from candidates due to failed rule(s): {}", pool);
                        log.debug("  warnings: {}", Util.collectionToString(result.getWarnings()));
                        log.debug("  errors: {}", Util.collectionToString(result.getErrors()));
                    }
                }
                else {
                    filteredPools.add(pool);
                }
            }
        }

        // Only throw refused exception if we actually hit the rules:
        if (filteredPools.size() == 0 && !failedResults.isEmpty()) {
            throw new EntitlementRefusedException(failedResults);
        }
        ComplianceStatus hostCompliance = complianceRules.getStatus(host, entitleDate, false);

        log.debug("Host pools being sent to rules: {}", filteredPools.size());
        logPools(filteredPools);
        List<PoolQuantity> enforced = autobindRules.selectBestPools(host,
            productIds, filteredPools, hostCompliance, serviceLevelOverride,
            poolCurator.retrieveServiceLevelsForOwner(owner, true), true);

        if (log.isDebugEnabled()) {
            log.debug("Host selectBestPools returned {} pools: ", enforced.size());
            for (PoolQuantity poolQuantity : enforced) {
                log.debug("  " + poolQuantity.getPool());
            }
        }

        if (tempLevel) {
            host.setServiceLevel("");

            // complianceRules.getStatus may have persisted the host with the temp service level,
            // so we need to be certain we undo that.
            consumerCurator.update(host);
        }

        return enforced;
    }

    /**
     * Do not attempt to create subscriptions for products that
     * already have virt_only pools available to the guest
     */
    private Set<String> getProductsToRemove(List<Pool> allOwnerPoolsForGuest, Set<String> tmpSet) {
        Set<String> productsToRemove = new HashSet<String>();

        // Bulk fetch our provided product IDs so we're not hitting the DB several times
        // for this lookup.
        Map<String, Set<String>> providedProductIds = this.poolCurator
            .getProvidedProductIds(allOwnerPoolsForGuest);

        for (Pool pool : allOwnerPoolsForGuest) {
            if (pool.getProduct() != null && (pool.getProduct().hasAttribute(Product.Attributes.VIRT_ONLY) ||
                pool.hasAttribute(Pool.Attributes.VIRT_ONLY))) {

                Set<String> poolProvidedProductIds = providedProductIds.get(pool.getId());
                String poolProductId = pool.getProduct().getId();

                if (poolProductId != null) {
                    // Add the base product to our list of "provided" products
                    if (poolProvidedProductIds != null) {
                        poolProvidedProductIds.add(poolProductId);
                    }
                    else {
                        poolProvidedProductIds = Collections.singleton(poolProductId);
                    }
                }

                if (poolProvidedProductIds != null) {
                    for (String prodId : tmpSet) {
                        if (poolProvidedProductIds.contains(prodId)) {
                            productsToRemove.add(prodId);
                        }
                    }
                }
            }
        }

        return productsToRemove;
    }

    private void logPools(Collection<Pool> pools) {
        if (log.isDebugEnabled()) {
            for (Pool p : pools) {
                log.debug("   " + p);
            }
        }
    }

    @Override
    public List<PoolQuantity> getBestPools(Consumer consumer,
        String[] productIds, Date entitleDate, Owner owner,
        String serviceLevelOverride, Collection<String> fromPools)
        throws EntitlementRefusedException {

        Map<String, ValidationResult> failedResults = new HashMap<String, ValidationResult>();

        Date activePoolDate = entitleDate;
        if (entitleDate == null) {
            activePoolDate = new Date();
        }

        PoolFilterBuilder poolFilter = new PoolFilterBuilder();
        poolFilter.addIdFilters(fromPools);
        List<Pool> allOwnerPools = this.listAvailableEntitlementPools(
            consumer, null, owner, null, null, activePoolDate, false,
            poolFilter, null, false, false).getPageData();
        List<Pool> filteredPools = new LinkedList<Pool>();

        // We have to check compliance status here so we can replace an empty
        // array of product IDs with the array the consumer actually needs. (i.e. during
        // a healing request)
        ComplianceStatus compliance = complianceRules.getStatus(consumer, entitleDate, false);
        if (productIds == null || productIds.length == 0) {
            log.debug("No products specified for bind, checking compliance to see what is needed.");
            Set<String> tmpSet = new HashSet<String>();
            tmpSet.addAll(compliance.getNonCompliantProducts());
            tmpSet.addAll(compliance.getPartiallyCompliantProducts().keySet());
            productIds = tmpSet.toArray(new String [] {});
        }

        if (log.isDebugEnabled()) {
            log.debug("Attempting for products on date: {}", entitleDate);
            for (String productId : productIds) {
                log.debug("  {}", productId);
            }
        }

        // Bulk fetch our provided product IDs so we're not hitting the DB several times
        // for this lookup.
        Map<String, Set<String>> providedProductIds = this.poolCurator.getProvidedProductIds(allOwnerPools);

        for (Pool pool : allOwnerPools) {
            boolean providesProduct = false;
            // We want to complete partial stacks if possible, even if they do not provide any products
            Product poolProduct = pool.getProduct();
            String stackingId = poolProduct.getAttributeValue(Product.Attributes.STACKING_ID);

            if (stackingId != null && compliance.getPartialStacks().containsKey(stackingId)) {
                providesProduct = true;
            }
            else {
                Set<String> poolProvidedProductIds = providedProductIds.get(pool.getId());
                String poolProductId = pool.getProduct() != null ? pool.getProduct().getId() : null;

                if (poolProductId != null) {
                    // Add the base product to our list of "provided" products
                    if (poolProvidedProductIds != null) {
                        poolProvidedProductIds.add(poolProductId);
                    }
                    else {
                        poolProvidedProductIds = Collections.singleton(poolProductId);
                    }
                }

                if (poolProvidedProductIds != null) {
                    for (String productId : productIds) {
                        if (poolProvidedProductIds.contains(productId)) {
                            providesProduct = true;
                            break;
                        }
                    }
                }
            }

            if (providesProduct) {
                ValidationResult result = enforcer.preEntitlement(consumer, pool, 1, CallerType.BEST_POOLS);

                if (result.hasErrors() || result.hasWarnings()) {
                    failedResults.put(pool.getId(), result);
                    log.debug("Pool filtered from candidates due to rules failure: {}", pool.getId());
                }
                else {
                    filteredPools.add(pool);
                }
            }
        }

        // Only throw refused exception if we actually hit the rules:
        if (filteredPools.size() == 0 && !failedResults.isEmpty()) {
            throw new EntitlementRefusedException(failedResults);
        }

        List<PoolQuantity> enforced = autobindRules.selectBestPools(consumer,
            productIds, filteredPools, compliance, serviceLevelOverride,
            poolCurator.retrieveServiceLevelsForOwner(owner, true), false);
        // Sort the resulting pools to avoid deadlocks
        Collections.sort(enforced);
        return enforced;
    }

    private Map<String, Integer> convertToMap(List<PoolQuantity> poolQuantities) {
        Map<String, Integer> result = new HashMap<String, Integer>();
        for (PoolQuantity poolQuantity : poolQuantities) {
            result.put(poolQuantity.getPool().getId(), poolQuantity.getQuantity());
        }

        return result;
    }

    /**
     * Request an entitlement by poolid and quantity
     *
     * @param consumer consumer requesting to be entitled
     * @param poolQuantities a map of entitlement pool ids and the respective
     *        quantities to consume from
     * @return Entitlements A list of entitlements created if the request is
     *         successful
     * @throws EntitlementRefusedException if entitlement is refused
     */
    @Override
    @Transactional
    public List<Entitlement> entitleByPools(Consumer consumer, Map<String, Integer> poolQuantities)
        throws EntitlementRefusedException {
        if (MapUtils.isNotEmpty(poolQuantities)) {
            return createEntitlements(consumer, poolQuantities, CallerType.BIND);
        }
        return new ArrayList<Entitlement>();
    }

    @Override
    @Transactional
    /*
     * NOTE: please refer to the comment on create entitlements with respect to locking.
     */
    public Entitlement adjustEntitlementQuantity(Consumer consumer, Entitlement entitlement, Integer quantity)
        throws EntitlementRefusedException {
        int change = quantity - entitlement.getQuantity();
        if (change == 0) {
            return entitlement;
        }

        // Because there are several paths to this one place where entitlements
        // are updated, we cannot be positive the caller obtained a lock on the
        // pool when it was read. As such we're going to reload it with a lock
        // before starting this process.
        log.debug("Updating entitlement, Locking pool: {}", entitlement.getPool().getId());

        Pool pool = poolCurator.lockAndLoad(entitlement.getPool());

        if (log.isDebugEnabled()) {
            log.debug("Locked pool: {} consumed: {}", pool, pool.getConsumed());
        }

        if (pool == null) {
            throw new IllegalArgumentException(i18n.tr("Subscription pool {0} do not exist.",
                    pool.getId()));
        }

        ValidationResult result = enforcer.update(consumer, entitlement, change);
        if (!result.isSuccessful()) {
            log.warn("Entitlement not updated: {} for pool: {}",
                result.getErrors().toString(), pool.getId());

            Map<String, ValidationResult> errorMap = new HashMap<String, ValidationResult>();
            errorMap.put(pool.getId(), result);
            throw new EntitlementRefusedException(errorMap);
        }

        /*
         * Grab an exclusive lock on the consumer to prevent deadlock.
         */
        consumer = consumerCurator.lockAndLoad(consumer);

        // Persist the entitlement after it has been updated.
        log.info("Processing entitlement and persisting.");
        entitlement.setQuantity(entitlement.getQuantity() + change);
        entitlementCurator.merge(entitlement);

        pool.setConsumed(pool.getConsumed() + change);
        if (consumer.isManifestDistributor()) {
            pool.setExported(pool.getExported() + change);
        }
        poolCurator.merge(pool);
        consumer.setEntitlementCount(consumer.getEntitlementCount() + change);

        Map<String, Entitlement> entMap = new HashMap<String, Entitlement>();
        entMap.put(pool.getId(), entitlement);
        Map<String, PoolQuantity> poolQuantityMap = new HashMap<String, PoolQuantity>();
        poolQuantityMap.put(pool.getId(), new PoolQuantity(pool, change));
        // the only thing we do here is decrement bonus pool quantity
        enforcer.postEntitlement(this,
            consumer,
            entMap,
            new ArrayList<Pool>(),
            true,
            poolQuantityMap);
        // we might have changed the bonus pool quantities, revoke ents if needed.
        checkBonusPoolQuantities(consumer.getOwner(), entMap);

        // if shared ents, update shared pool quantity
        if (consumer.isShare()) {
            pool.setShared(pool.getShared() + change);
            List<Pool> sharedPools = poolCurator.listBySourceEntitlement(entitlement).list();
            for (Pool p: sharedPools) {
                setPoolQuantity(p, entitlement.getQuantity().longValue());
            }
        }
        else {
            this.entitlementCurator.markEntitlementsDirty(Arrays.asList(entitlement.getId()));
        }

        /*
         * If the consumer is not a distributor or share, check consumer's new compliance
         * status and save. the getStatus call does that internally.
         * all consumer's entitlement count are updated though, so we need to update irrespective
         * of the consumer type.
         */
        complianceRules.getStatus(consumer, null, false, false);
        consumerCurator.update(consumer);

        poolCurator.flush();

        return entitlement;
    }

    /**
     * This transaction used to update consumer's status hash and got dead
     * locked because:
     * T1 and T2 are entitlement jobs
     *
     * 1. T1 grabs a shared lock on cp_consumer.id due to the FK in cp_entitlement
     *    when inserting into cp_entitlement
     * 2. T2 grabs a shared lock on cp_consumer.id due to the FK in cp_entitlement
     *    when inserting into cp_entitlement
     * 3. T1 attempts to grab an exclusive lock on cp_consumer.id for an
     *    update to cp_consumer's compliance hash.  T1 blocks waiting for the T2's
     *    shared lock to be released.
     * 4. T2 attempts to grab an exclusive lock on cp_consumer.id for an
     *    update to cp_consumer's compliance hash.
     * 5. Deadlock.  T2 is waiting for T1's shared lock to be released but
     *    T1 is waiting for T2's shared lock to be released.
     *
     * The solution is to create a longer transaction and grab an exclusive lock
     * on the cp_consumer row (using a select for update) at the start of the transaction.
     * The other thread will then wait for the exclusive lock to be released instead of
     * deadlocking.
     *
     * See BZ #1274074 and git history for details
     */
    @Transactional
    protected List<Entitlement> createEntitlements(Consumer consumer,
        Map<String, Integer> poolQuantityMap, CallerType caller)
        throws EntitlementRefusedException {

        Collection<Entitlement> ents = bindChainFactory
            .create(consumer, poolQuantityMap, caller)
            .run();

        poolCurator.flush();

        return new ArrayList<Entitlement>(ents);
    }

    /**
     * This method will pull the bonus pools from a physical and make sure that
     *  the bonus pools are not over-consumed.
     *
     * @param owner
     * @param entitlements
     */
    public void checkBonusPoolQuantities(Owner owner,
        Map<String, Entitlement> entitlements) {

        Set<String> excludePoolIds = new HashSet<String>();
        Map<String, Entitlement> subEntitlementMap = new HashMap<String, Entitlement>();
        for (Entry<String, Entitlement> entry : entitlements.entrySet()) {
            Pool pool = entry.getValue().getPool();
            subEntitlementMap.put(pool.getSubscriptionId(), entitlements.get(entry.getKey()));
            excludePoolIds.add(pool.getId());
        }

        List<Pool> overConsumedPools = poolCurator.lookupOversubscribedBySubscriptionIds(owner,
            subEntitlementMap);

        List<Pool> derivedPools = new ArrayList<Pool>();
        for (Pool pool : overConsumedPools) {
            if (pool.getQuantity() != -1 && !excludePoolIds.contains(pool.getId())) {
                derivedPools.add(pool);
            }
        }

        RevocationOp rp = new RevocationOp(poolCurator, derivedPools);
        rp.execute(this);
    }

    @Override
    public void regenerateCertificatesOf(Consumer consumer, boolean lazy) {
        this.ecGenerator.regenerateCertificatesOf(consumer, lazy);
    }

    @Transactional
    void regenerateCertificatesByEntIds(Iterable<String> iterable, boolean lazy) {
        this.ecGenerator.regenerateCertificatesByEntitlementIds(iterable, lazy);
    }

    /**
     * Used to regenerate certificates affected by a mass content promotion/demotion.
     *
     * WARNING: can be quite expensive, currently we must look up all entitlements in the
     * environment, all provided products for each entitlement, and check if any product
     * provides any of the modified content set IDs.
     *
     * @param e Environment where the content was promoted/demoted.
     * @param affectedContent List of content set IDs promoted/demoted.
     */
    @Override
    @Transactional
    public void regenerateCertificatesOf(Environment e, Set<String> affectedContent, boolean lazy) {
        this.ecGenerator.regenerateCertificatesOf(e, affectedContent, lazy);
    }

    /**
     * @param e
     */
    @Override
    @Transactional
    public void regenerateCertificatesOf(Entitlement e, boolean lazy) {
        this.ecGenerator.regenerateCertificatesOf(e, lazy);
    }

    @Override
    @Transactional
    public void regenerateCertificatesOf(Owner owner, String productId, boolean lazy) {
        this.ecGenerator.regenerateCertificatesOf(owner, productId, lazy);
    }

    @Override
    public void revokeEntitlements(List<Entitlement> entsToRevoke) {
        revokeEntitlements(entsToRevoke, null, true);
    }

    public void revokeEntitlements(List<Entitlement> entsToRevoke, Set<String> alreadyDeletedPools) {
        revokeEntitlements(entsToRevoke, alreadyDeletedPools, true);
    }

    /**
     * Revokes the given set of entitlements.
     *
     * @param entsToRevoke entitlements to revoke
     * @param alreadyDeletedPools pools to skip deletion as they have already been deleted
     * @param regenCertsAndStatuses if this revocation should also trigger regeneration of certificates
     * and recomputation of statuses. For performance reasons some callers might
     * choose to set this to false.
     */
    @Transactional
    @Traceable
    public void revokeEntitlements(List<Entitlement> entsToRevoke, Set<String> alreadyDeletedPools,
        boolean regenCertsAndStatuses) {
        if (log.isDebugEnabled()) {
            log.debug("Starting batch revoke of entitlements: {}", getEntIds(entsToRevoke));
        }

        if (CollectionUtils.isEmpty(entsToRevoke)) {
            return;
        }

        List<Pool> poolsToDelete = poolCurator.listBySourceEntitlements(entsToRevoke);
        if (log.isDebugEnabled()) {
            log.debug("Found additional pools to delete by source entitlements: {}",
                getPoolIds(poolsToDelete));
        }

        List<Pool> poolsToLock = new ArrayList<Pool>();
        poolsToLock.addAll(poolsToDelete);

        for (Entitlement ent: entsToRevoke) {
            poolsToLock.add(ent.getPool());

            // If we are deleting a developer entitlement, be sure to delete the
            // associated pool as well.
            if (ent.getPool() != null && ent.getPool().isDevelopmentPool()) {
                poolsToDelete.add(ent.getPool());
            }
        }

        poolCurator.lockAndLoad(poolsToLock);
        log.info("Batch revoking {} entitlements ", entsToRevoke.size());
        entsToRevoke = new ArrayList<Entitlement>(entsToRevoke);

        for (Pool pool : poolsToDelete) {
            for (Entitlement ent : pool.getEntitlements()) {
                ent.setDeletedFromPool(true);
                entsToRevoke.add(ent);
            }
        }

        log.debug("Adjusting consumed quantities on pools");
        List<Pool> poolsToSave = new ArrayList<Pool>();
        for (Entitlement ent : entsToRevoke) {
            //We need to trigger lazy load of provided products
            //to have access to those products later in this method.
            Pool pool = ent.getPool();
            int entQuantity = ent.getQuantity() != null ? ent.getQuantity() : 0;

            pool.setConsumed(pool.getConsumed() - entQuantity);
            Consumer consumer = ent.getConsumer();

            if (consumer.isManifestDistributor()) {
                pool.setExported(pool.getExported() - entQuantity);
            }
            else if (consumer.isShare()) {
                pool.setShared(pool.getShared() - entQuantity);
            }

            consumer.setEntitlementCount(consumer.getEntitlementCount() - entQuantity);
            consumerCurator.update(consumer);
            poolsToSave.add(pool);
        }

        poolCurator.updateAll(poolsToSave, false, false);

        /*
         * Before deleting the entitlements, we need to find out if there are any
         * modifier entitlements that need to have their certificates regenerated
         */
        if (regenCertsAndStatuses) {
            log.debug("Marking dependent entitlements as dirty...");
            int update = this.entitlementCurator.markDependentEntitlementsDirty(entsToRevoke);
            log.debug("{} dependent entitlements marked dirty.", update);
        }

        log.info("Starting batch delete of pools");
        poolCurator.batchDelete(poolsToDelete, alreadyDeletedPools);
        log.info("Starting batch delete of entitlements");
        entitlementCurator.batchDelete(entsToRevoke);
        log.info("Starting delete flush");
        entitlementCurator.flush();
        log.info("All deletes flushed successfully");

        Map<Consumer, List<Entitlement>> consumerSortedEntitlements = entitlementCurator
            .getDistinctConsumers(entsToRevoke);

        filterAndUpdateStackingEntitlements(consumerSortedEntitlements, alreadyDeletedPools);

        // post unbind actions
        for (Entitlement ent : entsToRevoke) {
            enforcer.postUnbind(ent.getConsumer(), this, ent);
        }

        if (!regenCertsAndStatuses) {
            log.info("Regeneration and status computation was not requested finishing batch revoke");

            sendDeletedEvents(entsToRevoke);
            return;
        }

        log.info("Recomputing status for {} consumers.", consumerSortedEntitlements.size());
        int i = 1;
        for (Consumer consumer : consumerSortedEntitlements.keySet()) {
            if (i++ % 1000 == 0) {
                consumerCurator.flush();
            }

            complianceRules.getStatus(consumer);
        }

        consumerCurator.flush();

        log.info("All statuses recomputed.");

        sendDeletedEvents(entsToRevoke);
    }

    private void sendDeletedEvents(List<Entitlement> entsToRevoke) {
        // for each deleted entitlement, create an event
        for (Entitlement entitlement : entsToRevoke) {
            if (entitlement.deletedFromPool()) {
                continue;
            }

            Consumer consumer = entitlement.getConsumer();
            Event event = eventFactory.entitlementDeleted(entitlement);

            if (!entitlement.isValid() && entitlement.getPool().isUnmappedGuestPool() &&
                consumerCurator.getHost(consumer) == null) {
                event = eventFactory.entitlementExpired(entitlement);
                event.setMessageText(event.getMessageText() + ": " +
                    i18n.tr("Unmapped guest entitlement expired without establishing a host/guest mapping."));
            }

            sink.queueEvent(event);
        }
    }

    /**
     * Helper method for log debug messages
     * @param entitlements
     * @return
     */
    private List<String> getEntIds(Collection<Entitlement> entitlements) {
        List<String> ids = new ArrayList<String>();

        for (Entitlement e : entitlements) {
            ids.add(e.getId());
        }

        return ids;
    }

    /**
     * Helper method for log debug messages
     * @param pools pools to get IDs for
     * @return List pool ID list
     */
    private List<String> getPoolIds(Collection<Pool> pools) {
        List<String> ids = new ArrayList<String>();

        for (Pool e : pools) {
            ids.add(e.getId());
        }

        return ids;
    }

    /**
     * Filter the given entitlements so that this method returns only
     * the entitlements that are part of some stack. Then update them
     * accordingly
     *
     * @param consumerSortedEntitlements Entitlements to be filtered
     * @param alreadyDeletedPools pools to skip deletion as they have already been deleted
     * @return Entitlements that are stacked
     */
    private void filterAndUpdateStackingEntitlements(
        Map<Consumer, List<Entitlement>> consumerSortedEntitlements, Set<String> alreadyDeletedPools) {
        Map<Consumer, List<Entitlement>> stackingEntitlements = new HashMap<Consumer, List<Entitlement>>();

        for (Consumer consumer : consumerSortedEntitlements.keySet()) {
            List<Entitlement> ents = consumerSortedEntitlements.get(consumer);
            if (CollectionUtils.isNotEmpty(ents)) {
                for (Entitlement ent : ents) {
                    Pool pool = ent.getPool();

                    if (!"true".equals(pool.getAttributeValue(Pool.Attributes.DERIVED_POOL)) &&
                        pool.getProduct().hasAttribute(Product.Attributes.STACKING_ID)) {
                        List<Entitlement> entList = stackingEntitlements.get(consumer);
                        if (entList == null) {
                            entList = new ArrayList<Entitlement>();
                            stackingEntitlements.put(consumer, entList);
                        }
                        entList.add(ent);
                    }
                }
            }
        }

        for (Entry<Consumer, List<Entitlement>> entry : stackingEntitlements.entrySet()) {
            if (log.isDebugEnabled()) {
                log.debug("Found {} stacking entitlements to delete for consumer: {}",
                    entry.getValue().size(), entry.getKey());
            }

            Set<String> stackIds = new HashSet<String>();
            for (Entitlement ent : entry.getValue()) {
                stackIds.add(ent.getPool().getStackId());
            }

            List<Pool> subPools = poolCurator.getSubPoolForStackIds(entry.getKey(), stackIds);
            if (CollectionUtils.isNotEmpty(subPools)) {
                poolRules.updatePoolsFromStack(entry.getKey(), subPools, alreadyDeletedPools, true);
            }
        }
    }

    @Override
    @Transactional
    public void revokeEntitlement(Entitlement entitlement) {
        revokeEntitlements(Collections.singletonList(entitlement));
    }

    @Override
    @Transactional
    public int revokeAllEntitlements(Consumer consumer) {
        return revokeAllEntitlements(consumer, true);
    }

    @Override
    @Transactional
    public int revokeAllEntitlements(Consumer consumer, boolean regenCertsAndStatuses) {
        List<Entitlement> entsToDelete = entitlementCurator.listByConsumer(consumer);
        revokeEntitlements(entsToDelete, null, regenCertsAndStatuses);
        return entsToDelete.size();
    }

    /**
     * Cleanup entitlements and safely delete the given pool.
     *
     * @param pool
     */
    @Override
    @Transactional
    public void deletePool(Pool pool) {
        Event event = eventFactory.poolDeleted(pool);

        // Must do a full revoke for all entitlements:
        for (Entitlement e : poolCurator.entitlementsIn(pool)) {
            e.setDeletedFromPool(true);
            revokeEntitlement(e);
        }

        poolCurator.delete(pool);
        sink.queueEvent(event);
    }

    @Override
    public void deletePools(Collection<Pool> pools) {
        this.deletePools(pools, null);
    }

    @Override
    @Transactional
    @Traceable
    @SuppressWarnings("checkstyle:methodlength")
    public void deletePools(Collection<Pool> pools, Collection<String> alreadyDeletedPoolIds) {
        if (pools == null || pools.isEmpty()) {
            return;
        }

        log.info("Attempting to delete {} pools...", pools.size());

        // TODO: Remove this and fix the bugs it works around. We absolutely should not be
        // passing state through the various codepaths like this. It makes things far messier
        // than they need to be and is resulting in running slow calculations multiple times.
        if (alreadyDeletedPoolIds == null) {
            alreadyDeletedPoolIds = new HashSet<String>();
        }

        Set<String> poolIds = new HashSet<String>();
        Set<String> entitlementIds = new HashSet<String>();
        Owner owner = null;

        // Convert pools to pool IDs.
        log.info("Fetching related pools and entitlements...");
        for (Pool pool : pools) {
            if (owner == null) {
                owner = pool.getOwner();
            }

            poolIds.add(pool.getId());
        }

        // Fetch pools which are derived from the pools we're going to delete...
        poolIds.addAll(this.poolCurator.getDerivedPoolIdsForPools(poolIds));

        // Fetch related pools and entitlements (recursively)
        Collection<String> pids = poolIds;
        int cachedSize;
        do {
            // Fetch entitlement IDs for our set of pools
            Collection<String> eids = this.poolCurator.getEntitlementIdsForPools(pids);

            // Fetch pools which are derived from these entitlements...
            pids = this.poolCurator.getPoolIdsForSourceEntitlements(eids);

            // Fetch stack derived pools which will be unentitled when we revoke entitlements
            // Impl note: This may occassionally miss stack derived pools in cases where our
            // entitlement count exceeds the IN block limitations. In those cases, we'll end
            // up doing a recursive call into this method, which sucks, but will still work.
            pids.addAll(this.poolCurator.getUnentitledStackDerivedPoolIds(eids));

            // Fetch pools which are derived from the pools we're going to delete...
            pids.addAll(this.poolCurator.getDerivedPoolIdsForPools(pids));

            // Add the new entitlement and pool IDs to our list of things to delete
            cachedSize = poolIds.size();
            entitlementIds.addAll(eids);
            poolIds.addAll(pids);
        }
        while (poolIds.size() != cachedSize);

        // If we've been provided a collection of already-deleted pool IDs, remove those from
        // the list so we don't try to delete them again.
        // TODO: Remove this and stop recursively calling into this method.
        if (alreadyDeletedPoolIds != null) {
            poolIds.removeAll(alreadyDeletedPoolIds);
        }

        // Lock pools we're going to delete (also, fetch them for event generation/slow deletes)
        pools = this.poolCurator.lockAndLoadByIds(poolIds);

        if (!pools.isEmpty()) {
            log.info("Locked {} pools for deletion...", pools.size());

            // Impl note:
            // There is a fair bit of duplicated work between the actions below this block and
            // methods like revokeEntitlements. However, the decision was made to decouple these
            // methods explicitly to avoid situations such as fetching collections of pools, getting
            // entitlements from them (a slow process in itself) and then passing it off to another
            // standalone method which repeats the process of fetching pools and related entitlements.
            //
            // More work can be done in revokeEntitlements to optimize that method and maybe make it
            // slightly more generic so that this work can be offloaded to it again. Though, at the time
            // of writing, that's no small undertaking. Even changing this method has far-reaching
            // consequences when trying to remove direct uses of entities as far as interoperability is
            // concerned. Going forward we need to be more aware of the amount of duplication we're
            // adding to our code when writing standlone/generic utility methods and linking them
            // together, and perhaps take steps to avoid getting into situations like these two methods.

            // Fetch the list of pools which are related to the entitlements but are *not* being
            // deleted. We'll need to update the quantities on these.
            Collection<String> affectedPoolIds = this.poolCurator.getPoolIdsForEntitlements(entitlementIds);
            affectedPoolIds.removeAll(poolIds);

            // Fetch entitlements (uggh).
            // TODO: Stop doing this. Update the bits below to not use the entities directly and
            // do the updates via queries.
            Collection<Entitlement> entitlements = !entitlementIds.isEmpty() ?
                this.entitlementCurator.listAllByIds(entitlementIds).list() :
                Collections.<Entitlement>emptySet();

            // Mark remaining dependent entitlements dirty for this consumer
            this.entitlementCurator.markDependentEntitlementsDirty(entitlements, true);

            // Unlink the pools and entitlements we're about to delete so we don't error out while
            // trying to delete entitlements.
            this.poolCurator.clearPoolSourceEntitlementRefs(poolIds);

            // Revoke/delete entitlements
            if (!entitlements.isEmpty()) {
                log.info("Revoking {} entitlements...", entitlements.size());
                this.entitlementCurator.batchDelete(entitlements);
                this.entitlementCurator.flush();
                log.info("Entitlements successfully revoked");
            }
            else {
                log.info("Skipping entitlement revocation; no entitlements to revoke");
            }

            // Delete pools
            log.info("Deleting {} pools...", pools.size());
            this.poolCurator.batchDelete(pools, alreadyDeletedPoolIds);
            this.poolCurator.flush();
            log.info("Pools successfully deleted");

            if (!entitlements.isEmpty()) {
                // Update entitlement counts on affected, non-deleted pools
                log.info("Updating entitlement counts on remaining, affected pools...");
                Map<Consumer, List<Entitlement>> consumerStackedEnts =
                    new HashMap<Consumer, List<Entitlement>>();
                List<Pool> poolsToSave = new LinkedList<Pool>();
                Set<String> stackIds = new HashSet<String>();

                for (Entitlement entitlement : entitlements) {
                    // Since we're sifting through these already, let's also sort them into consumer lists
                    // for some of the other methods we'll be calling later
                    Consumer consumer = entitlement.getConsumer();
                    Pool pool = entitlement.getPool();

                    List<Entitlement> stackedEntitlements = consumerStackedEnts.get(consumer);
                    if (stackedEntitlements == null) {
                        stackedEntitlements = new LinkedList<Entitlement>();
                        consumerStackedEnts.put(consumer, stackedEntitlements);
                    }

                    if (!"true".equals(pool.getAttributeValue(Pool.Attributes.DERIVED_POOL)) &&
                        pool.hasProductAttribute(Product.Attributes.STACKING_ID)) {

                        stackedEntitlements.add(entitlement);
                        stackIds.add(entitlement.getPool().getStackId());
                    }

                    // Update quantities if the entitlement quantity is non-zero
                    int quantity = entitlement.getQuantity() != null ? entitlement.getQuantity() : 0;
                    if (quantity != 0) {
                        // Update the pool quantities if we didn't delete it
                        if (affectedPoolIds.contains(pool.getId())) {
                            pool.setConsumed(pool.getConsumed() - quantity);
                            poolsToSave.add(pool);
                        }

                        // Update entitlement counts for affected consumers...
                        consumer.setEntitlementCount(consumer.getEntitlementCount() - quantity);
                        if (consumer.getType().isManifest()) {
                            pool.setExported(pool.getExported() - quantity);
                        }
                    }
                }

                this.poolCurator.updateAll(poolsToSave, false, false);
                this.consumerCurator.updateAll(consumerStackedEnts.keySet(), false, false);
                this.consumerCurator.flush();
                log.info("Entitlement counts successfully updated for {} pools and {} consumers",
                    poolsToSave.size(), consumerStackedEnts.size());

                // Update stacked entitlements for affected consumers(???)
                if (!stackIds.isEmpty()) {
                    // Get consumer + pool tuples for stack ids
                    Map<String, Set<String>> consumerStackDerivedPoolIds = this.poolCurator
                        .getConsumerStackDerivedPoolIdMap(stackIds);

                    if (!consumerStackDerivedPoolIds.isEmpty()) {
                        log.info("Updating stacked entitlements for {} consumers...",
                            consumerStackDerivedPoolIds.size());

                        for (Consumer consumer : consumerStackedEnts.keySet()) {
                            Set<String> subPoolIds = consumerStackDerivedPoolIds.get(consumer.getId());

                            if (subPoolIds != null && !subPoolIds.isEmpty()) {
                                // Resolve pool IDs...
                                Collection<Pool> subPools = this.poolCurator.listAllByIds(subPoolIds).list();

                                // Invoke the rules engine to update the affected pools
                                if (subPools != null && !subPools.isEmpty()) {
                                    log.debug("Updating {} stacking pools for consumer: {}",
                                        subPools.size(), consumer);

                                    this.poolRules.updatePoolsFromStack(
                                        consumer, subPools, alreadyDeletedPoolIds, true);
                                }
                            }
                        }
                    }
                }

                this.consumerCurator.flush();

                // Hydrate remaining consumer pools so we can skip some extra work during serialization
                Set<Pool> poolsToHydrate = new HashSet<Pool>();

                for (Consumer consumer : consumerStackedEnts.keySet()) {
                    for (Entitlement entitlement : consumer.getEntitlements()) {
                        poolsToHydrate.add(entitlement.getPool());
                    }
                }

                this.productCurator.hydratePoolProvidedProducts(poolsToHydrate);


                // Fire post-unbind events for revoked entitlements
                log.info("Firing post-unbind events for {} entitlements...", entitlements.size());
                for (Entitlement entitlement : entitlements) {
                    this.enforcer.postUnbind(entitlement.getConsumer(), this, entitlement);
                }

                // Recalculate status for affected consumers
                log.info("Recomputing status for {} consumers", consumerStackedEnts.size());
                int i = 0;
                for (Consumer consumer : consumerStackedEnts.keySet()) {
                    this.complianceRules.getStatus(consumer);

                    if (++i % 1000 == 0) {
                        this.consumerCurator.flush();
                    }
                }
                this.consumerCurator.flush();

                log.info("All statuses recomputed");
            }

            // Impl note:
            // We don't need to fire entitlement revocation events, since they're all being revoked as
            // a consequence of the pools being deleted.

            // Fire pool deletion events
            // This part hurts so much. Because we output the whole entity, we have to fetch the bloody
            // things before we delete them.
            log.info("Firing pool deletion events for {} pools...", pools.size());
            for (Pool pool : pools) {
                this.sink.queueEvent(this.eventFactory.poolDeleted(pool));
            }
        }
        else {
            log.info("Skipping pool deletion; no pools to delete");
        }
    }

    /**
     * Adjust the count of a pool. The caller does not have knowledge
     * of the current quantity. It only determines how much to adjust.
     *
     * @param pool The pool.
     * @param adjust the long amount to adjust ( +/-)
     * @return pool
     */
    @Override
    public Pool updatePoolQuantity(Pool pool, long adjust) {
        pool = poolCurator.lockAndLoad(pool);
        long newCount = pool.getQuantity() + adjust;
        if (newCount < 0) {
            newCount = 0;
        }
        pool.setQuantity(newCount);
        return poolCurator.merge(pool);
    }

    /**
     * Set the count of a pool. The caller sets the absolute quantity.
     *   Current use is setting unlimited bonus pool to -1 or 0.
     *
     * @param pool The pool.
     * @param set the long amount to set
     * @return pool
     */
    @Override
    public Pool setPoolQuantity(Pool pool, long set) {
        pool = poolCurator.lockAndLoad(pool);
        pool.setQuantity(set);
        return poolCurator.merge(pool);
    }

    @Override
    public void regenerateDirtyEntitlements(Consumer consumer) {
        this.regenerateDirtyEntitlements(this.entitlementCurator.listDirty(consumer));
    }

    @Override
    public void regenerateDirtyEntitlements(Iterable<Entitlement> entitlements) {
        if (entitlements != null) {
            for (Entitlement entitlement : entitlements) {
                if (entitlement.isDirty()) {
                    log.info("Found dirty entitlement to regenerate: {}", entitlement);
                    this.ecGenerator.regenerateCertificatesOf(entitlement, false);
                }
            }
        }
    }

    @Override
    public Refresher getRefresher(SubscriptionServiceAdapter subAdapter, OwnerServiceAdapter ownerAdapter) {
        return this.getRefresher(subAdapter, ownerAdapter, true);
    }

    @Override
    public Refresher getRefresher(SubscriptionServiceAdapter subAdapter, OwnerServiceAdapter ownerAdapter,
        boolean lazy) {

        return new Refresher(this, subAdapter, ownerAdapter, ownerManager, lazy);
    }

    public Map<String, Entitlement> handleEntitlement(Consumer consumer,
        Map<String, PoolQuantity> poolQuantities) {

        List<Entitlement> entsToPersist = new ArrayList<Entitlement>();
        Map<String, Entitlement> result = new HashMap<String, Entitlement>();

        for (Entry<String, PoolQuantity> entry : poolQuantities.entrySet()) {
            Entitlement newEntitlement = new Entitlement(
                entry.getValue().getPool(), consumer, entry.getValue().getQuantity());

            entsToPersist.add(newEntitlement);
            result.put(entry.getKey(), newEntitlement);
        }

        entitlementCurator.saveOrUpdateAll(entsToPersist, false, false);

        /*
         * Why iterate twice? to persist the entitlement before we associate
         * it with the pool or consumer. This is important because we use Id
         * to compare Entitlements in the equals method.
        */
        for (Entry<String, PoolQuantity> entry : poolQuantities.entrySet()) {
            Entitlement e = result.get(entry.getKey());
            consumer.addEntitlement(e);
            entry.getValue().getPool().getEntitlements().add(e);
        }

        return result;
    }

    public void handlePostEntitlement(PoolManager manager, Consumer consumer,
        Map<String, Entitlement> entitlements, Map<String, PoolQuantity> poolQuantityMap) {
        Set<String> stackIds = new HashSet<String>();
        for (Entitlement entitlement : entitlements.values()) {
            if (entitlement.getPool().isStacked()) {
                stackIds.add(entitlement.getPool().getStackId());
            }
        }
        List<Pool> subPoolsForStackIds = null;
        // Manifest and Share consumers should not contribute to the sharing org's stack,
        // as these consumer types should not have created a stack derived pool in the first place.
        // Therefore, we do not need to check if any stack derived pools need updating
        if (!stackIds.isEmpty() && !consumer.isShare() && !consumer.isManifestDistributor()) {
            subPoolsForStackIds = poolCurator.getSubPoolForStackIds(consumer, stackIds);
            if (CollectionUtils.isNotEmpty(subPoolsForStackIds)) {
                poolRules.updatePoolsFromStack(consumer, subPoolsForStackIds, false);
                poolCurator.mergeAll(subPoolsForStackIds, false);
            }
        }
        else {
            subPoolsForStackIds = new ArrayList<Pool>();
        }

        enforcer.postEntitlement(manager,
            consumer,
            entitlements,
            subPoolsForStackIds,
            false,
            poolQuantityMap);
    }

    @Override
    public Page<List<Pool>> listAvailableEntitlementPools(Consumer consumer,
        ActivationKey key, Owner owner, String productId, String subscriptionId, Date activeOn,
        boolean includeWarnings, PoolFilterBuilder filters,
        PageRequest pageRequest, boolean addFuture, boolean onlyFuture) {

        // Only postfilter if we have to
        boolean postFilter = consumer != null || key != null;

        if (consumer != null && !consumer.isDev()) {
            filters.addAttributeFilter(Pool.Attributes.DEVELOPMENT_POOL, "!true");
        }

        Page<List<Pool>> page = this.poolCurator.listAvailableEntitlementPools(consumer,
            owner, productId, subscriptionId, activeOn, filters, pageRequest, postFilter,
            addFuture, onlyFuture);

        if (consumer == null && key == null) {
            return page;
        }

        // If the consumer was specified, we need to filter out any
        // pools that the consumer will not be able to attach.
        // If querying for pools available to a specific consumer, we need
        // to do a rules pass to verify the entitlement will be granted.
        // Note that something could change between the time we list a pool as
        // available, and the consumer requests the actual entitlement, and the
        // request still could fail.
        List<Pool> resultingPools = page.getPageData();

        if (consumer != null) {
            resultingPools = enforcer.filterPools(consumer, resultingPools, includeWarnings);
        }

        if (key != null) {
            resultingPools = this.filterPoolsForActKey(key, resultingPools, includeWarnings);
        }

        // Set maxRecords once we are done filtering
        page.setMaxRecords(resultingPools.size());

        if (pageRequest != null && pageRequest.isPaging()) {
            resultingPools = poolCurator.takeSubList(pageRequest, resultingPools);
        }

        page.setPageData(resultingPools);
        return page;
    }

    /**
     * Creates a Subscription object using information derived from the specified pool. Used to
     * support deprecated API calls that still require a subscription.
     *
     * @param pool
     *  The pool from which to build a subscription
     *
     * @return
     *  a new subscription object derived from the specified pool.
     */
    @Override
    public Subscription fabricateSubscriptionFromPool(Pool pool) {
        if (pool == null) {
            throw new IllegalArgumentException("pool is null");
        }

        return new Subscription(pool, productCurator);
    }

    @Override
    public CandlepinQuery<Pool> getPoolsBySubscriptionId(String subscriptionId) {
        return this.poolCurator.getPoolsBySubscriptionId(subscriptionId);
    }

    /**
     * @{inheritDoc}
     */
    @Override
    public CandlepinQuery<Pool> getMasterPools() {
        return this.poolCurator.getMasterPools();
    }

    /**
     * @{inheritDoc}
     */
    @Override
    public CandlepinQuery<Pool> getMasterPoolsForOwner(Owner owner) {
        return this.poolCurator.getMasterPoolsForOwner(owner);
    }

    /**
     * @{inheritDoc}
     */
    @Override
    public CandlepinQuery<Pool> getMasterPoolsForOwnerExcludingSubs(Owner owner,
        Collection<String> excludedSubs) {

        return this.poolCurator.getMasterPoolsForOwnerExcludingSubs(owner, excludedSubs);
    }

    @Override
    public Set<String> retrieveServiceLevelsForOwner(Owner owner, boolean exempt) {
        return poolCurator.retrieveServiceLevelsForOwner(owner, exempt);
    }

    @Override
    public List<Entitlement> findEntitlements(Pool pool) {
        return poolCurator.entitlementsIn(pool);
    }

    @Override
    public CandlepinQuery<Pool> listPoolsByOwner(Owner owner) {
        return poolCurator.listByOwner(owner);
    }

    public PoolUpdate updatePoolFromStack(Pool pool, Map<String, Product> changedProducts) {
        return poolRules.updatePoolFromStack(pool, changedProducts);
    }

    @Override
    public void updatePoolsFromStack(Consumer consumer, List<Pool> pools) {
        poolRules.updatePoolsFromStack(consumer, pools, false);
    }

    public List<Pool> getOwnerSubPoolsForStackId(Owner owner, String stackId) {
        return poolCurator.getOwnerSubPoolsForStackId(owner, stackId);
    }

    private List<Pool> filterPoolsForActKey(ActivationKey key,
        List<Pool> pools, boolean includeWarnings) {
        List<Pool> filteredPools = new LinkedList<Pool>();
        for (Pool p : pools) {
            ValidationResult result = activationKeyRules.runPreActKey(key, p, null);
            if (result.isSuccessful() && (!result.hasWarnings() || includeWarnings)) {
                filteredPools.add(p);
            }
            else if (log.isDebugEnabled()) {
                log.debug("Omitting pool due to failed rules: {}", p.getId());

                if (result.hasErrors()) {
                    log.debug("\tErrors: {}", result.getErrors());
                }

                if (result.hasWarnings()) {
                    log.debug("\tWarnings: {}", result.getWarnings());
                }
            }
        }

        return filteredPools;
    }

    public void recalculatePoolQuantitiesForOwner(Owner owner) {
        poolCurator.calculateConsumedForOwnersPools(owner);
        poolCurator.calculateExportedForOwnersPools(owner);
        poolCurator.calculateSharedForOwnerPools(owner);
    }

    /**
     * @{inheritDocs}
     */
    @Override
    public boolean isManaged(Pool pool) {
        // BZ 1452694: Don't delete pools for custom subscriptions
        // We need to verify that we aren't deleting pools that are created via the API.
        // Unfortunately, we don't have a 100% reliable way of detecting such pools at this point,
        // so we'll do the next best thing: In standalone, pools with an upstream pool ID are those
        // we've received from an import (and, thus, are eligible for deletion). In hosted,
        // however, we *are* the upstream source, so everything is eligible for removal.
        // This is pretty hacky, so the way we go about doing this check should eventually be
        // replaced with something more generic and reliable, and not dependent on the config.

        // TODO:
        // Remove the standalone config check and replace it with a check for whether or not the
        // pool is non-custom  -- however we decide to implement that in the future.

        return pool != null &&
            pool.getSourceSubscription() != null &&
            !pool.getType().isDerivedType() &&
            !pool.isCreatedByShare() &&
            (pool.getUpstreamPoolId() != null || !this.config.getBoolean(ConfigProperties.STANDALONE, true));
    }
}<|MERGE_RESOLUTION|>--- conflicted
+++ resolved
@@ -674,12 +674,7 @@
         Map<String, EventBuilder> poolEvents = new HashMap<String, EventBuilder>();
         for (Pool existing : floatingPools) {
             EventBuilder eventBuilder = eventFactory.getEventBuilder(Target.POOL, Type.MODIFIED)
-<<<<<<< HEAD
                 .setEventData(existing);
-=======
-                .setOldEntity(existing);
-
->>>>>>> 939385c3
             poolEvents.put(existing.getId(), eventBuilder);
         }
 
