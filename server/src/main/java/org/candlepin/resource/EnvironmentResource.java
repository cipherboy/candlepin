--- conflicted
+++ resolved
@@ -86,22 +86,14 @@
     private ConsumerResource consumerResource;
     private PoolManager poolManager;
     private ConsumerCurator consumerCurator;
-<<<<<<< HEAD
     private OwnerContentCurator ownerContentCurator;
-=======
-    private ContentCurator contentCurator;
     private RdbmsExceptionTranslator rdbmsExceptionTranslator;
->>>>>>> 58b037ef
 
     @Inject
     public EnvironmentResource(EnvironmentCurator envCurator, I18n i18n,
         EnvironmentContentCurator envContentCurator, ConsumerResource consumerResource,
-<<<<<<< HEAD
-        PoolManager poolManager, ConsumerCurator consumerCurator, OwnerContentCurator ownerContentCurator) {
-=======
-        PoolManager poolManager, ConsumerCurator consumerCurator, ContentCurator contentCurator,
+        PoolManager poolManager, ConsumerCurator consumerCurator, OwnerContentCurator ownerContentCurator,
         RdbmsExceptionTranslator rdbmsExceptionTranslator) {
->>>>>>> 58b037ef
 
         this.envCurator = envCurator;
         this.i18n = i18n;
@@ -109,12 +101,8 @@
         this.consumerResource = consumerResource;
         this.poolManager = poolManager;
         this.consumerCurator = consumerCurator;
-<<<<<<< HEAD
         this.ownerContentCurator = ownerContentCurator;
-=======
-        this.contentCurator = contentCurator;
         this.rdbmsExceptionTranslator = rdbmsExceptionTranslator;
->>>>>>> 58b037ef
     }
 
     @ApiOperation(notes = "Retrieves a single Environment", value = "getEnv")
