--- conflicted
+++ resolved
@@ -569,25 +569,19 @@
     }
 
     public String toString() {
-<<<<<<< HEAD
         return String.format(
-            "Pool[id: %s, owner: %s, product: %s, quantity: %d, expires: %s]",
+            "Pool<type=%s, product=%s, productName=%s, id=%s, quantity=%s>",
+            this.getType(),
+            this.getProductId(),
+            this.getProductName(),
             this.getId(),
-            this.owner,
-            this.getProductId(),
-            this.getQuantity(),
-            this.getEndDate()
+            this.getQuantity()
         );
     }
 
     @JsonIgnore
     public Set<Product> getProvidedProducts() {
         return this.providedProducts;
-=======
-        return "Pool<type=" + getType() + ", product=" + getProductId() +
-            ", productName=" + productName + ", id=" + getId() +
-            ", quantity=" + getQuantity() + ">";
->>>>>>> 5ebe9515
     }
 
     public void addProvidedProduct(Product provided) {
