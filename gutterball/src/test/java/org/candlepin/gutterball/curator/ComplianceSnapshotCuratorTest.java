/**
 * Copyright (c) 2009 - 2012 Red Hat, Inc.
 *
 * This software is licensed to you under the GNU General Public License,
 * version 2 (GPLv2). There is NO WARRANTY for this software, express or
 * implied, including the implied warranties of MERCHANTABILITY or FITNESS
 * FOR A PARTICULAR PURPOSE. You should have received a copy of GPLv2
 * along with this software; if not, see
 * http://www.gnu.org/licenses/old-licenses/gpl-2.0.txt.
 *
 * Red Hat trademarks are not licensed under GPLv2. No permission is
 * granted to use or replicate Red Hat trademarks that are incorporated
 * in this software or its documentation.
 */

package org.candlepin.gutterball.curator;

import static org.candlepin.gutterball.TestUtils.*;
import static org.junit.Assert.*;
import static junitparams.JUnitParamsRunner.*;

import org.candlepin.common.config.PropertyConverter;
import org.candlepin.common.paging.Page;
import org.candlepin.common.paging.PageRequest;
import org.candlepin.gutterball.DatabaseTestFixture;
import org.candlepin.gutterball.jackson.GutterballObjectMapper;
import org.candlepin.gutterball.model.ConsumerState;
import org.candlepin.gutterball.model.Event;
import org.candlepin.gutterball.model.snapshot.Compliance;
import org.candlepin.gutterball.model.snapshot.ComplianceStatus;
import org.candlepin.gutterball.model.snapshot.Consumer;
import org.candlepin.gutterball.model.snapshot.ConsumerInstalledProduct;
import org.candlepin.gutterball.model.snapshot.Entitlement;

import org.junit.Before;
import org.junit.Test;
import org.junit.runner.RunWith;
import org.slf4j.Logger;
import org.slf4j.LoggerFactory;

import junitparams.JUnitParamsRunner;
import junitparams.Parameters;

import java.io.File;
import java.net.URL;
import java.nio.file.Files;
import java.util.Arrays;
import java.util.Calendar;
import java.util.Date;
import java.util.HashMap;
import java.util.HashSet;
import java.util.Iterator;
import java.util.LinkedList;
import java.util.List;
import java.util.Map;
import java.util.Set;
import java.util.TreeMap;



@RunWith(JUnitParamsRunner.class)
public class ComplianceSnapshotCuratorTest extends DatabaseTestFixture {
    private static Logger log = LoggerFactory.getLogger(ComplianceSnapshotCuratorTest.class);

    private Date baseTestingDate;

    public Calendar getCalendar() {
        Calendar cal = Calendar.getInstance();

        cal.clear();
        cal.set(Calendar.HOUR_OF_DAY, 0);
        cal.set(Calendar.MINUTE, 0);
        cal.set(Calendar.SECOND, 0);
        cal.set(Calendar.MILLISECOND, 0);

        return cal;
    }

    @Before
    @SuppressWarnings("checkstyle:methodlength")
    public void initData() {
        Compliance compliance;
        Calendar cal = this.getCalendar();

        // Set up deleted consumer test data
        cal.set(Calendar.MONTH, Calendar.MARCH);
        cal.set(Calendar.YEAR, 2012);
        cal.set(Calendar.DAY_OF_MONTH, 10);

        baseTestingDate = cal.getTime();

        // Create some entitlements
        Entitlement entitlement1 = createEntitlement(
            "testsku1",
            "test product 1",
            1,
            baseTestingDate,
            new HashMap<String, String>() {
                {
                    this.put("attrib1", "val1");
                    this.put("attrib2", "val2");
                    this.put("attrib3", "val3");
                    this.put("management_enabled", "1");
                }
            }
        );
        entitlement1.setProvidedProducts(new HashMap<String, String>() { {
                this.put("p1", "p1");
            }
        });

        Entitlement entitlement2 = createEntitlement(
            "testsku2",
            "test product 2",
            2,
            baseTestingDate,
            new HashMap<String, String>() {
                {
                    this.put("attrib1", "val1");
                    this.put("attrib3", "val3");
                }
            }
        );
        entitlement2.setProvidedProducts(new HashMap<String, String>() { {
                this.put("p2", "p2");
            }
        });

        Entitlement entitlement3 = createEntitlement(
            "testsku3",
            "test product 3",
            3,
            baseTestingDate,
            new HashMap<String, String>() {
                {
                    this.put("attrib2", "val2");
                    this.put("management_enabled", "0");
                }
            }
        );
        entitlement3.setProvidedProducts(new HashMap<String, String>() { {
                this.put("p3", "p3");
            }
        });

        this.beginTransaction();

        // Consumer products
        Set<String> c1prods = new HashSet(Arrays.asList("p1"));
        Set<String> c2prods = new HashSet(Arrays.asList("p1", "p2"));
        Set<String> c3prods = new HashSet(Arrays.asList("p3", "p4"));
        Set<String> c4prods = new HashSet(Arrays.asList("p1", "p4"));

        // Consumer created
        cal.set(Calendar.MONTH, Calendar.MARCH);
<<<<<<< HEAD
        compliance = createInitialConsumerWithCompliances(cal.getTime(), "c1", "o1", "invalid",
            c1prods, null, null, c1prods);
        attachEntitlement(compliance, entitlement1);
        // Simulate status change
        cal.set(Calendar.MONTH, Calendar.MAY);
        compliance = createSnapshotWithProductsAndCompliances(cal.getTime(), "c1", "o1", "valid",
            c1prods, c1prods, null, null);
=======
        compliance = createInitialConsumer(cal.getTime(), "c1", "o1", "invalid", c1prods);
        setCompliantProducts(compliance, null, null, c1prods);
        attachEntitlement(compliance, entitlement1);
        // Simulate status change
        cal.set(Calendar.MONTH, Calendar.MAY);
        compliance = createSnapshotWithProducts(cal.getTime(), "c1", "o1", "valid", c1prods);
        setCompliantProducts(compliance, c1prods, null, null);
>>>>>>> f112b5c6
        attachEntitlement(compliance, entitlement1);
        // Consumer was deleted
        cal.set(Calendar.MONTH, Calendar.JUNE);
        compliance = setConsumerDeleted(cal.getTime(), "c1", "o1");
        attachEntitlement(compliance, entitlement1);

        cal.set(Calendar.MONTH, Calendar.APRIL);
<<<<<<< HEAD
        compliance = createInitialConsumerWithCompliances(cal.getTime(), "c2", "o1", "invalid",
            c2prods, null, null, c2prods);
=======
        compliance = createInitialConsumer(cal.getTime(), "c2", "o1", "invalid", c2prods);
        this.complianceSnapshotCurator.merge(compliance);
        setCompliantProducts(compliance, null, null, c2prods);
>>>>>>> f112b5c6
        attachEntitlement(compliance, entitlement1);
        attachEntitlement(compliance, entitlement2);

        cal.set(Calendar.MONTH, Calendar.MAY);
<<<<<<< HEAD
        compliance = createInitialConsumerWithCompliances(cal.getTime(), "c3", "o2", "invalid",
            c3prods, null, null, c3prods);
        attachEntitlement(compliance, entitlement2);
        cal.set(Calendar.MONTH, Calendar.JUNE);
        compliance = createSnapshotWithProductsAndCompliances(cal.getTime(), "c3", "o2", "partial",
            c3prods, new HashSet(Arrays.asList("p3")), new HashSet(Arrays.asList("p4")), null);
        attachEntitlement(compliance, entitlement2);

        cal.set(Calendar.MONTH, Calendar.MAY);
        compliance = createInitialConsumerWithCompliances(cal.getTime(), "c4", "o3", "invalid",
            c4prods, null, null, c4prods);
        attachEntitlement(compliance, entitlement2);
        attachEntitlement(compliance, entitlement3);
        cal.set(Calendar.MONTH, Calendar.JUNE);
        compliance = createSnapshotWithProductsAndCompliances(cal.getTime(), "c4", "o3", "partial",
            c4prods, null, c4prods, null);
        attachEntitlement(compliance, entitlement2);
        attachEntitlement(compliance, entitlement3);
        cal.set(Calendar.MONTH, Calendar.JULY);
        compliance = createSnapshotWithProductsAndCompliances(cal.getTime(), "c4", "o3", "valid",
            c4prods, c4prods, null, null);
=======
        compliance = createInitialConsumer(cal.getTime(), "c3", "o2", "invalid", c3prods);
        setCompliantProducts(compliance, null, null, c3prods);
        attachEntitlement(compliance, entitlement2);
        cal.set(Calendar.MONTH, Calendar.JUNE);
        compliance = createSnapshotWithProducts(cal.getTime(), "c3", "o2", "partial", c3prods);
        setCompliantProducts(compliance, new HashSet(Arrays.asList("p3")),
            new HashSet(Arrays.asList("p4")), null);
        attachEntitlement(compliance, entitlement2);

        cal.set(Calendar.MONTH, Calendar.MAY);
        compliance = createInitialConsumer(cal.getTime(), "c4", "o3", "invalid", c4prods);
        setCompliantProducts(compliance, null, null, c4prods);
        attachEntitlement(compliance, entitlement2);
        attachEntitlement(compliance, entitlement3);
        cal.set(Calendar.MONTH, Calendar.JUNE);
        compliance = createSnapshotWithProducts(cal.getTime(), "c4", "o3", "partial", c4prods);
        setCompliantProducts(compliance, null, c4prods, null);
        attachEntitlement(compliance, entitlement2);
        attachEntitlement(compliance, entitlement3);
        cal.set(Calendar.MONTH, Calendar.JULY);
        compliance = createSnapshotWithProducts(cal.getTime(), "c4", "o3", "valid", c4prods);
        setCompliantProducts(compliance, c4prods, null, null);
>>>>>>> f112b5c6
        attachEntitlement(compliance, entitlement2);
        attachEntitlement(compliance, entitlement3);

        this.commitTransaction();

        /*
            Entitlements:
                testsku1 - p1
                testsku2 - p2
                testsku3 - p3, p4

            Installed Products:
                c1:
                    p1

                c2:
                    p1
                    p2

                c3:
                    p3
                    p4

                c4:
                    p1
                    p4

            Entitlement distribution:
                c1:
                    testsku1 (test product 1)
                        attrib1: val1
                        attrib2: val2
                        attrib3: val3

                c2:
                    testsku1 (test product 1)
                        attrib1: val1
                        attrib2: val2
                        attrib3: val3
                    testsku2 (test product 2)
                        attrib1: val1
                        attrib3: val3

                c3:
                    testsku2 (test product 2)
                        attrib1: val1
                        attrib3: val3

                c4:
                    testsku2 (test product 2)
                        attrib1: val1
                        attrib3: val3
                    testsku3 (test product 3)
                        attrib2: val2

            Timeline of the above events:
                March 10th:
                    - consumer c1 is registered
                    - consumer c1 reports it is in an invalid state

                April 10th:
                    - consumer c2 is registered
                    - consumer c2 reports it is in an invalid state

                May 10th:
                    - consumer c3 is registered
                    - consumer c4 is registered
                    - consumer c1 reports it is in a valid state
                    - consumer c3 reports it is in an invalid state
                    - consumer c4 reports it is in an invalid state

                June 10th:
                    - consumer c1 is deleted
                    - consumer c3 reports it is in a partial state
                    - consumer c4 reports it is in a partial state

                July 10th:
                    - consumer c4 reports it is in a valid state
        */
    }

    @Test
    public void ensurePersistableFromJson() throws Exception {
        String eventJson = loadJsonFile("org/candlepin/gutterball/jackson/compliance-created.json");
        GutterballObjectMapper mapper = new GutterballObjectMapper();
        Event event = mapper.readValue(eventJson, Event.class);
        Compliance complianceSnap = mapper.readValue(event.getNewEntity(), Compliance.class);
        // This is normally done by the event handlers.
        complianceSnap.setDate(complianceSnap.getStatus().getDate());
        complianceSnapshotCurator.create(complianceSnap);
    }

    @Test
    public void testGetAllLatestStatusReportsIterator() {
        // c1 was deleted before the report date.
        List<String> expectedConsumerUuids = Arrays.asList("c2", "c3", "c4");
        Iterator<Compliance> snaps = complianceSnapshotCurator.getSnapshotIterator(
            null,
            null,
            null,
            null,
            null,
            null,
            null,
            null
        );

        int received = 0;
        while (snaps.hasNext()) {
            Compliance compliance = snaps.next();

            assertTrue(expectedConsumerUuids.contains(compliance.getConsumer().getUuid()));
            ++received;
        }

        assertEquals(expectedConsumerUuids.size(), received);
    }

    @Test
    public void testFilterLatestByManagementEnabled() {
        // c1 was deleted before the report date.
        List<String> expectedConsumerUuids = Arrays.asList("c2");

        Map<String, String> attributeFilters = new HashMap<String, String>();
        attributeFilters.put("management_enabled", "1");
        Iterator<Compliance> snaps = complianceSnapshotCurator.getSnapshotIterator(
            null,
            null,
            null,
            null,
            null,
            null,
            null,
            attributeFilters
        );

        int received = 0;
        Compliance comp = null;
        while (snaps.hasNext()) {
            comp = snaps.next();
            assertTrue(expectedConsumerUuids.contains(comp.getConsumer().getUuid()));
            assertTrue(hasManagementEnabledEnt(comp.getEntitlements()));
            ++received;
        }
        assertEquals(expectedConsumerUuids.size(), received);
    }

    @Test
    public void testFilterLatestByNonManagementEnabled() {
        // c1 was deleted before the report date.
        List<String> expectedConsumerUuids = Arrays.asList("c3", "c4");

        Map<String, String> attributeFilters = new HashMap<String, String>();
        attributeFilters.put("management_enabled", "0");
        Iterator<Compliance> snaps = complianceSnapshotCurator.getSnapshotIterator(
            null,
            null,
            null,
            null,
            null,
            null,
            null,
            attributeFilters
        );

        int received = 0;
        while (snaps.hasNext()) {
            Compliance comp = snaps.next();
            assertTrue(expectedConsumerUuids.contains(comp.getConsumer().getUuid()));

            assertFalse(hasManagementEnabledEnt(comp.getEntitlements()));
            ++received;
        }
        assertEquals(expectedConsumerUuids.size(), received);
    }

    private boolean hasManagementEnabledEnt(Set<Entitlement> ents) {
        for (Entitlement ent : ents) {
            Map<String, String> attrs = ent.getAttributes();
            if (attrs.containsKey("management_enabled") && "1".equals(attrs.get("management_enabled"))) {
                return true;
            }
        }
        return false;
    }

    @Test
    public void testGetSnapshotIteratorOnDate() {
        Calendar cal = this.getCalendar();
        cal.setTime(baseTestingDate);
        cal.set(Calendar.MONTH, Calendar.JUNE);
        cal.set(Calendar.DAY_OF_MONTH, 12);

        Iterator<Compliance> snaps = complianceSnapshotCurator.getSnapshotIterator(
            cal.getTime(),
            null,
            null,
            null,
            null,
            null,
            null,
            null
        );

        List<String> expectedConsumerUuids = Arrays.asList("c2", "c3", "c4");
        Map<String, Date> expectedStatusDates = new HashMap<String, Date>();
        cal.set(Calendar.DAY_OF_MONTH, 10);

        cal.set(Calendar.MONTH, Calendar.APRIL);
        expectedStatusDates.put("c2", cal.getTime());

        cal.set(Calendar.MONTH, Calendar.JUNE);
        expectedStatusDates.put("c3", cal.getTime());

        cal.set(Calendar.MONTH, Calendar.JUNE);
        expectedStatusDates.put("c4", cal.getTime());

        int received = 0;
        while (snaps.hasNext()) {
            Compliance compliance = snaps.next();
            String uuid = compliance.getConsumer().getUuid();

            assertTrue(expectedConsumerUuids.contains(uuid));
            assertEquals(
                "Invalid status found for " + uuid,
                expectedStatusDates.get(uuid),
                compliance.getStatus().getDate()
            );

            ++received;
        }

        assertEquals(expectedConsumerUuids.size(), received);
    }

    @Test
    public void testGetPaginatedSnapshotIteratorOnDate() {
        Calendar cal = this.getCalendar();
        cal.setTime(baseTestingDate);
        cal.set(Calendar.MONTH, Calendar.JUNE);
        cal.set(Calendar.DAY_OF_MONTH, 12);

        List<String> expectedConsumerUuids = Arrays.asList("c2", "c3", "c4");
        Map<String, Date> expectedStatusDates = new HashMap<String, Date>();
        cal.set(Calendar.DAY_OF_MONTH, 10);

        cal.set(Calendar.MONTH, Calendar.APRIL);
        expectedStatusDates.put("c2", cal.getTime());

        cal.set(Calendar.MONTH, Calendar.JUNE);
        expectedStatusDates.put("c3", cal.getTime());

        cal.set(Calendar.MONTH, Calendar.JUNE);
        expectedStatusDates.put("c4", cal.getTime());


        List<Compliance> snaps = new LinkedList<Compliance>();

        for (int offset = 0; offset < 3; ++offset) {
            PageRequest pageRequest = new PageRequest();
            pageRequest.setPage(offset + 1);
            pageRequest.setPerPage(1);

            Page<Iterator<Compliance>> page = complianceSnapshotCurator.getSnapshotIterator(
                cal.getTime(),
                null,
                null,
                null,
                null,
                null,
                null,
                null,
                pageRequest
            );

            Iterator<Compliance> iterator = page.getPageData();

            while (iterator.hasNext()) {
                snaps.add(iterator.next());
            }
        }

        assertTrue(getUuidsFromSnapshots(snaps).containsAll(Arrays.asList("c2", "c3", "c4")));

        for (Compliance cs : snaps) {
            String uuid = cs.getConsumer().getUuid();
            assertEquals("Invalid status found for " + uuid,
                    expectedStatusDates.get(uuid), cs.getStatus().getDate());
        }
    }

    @Test
    public void testDeletedConsumerIncludedInIteratorIfDeletedAfterTargetDate() {
        // May, June, July 10 -- 2014
        Calendar cal = this.getCalendar();
        cal.set(Calendar.YEAR, 2012);
        cal.set(Calendar.MONTH, Calendar.MAY);
        cal.set(Calendar.DAY_OF_MONTH, 12);

        List<String> expectedConsumerUuids = Arrays.asList("c1", "c2", "c3", "c4");
        Iterator<Compliance> snaps = this.complianceSnapshotCurator.getSnapshotIterator(
            cal.getTime(),
            null,
            null,
            null,
            null,
            null,
            null,
            null
        );

        int received = 0;
        while (snaps.hasNext()) {
            Compliance compliance = snaps.next();
            assertTrue(expectedConsumerUuids.contains(compliance.getConsumer().getUuid()));

            ++received;
        }

        assertEquals(expectedConsumerUuids.size(), received);
    }

    @Test
    public void testGetIteratorByOwner() {
        String expectedOwner = "o2";

        Iterator<Compliance> snaps = complianceSnapshotCurator.getSnapshotIterator(
            new Date(),
            null,
            Arrays.asList(expectedOwner),
            null,
            null,
            null,
            null,
            null
        );

        assertTrue(snaps.hasNext());
        Compliance compliance = snaps.next();
        Consumer consumerSnapshot = compliance.getConsumer();

        assertEquals(expectedOwner, consumerSnapshot.getOwner().getKey());
        assertEquals("c3", consumerSnapshot.getUuid());
        assertFalse(snaps.hasNext());
    }

    private Compliance performGetByIdTest() {
        Iterator<Compliance> snaps = complianceSnapshotCurator.getSnapshotIterator(
            new Date(),
            Arrays.asList("c1", "c4"),
            null,
            null,
            null,
            null,
            null,
            null
        );

        // C1 should get filtered out since it was deleted before the target date.
        assertTrue(snaps.hasNext());
        Compliance compliance = snaps.next();
        assertEquals("c4", compliance.getConsumer().getUuid());
        assertFalse(snaps.hasNext());

        return compliance;
    }

    @Test
    public void testGetByConsumerUuid() {
        this.performGetByIdTest();
    }

    @Test
    public void assertLatestStatusIsReturnedForConsumer() {
        Compliance snap = this.performGetByIdTest();
        ComplianceStatus status = snap.getStatus();
        assertEquals(snap.getDate(), status.getDate());

        Calendar cal = this.getCalendar();
        cal.setTime((Date) snap.getDate());

        assertEquals(2012, cal.get(Calendar.YEAR));
        assertEquals(10, cal.get(Calendar.DAY_OF_MONTH));
        assertEquals(Calendar.JULY, cal.get(Calendar.MONTH));
    }

    @Test
    public void testGetIteratorByStatus() {
        String expectedStatus = "partial";
        Iterator<Compliance> snaps = complianceSnapshotCurator.getSnapshotIterator(
            null,
            null,
            null,
            Arrays.asList(expectedStatus),
            null,
            null,
            null,
            null
        );

        assertTrue(snaps.hasNext());
        Compliance compliance = snaps.next();

        assertEquals("c3", compliance.getConsumer().getUuid());
        assertFalse(snaps.hasNext());
    }


    @Test
    public void testGetIteratorByProductName() {
        String expectedProduct = "p1";

        // Note: c1 is deleted before the test is run (June 10, 2012)
        List<String> expectedConsumerUuids = Arrays.asList("c2", "c4");

        Iterator<Compliance> snaps = complianceSnapshotCurator.getSnapshotIterator(
            null,
            null,
            null,
            null,
            Arrays.asList(expectedProduct),
            null,
            null,
            null
        );

        int received = 0;
        while (snaps.hasNext()) {
            Compliance comp = snaps.next();
            assertTrue(expectedConsumerUuids.contains(comp.getConsumer().getUuid()));

            // Ensure the product was listed.
            boolean found = false;
            for (ConsumerInstalledProduct product : comp.getConsumer().getInstalledProducts()) {
                if (expectedProduct.equalsIgnoreCase(product.getProductName())) {
                    found = true;
                    break;
                }
            }

            assertTrue("Expected product not found in consumer's installed product list.", found);

            ++received;
        }

        assertEquals(expectedConsumerUuids.size(), received);
    }

    @Test
    public void testGetIteratorBySubscriptionSku() {
        String expectedSku = "testsku2";
        List<String> expectedConsumerUuids = Arrays.asList("c2", "c3", "c4");

        Iterator<Compliance> snaps = complianceSnapshotCurator.getSnapshotIterator(
            null,
            null,
            null,
            null,
            null,
            Arrays.asList(expectedSku),
            null,
            null
        );

        int received = 0;
        while (snaps.hasNext()) {
            Compliance comp = snaps.next();
            assertTrue(expectedConsumerUuids.contains(comp.getConsumer().getUuid()));

            // Ensure the product was listed.
            boolean found = false;
            for (Entitlement entitlement : comp.getEntitlements()) {
                if (expectedSku.equalsIgnoreCase(entitlement.getProductId())) {
                    found = true;
                    break;
                }
            }

            assertTrue("Expected subscription sku not found in compliance entitlement list.", found);

            ++received;
        }

        assertEquals(expectedConsumerUuids.size(), received);
    }

    @Test
    public void testGetIteratorBySubscriptionName() {
        String expectedSubscription = "test product 2";
        List<String> expectedConsumerUuids = Arrays.asList("c2", "c3", "c4");

        Iterator<Compliance> snaps = complianceSnapshotCurator.getSnapshotIterator(
            null,
            null,
            null,
            null,
            null,
            null,
            Arrays.asList(expectedSubscription),
            null
        );

        int received = 0;
        while (snaps.hasNext()) {
            Compliance comp = snaps.next();
            assertTrue(expectedConsumerUuids.contains(comp.getConsumer().getUuid()));

            // Ensure the product was listed.
            boolean found = false;
            for (Entitlement entitlement : comp.getEntitlements()) {
                if (expectedSubscription.equalsIgnoreCase(entitlement.getProductName())) {
                    found = true;
                    break;
                }
            }

            assertTrue("Expected subscription name not found in compliance entitlement list.", found);

            ++received;
        }

        assertEquals(expectedConsumerUuids.size(), received);
    }

    @Test
    public void testReportOnTargetDate() {
        Calendar cal = this.getCalendar();
        cal.set(Calendar.YEAR, 2012);
        cal.set(Calendar.MONTH, Calendar.APRIL);
        cal.set(Calendar.DAY_OF_MONTH, 12);

        Date onDate = cal.getTime();

        Iterator<Compliance> snaps = this.complianceSnapshotCurator.getSnapshotIteratorForConsumer(
            "c1",
            onDate,
            onDate
        );

        int received = 0;

        while (snaps.hasNext()) {
            Compliance compliance = snaps.next();
            assertEquals("c1", compliance.getConsumer().getUuid());
            ++received;
        }

        assertEquals(1, received);
    }

    private void testConsumerTrendReport(Map<String, Integer> expectedCountsPerUUID, Date startDate,
        Date endDate) {

        for (Map.Entry<String, Integer> entry : expectedCountsPerUUID.entrySet()) {
            String uuid = entry.getKey();

            Iterator<Compliance> snaps = this.complianceSnapshotCurator.getSnapshotIteratorForConsumer(
                uuid,
                startDate,
                endDate
            );

            int received = 0;
            while (snaps.hasNext()) {
                Compliance compliance = snaps.next();
                assertEquals(uuid, compliance.getConsumer().getUuid());
                ++received;
            }

            assertEquals(entry.getValue().intValue(), received);
        }

    }


    @Test
    public void testGetAllStatusReports() {
        HashMap<String, Integer> expected = new HashMap<String, Integer>() {
            {
                put("c1", 3);
                put("c2", 1);
                put("c3", 2);
                put("c4", 3);
            }
        };

        this.testConsumerTrendReport(expected, null, null);
    }

    @Test
    public void testGetStatusReportsTimeframe() {
        Calendar cal = this.getCalendar();
        cal.set(Calendar.YEAR, 2012);
        cal.set(Calendar.MONTH, Calendar.JUNE);
        cal.set(Calendar.DAY_OF_MONTH, 12);

        Date startDate = cal.getTime();
        Date endDate = new Date();
        HashMap<String, Integer> expected = new HashMap<String, Integer>() {
            {
                put("c2", 1);
                put("c3", 1);
                put("c4", 2);
            }
        };

        this.testConsumerTrendReport(expected, startDate, endDate);
    }

    @Test
    public void testGetComplianceStatusCounts() {
        Map<Date, Map<String, Integer>> expected = this.buildMapForAllStatusCounts();
        Map<Date, Map<String, Integer>> actual = this.complianceSnapshotCurator
            .getComplianceStatusCounts(null, null, null, null, null, null, null, null);

        assertEquals(expected, actual);
    }

    @Test
    public void testGetPaginatedComplianceStatusCounts() {
        Map<Date, Map<String, Integer>> expected = this.buildMapForAllStatusCounts();
        Map<Date, Map<String, Integer>> data;

        int p = 1;
        int pages = 0;
        PageRequest pageRequest = new PageRequest();

        pageRequest.setPerPage(1);


        do {
            pageRequest.setPage(p);

            Page<Map<Date, Map<String, Integer>>> page = this.complianceSnapshotCurator
                .getComplianceStatusCounts(null, null, null, null, null, null, null, null, pageRequest);

            if (pages == 0) {
                pages = page.getMaxRecords();
            }

            data = page.getPageData();

            // Make sure we got exactly one result back...
            assertEquals(1, data.size());

            // ...and it contains something from our expected results.
            for (Map.Entry<Date, Map<String, Integer>> entry : data.entrySet()) {
                Map<String, Integer> record = expected.remove(entry.getKey());

                assertNotNull(record);
                assertEquals(record, entry.getValue());
            }
        } while(++p <= pages);

        // Make sure we've exhausted every expected result.
        assertEquals(0, expected.size());
    }

    @Test
    @Parameters(method = "buildMapForStatusCountsAfterDate")
    public void testGetComplianceStatusCountsAfterDate(Date date, Map<Date, Map<String, Integer>> expected) {
        Map<Date, Map<String, Integer>> actual = this.complianceSnapshotCurator
            .getComplianceStatusCounts(date, null, null, null, null, null, null, null);

        assertEquals(expected, actual);
    }

    @Test
    @Parameters(method = "buildMapForStatusCountsBeforeDate")
    public void testGetComplianceStatusCountsBeforeDate(Date date, Map<Date, Map<String, Integer>> expected) {
        Map<Date, Map<String, Integer>> actual = this.complianceSnapshotCurator
            .getComplianceStatusCounts(null, date, null, null, null, null, null, null);

        assertEquals(expected, actual);
    }

    @Test
    @Parameters(method = "buildMapForStatusCountsBetweenDates")
    public void testGetComplianceStatusCountsBetweenDates(Date startDate, Date endDate,
        Map<Date, Map<String, Integer>> expected) {

        Map<Date, Map<String, Integer>> actual = this.complianceSnapshotCurator
            .getComplianceStatusCounts(startDate, endDate, null, null, null, null, null, null);

        assertEquals(expected, actual);
    }

    @Test
    @Parameters(method = "buildMapForStatusCountsWithSku")
    public void testGetComplianceStatusCountsWithValidSku(Date startDate, Date endDate, String sku,
        Map<Date, Map<String, Integer>> expected) {
        Map<Date, Map<String, Integer>> actual;

        actual = this.complianceSnapshotCurator
            .getComplianceStatusCounts(startDate, endDate, null, null, sku, null, null, null);

        assertEquals(expected, actual);
    }

    @Test
    @Parameters(method = "buildMapForStatusCountsWithSubscriptionName")
    public void testGetComplianceStatusCountsWithSubscription(Date startDate, Date endDate,
        String subscriptionName, Map<Date, Map<String, Integer>> expected) {
        Map<Date, Map<String, Integer>> actual;

        actual = this.complianceSnapshotCurator
            .getComplianceStatusCounts(startDate, endDate, null, null, null, subscriptionName, null, null);

        assertEquals(expected, actual);
    }

    @Test
    @Parameters(method = "buildMapForStatusCountsWithProducts")
    public void testGetComplianceStatusCountsWithProduct(Date startDate, Date endDate,
        String productName, Map<Date, Map<String, Integer>> expected) {
        Map<Date, Map<String, Integer>> actual;

        actual = this.complianceSnapshotCurator
            .getComplianceStatusCounts(startDate, endDate, null, null, null, null, productName, null);

        assertEquals(expected, actual);
    }

    @Test
    @Parameters(method = "buildMapForStatusCountsWithAttributes")
    public void testGetComplianceStatusCountsWithAttributes(Date startDate, Date endDate,
        Map<String, String> attributes, Map<Date, Map<String, Integer>> expected) {
        Map<Date, Map<String, Integer>> actual;

        actual = this.complianceSnapshotCurator
            .getComplianceStatusCounts(startDate, endDate, null, null, null, null, null, attributes);

        assertEquals(expected, actual);
    }

    @Test
    @Parameters(method = "buildSubMapForStatusCountsForConsumer")
    public void testGetComplianceStatusCountsByConsumers(List<String> consumers,
        Map<Date, Map<String, Integer>> expected) {

        Map<Date, Map<String, Integer>> actual = this.complianceSnapshotCurator
            .getComplianceStatusCounts(null, null, null, consumers, null, null, null, null);

        assertEquals(expected, actual);
    }

    @Test
    @Parameters(method = "buildMapForStatusCountsForConsumersBetweenDates")
    public void testGetComplianceStatusCountsByConsumersAndDate(Date startDate, Date endDate,
        List<String> consumers, Map<Date, Map<String, Integer>> expected) {

        Map<Date, Map<String, Integer>> actual = this.complianceSnapshotCurator
            .getComplianceStatusCounts(startDate, endDate, null, consumers, null, null, null, null);

        assertEquals(expected, actual);
    }






    private Map<Date, Map<String, Integer>> buildMapForAllStatusCounts() {
        Calendar cal = this.getCalendar();
        cal.set(Calendar.YEAR, 2012);
        cal.set(Calendar.DAY_OF_MONTH, 10);
        cal.set(Calendar.HOUR_OF_DAY, 23);
        cal.set(Calendar.MINUTE, 59);
        cal.set(Calendar.SECOND, 59);
        cal.set(Calendar.MILLISECOND, 999);

        Map<Date, Map<String, Integer>> expected = new TreeMap<Date, Map<String, Integer>>();
        HashMap<String, Integer> counts;

        cal.set(Calendar.MONTH, Calendar.MARCH);
        counts = new HashMap<String, Integer>();
        counts.put("invalid", 1);
        for (int i = 0; i < 31; ++i) {
            expected.put(cal.getTime(), counts);
            cal.add(Calendar.DATE, 1);
        }

        cal.set(Calendar.MONTH, Calendar.APRIL);
        counts = new HashMap<String, Integer>();
        counts.put("invalid", 2);
        for (int i = 0; i < 30; ++i) {
            expected.put(cal.getTime(), counts);
            cal.add(Calendar.DATE, 1);
        }

        cal.set(Calendar.MONTH, Calendar.MAY);
        counts = new HashMap<String, Integer>();
        counts.put("valid", 1);
        counts.put("invalid", 3);
        for (int i = 0; i < 31; ++i) {
            expected.put(cal.getTime(), counts);
            cal.add(Calendar.DATE, 1);
        }

        cal.set(Calendar.MONTH, Calendar.JUNE);
        counts = new HashMap<String, Integer>();
        counts.put("invalid", 1);
        counts.put("partial", 2);
        for (int i = 0; i < 30; ++i) {
            expected.put(cal.getTime(), counts);
            cal.add(Calendar.DATE, 1);
        }

        cal.set(Calendar.MONTH, Calendar.JULY);
        counts = new HashMap<String, Integer>();
        counts.put("invalid", 1);
        counts.put("partial", 1);
        counts.put("valid", 1);
        expected.put(cal.getTime(), counts);

        return expected;
    }

    public Object[][] buildMapForStatusCountsBeforeDate() {
        Calendar cal = this.getCalendar();
        cal.set(Calendar.YEAR, 2012);
        cal.set(Calendar.DAY_OF_MONTH, 10);
        cal.set(Calendar.HOUR_OF_DAY, 23);
        cal.set(Calendar.MINUTE, 59);
        cal.set(Calendar.SECOND, 59);
        cal.set(Calendar.MILLISECOND, 999);

        Map<Date, Map<String, Integer>> expected = new TreeMap<Date, Map<String, Integer>>();
        HashMap<String, Integer> counts;

        Object[][] output = new Object[2][];

        output[0] = $(null, this.buildMapForAllStatusCounts());

        cal.set(Calendar.MONTH, Calendar.MARCH);
        counts = new HashMap<String, Integer>();
        counts.put("invalid", 1);
        for (int i = 0; i < 31; ++i) {
            expected.put(cal.getTime(), counts);
            cal.add(Calendar.DATE, 1);
        }

        cal.set(Calendar.MONTH, Calendar.APRIL);
        counts = new HashMap<String, Integer>();
        counts.put("invalid", 2);
        for (int i = 0; i < 30; ++i) {
            expected.put(cal.getTime(), counts);
            cal.add(Calendar.DATE, 1);
        }

        cal.set(Calendar.MONTH, Calendar.MAY);
        counts = new HashMap<String, Integer>();
        counts.put("valid", 1);
        counts.put("invalid", 3);
        expected.put(cal.getTime(), counts);

        cal.set(Calendar.MONTH, Calendar.MAY);
        Date endDate = cal.getTime();

        output[1] = $(endDate, expected);

        return output;
    }

    public Object[][] buildMapForStatusCountsAfterDate() {
        Calendar cal = this.getCalendar();
        cal.set(Calendar.YEAR, 2012);
        cal.set(Calendar.DAY_OF_MONTH, 10);
        cal.set(Calendar.HOUR_OF_DAY, 23);
        cal.set(Calendar.MINUTE, 59);
        cal.set(Calendar.SECOND, 59);
        cal.set(Calendar.MILLISECOND, 999);

        Map<Date, Map<String, Integer>> expected = new TreeMap<Date, Map<String, Integer>>();
        HashMap<String, Integer> counts;

        Object[][] output = new Object[2][];

        output[0] = $(null, this.buildMapForAllStatusCounts());

        cal.set(Calendar.MONTH, Calendar.MAY);
        counts = new HashMap<String, Integer>();
        counts.put("valid", 1);
        counts.put("invalid", 3);
        for (int i = 0; i < 31; ++i) {
            expected.put(cal.getTime(), counts);
            cal.add(Calendar.DATE, 1);
        }

        cal.set(Calendar.MONTH, Calendar.JUNE);
        counts = new HashMap<String, Integer>();
        counts.put("invalid", 1);
        counts.put("partial", 2);
        for (int i = 0; i < 30; ++i) {
            expected.put(cal.getTime(), counts);
            cal.add(Calendar.DATE, 1);
        }

        cal.set(Calendar.MONTH, Calendar.JULY);
        counts = new HashMap<String, Integer>();
        counts.put("invalid", 1);
        counts.put("partial", 1);
        counts.put("valid", 1);
        expected.put(cal.getTime(), counts);

        cal.set(Calendar.MONTH, Calendar.MAY);
        Date startDate = cal.getTime();

        output[1] = $(startDate, expected);

        return output;
    }

    public Object[] buildMapForStatusCountsBetweenDates() {
        LinkedList<Object[]> tests = new LinkedList<Object[]>();
        Object[][] beforeSet = this.buildMapForStatusCountsBeforeDate();
        Object[][] afterSet = this.buildMapForStatusCountsAfterDate();

        for (Object[] before : beforeSet) {
            for (Object[] after : afterSet) {
                tests.add(new Object[] {
                    after[0],
                    before[0],
                    this.intersect(
                        (Map<Date, Map<String, Integer>>) after[1],
                        (Map<Date, Map<String, Integer>>) before[1]
                    )
                });
            }
        }

        return tests.toArray();
    }

    public Object[] buildMapForStatusCountsWithSku() {
        LinkedList<Object[]> tests = new LinkedList<Object[]>();
        Object[][] beforeSet = this.buildMapForStatusCountsBeforeDate();
        Object[][] afterSet = this.buildMapForStatusCountsAfterDate();
        Object[][] skuSet = this.buildSubMapForStatusCountsWithSku();

        for (Object[] before : beforeSet) {
            for (Object[] after : afterSet) {
                for (Object[] sku : skuSet) {
                    tests.add(new Object[] {
                        after[0],
                        before[0],
                        sku[0],
                        this.intersect(
                            (Map<Date, Map<String, Integer>>) after[1],
                            (Map<Date, Map<String, Integer>>) before[1],
                            (Map<Date, Map<String, Integer>>) sku[1]
                        )
                    });
                }
            }
        }

        return tests.toArray();
    }

    public Object[] buildMapForStatusCountsWithSubscriptionName() {
        LinkedList<Object[]> tests = new LinkedList<Object[]>();
        Object[][] beforeSet = this.buildMapForStatusCountsBeforeDate();
        Object[][] afterSet = this.buildMapForStatusCountsAfterDate();
        Object[][] nameSet = this.buildSubMapForStatusCountsWithSubscriptionName();

        for (Object[] before : beforeSet) {
            for (Object[] after : afterSet) {
                for (Object[] name : nameSet) {
                    tests.add(new Object[] {
                        after[0],
                        before[0],
                        name[0],
                        this.intersect(
                            (Map<Date, Map<String, Integer>>) after[1],
                            (Map<Date, Map<String, Integer>>) before[1],
                            (Map<Date, Map<String, Integer>>) name[1]
                        )
                    });
                }
            }
        }

        return tests.toArray();
    }

    public Object[] buildMapForStatusCountsWithProducts() {
        LinkedList<Object[]> tests = new LinkedList<Object[]>();
        Object[][] beforeSet = this.buildMapForStatusCountsBeforeDate();
        Object[][] afterSet = this.buildMapForStatusCountsAfterDate();
        Object[][] productSet = this.buildSubMapForStatusCountsWithProduct();

        // Impl note:
        // This intersection stuff to check date filtering does not work with dates beyond our data
        // set. If our dates require extrapolating the data, the expected output will be missing
        // all of the necessary extrapolated statuses.

        for (Object[] before : beforeSet) {
            for (Object[] after : afterSet) {
                for (Object[] product : productSet) {
                    tests.add(new Object[] {
                        after[0],
                        before[0],
                        product[0],
                        this.intersect(
                            (Map<Date, Map<String, Integer>>) after[1],
                            (Map<Date, Map<String, Integer>>) before[1],
                            (Map<Date, Map<String, Integer>>) product[1]
                        )
                    });
                }
            }
        }

        return tests.toArray();
    }

    public Object[] buildMapForStatusCountsWithAttributes() {
        LinkedList<Object[]> tests = new LinkedList<Object[]>();
        Object[][] beforeSet = this.buildMapForStatusCountsBeforeDate();
        Object[][] afterSet = this.buildMapForStatusCountsAfterDate();
        Object[][] attributeSet = this.buildSubMapForStatusCountsWithAttributes();

        // Impl note:
        // This intersection stuff to check date filtering does not work with dates beyond our data
        // set. If our dates require extrapolating the data, the expected output will be missing
        // all of the necessary extrapolated statuses.

        for (Object[] before : beforeSet) {
            for (Object[] after : afterSet) {
                for (Object[] attribute : attributeSet) {
                    tests.add(new Object[] {
                        after[0],
                        before[0],
                        attribute[0],
                        this.intersect(
                            (Map<Date, Map<String, Integer>>) after[1],
                            (Map<Date, Map<String, Integer>>) before[1],
                            (Map<Date, Map<String, Integer>>) attribute[1]
                        )
                    });
                }
            }
        }

        return tests.toArray();
    }

    private Map<Date, Map<String, Integer>> buildMapForStatusCounts() {
        Calendar cal = this.getCalendar();
        cal.set(Calendar.YEAR, 2012);
        cal.set(Calendar.DAY_OF_MONTH, 10);
        cal.set(Calendar.HOUR_OF_DAY, 23);
        cal.set(Calendar.MINUTE, 59);
        cal.set(Calendar.SECOND, 59);
        cal.set(Calendar.MILLISECOND, 999);

        Map<Date, Map<String, Integer>> expected = new TreeMap<Date, Map<String, Integer>>();
        HashMap<String, Integer> counts;

        cal.set(Calendar.MONTH, Calendar.MARCH);
        counts = new HashMap<String, Integer>();
        counts.put("invalid", 1);
        for (int i = 0; i < 31; ++i) {
            expected.put(cal.getTime(), counts);
            cal.add(Calendar.DATE, 1);
        }

        cal.set(Calendar.MONTH, Calendar.APRIL);
        counts = new HashMap<String, Integer>();
        counts.put("invalid", 2);
        for (int i = 0; i < 30; ++i) {
            expected.put(cal.getTime(), counts);
            cal.add(Calendar.DATE, 1);
        }

        cal.set(Calendar.MONTH, Calendar.MAY);
        counts = new HashMap<String, Integer>();
        counts.put("valid", 1);
        counts.put("invalid", 3);
        for (int i = 0; i < 31; ++i) {
            expected.put(cal.getTime(), counts);
            cal.add(Calendar.DATE, 1);
        }

        cal.set(Calendar.MONTH, Calendar.JUNE);
        counts = new HashMap<String, Integer>();
        counts.put("invalid", 1);
        counts.put("partial", 2);
        for (int i = 0; i < 30; ++i) {
            expected.put(cal.getTime(), counts);
            cal.add(Calendar.DATE, 1);
        }

        cal.set(Calendar.MONTH, Calendar.JULY);
        counts = new HashMap<String, Integer>();
        counts.put("invalid", 1);
        counts.put("partial", 1);
        counts.put("valid", 1);
        expected.put(cal.getTime(), counts);

        return expected;
    }

    private Object[][] buildSubMapForStatusCountsWithProduct() {
        Calendar cal = this.getCalendar();
        cal.set(Calendar.YEAR, 2012);
        cal.set(Calendar.DAY_OF_MONTH, 10);
        cal.set(Calendar.HOUR_OF_DAY, 23);
        cal.set(Calendar.MINUTE, 59);
        cal.set(Calendar.SECOND, 59);
        cal.set(Calendar.MILLISECOND, 999);

        Map<Date, Map<String, Integer>> expected;
        Map<Date, Map<String, Integer>> actual;
        HashMap<String, Integer> counts;

        Object[][] output = new Object[4][];

        output[0] = $(null, this.buildMapForAllStatusCounts());


        expected = new TreeMap<Date, Map<String, Integer>>();

        cal.set(Calendar.MONTH, Calendar.MARCH);
        counts = new HashMap<String, Integer>();
        counts.put("invalid", 1);
        for (int i = 0; i < 31; ++i) {
            expected.put(cal.getTime(), counts);
            cal.add(Calendar.DATE, 1);
        }

        cal.set(Calendar.MONTH, Calendar.APRIL);
        counts = new HashMap<String, Integer>();
        counts.put("invalid", 2);
        for (int i = 0; i < 30; ++i) {
            expected.put(cal.getTime(), counts);
            cal.add(Calendar.DATE, 1);
        }

        cal.set(Calendar.MONTH, Calendar.MAY);
        counts = new HashMap<String, Integer>();
        counts.put("valid", 1);
        counts.put("invalid", 2);
        for (int i = 0; i < 31; ++i) {
            expected.put(cal.getTime(), counts);
            cal.add(Calendar.DATE, 1);
        }

        cal.set(Calendar.MONTH, Calendar.JUNE);
        counts = new HashMap<String, Integer>();
        counts.put("invalid", 1);
        counts.put("partial", 1);
        for (int i = 0; i < 30; ++i) {
            expected.put(cal.getTime(), counts);
            cal.add(Calendar.DATE, 1);
        }

        cal.set(Calendar.MONTH, Calendar.JULY);
        counts = new HashMap<String, Integer>();
        counts.put("valid", 1);
        counts.put("invalid", 1);
        expected.put(cal.getTime(), counts);

        output[1] = $("p1", expected);


        expected = new TreeMap<Date, Map<String, Integer>>();

        cal.set(Calendar.MONTH, Calendar.APRIL);
        counts = new HashMap<String, Integer>();
        counts.put("invalid", 1);
        for (int i = 0; i < 30; ++i) {
            expected.put(cal.getTime(), counts);
            cal.add(Calendar.DATE, 1);
        }


        expected = new TreeMap<Date, Map<String, Integer>>();

        cal.set(Calendar.MONTH, Calendar.MAY);
        counts = new HashMap<String, Integer>();
        counts.put("invalid", 2);
        for (int i = 0; i < 31; ++i) {
            expected.put(cal.getTime(), counts);
            cal.add(Calendar.DATE, 1);
        }

        cal.set(Calendar.MONTH, Calendar.JUNE);
        counts = new HashMap<String, Integer>();
        counts.put("partial", 2);
        for (int i = 0; i < 30; ++i) {
            expected.put(cal.getTime(), counts);
            cal.add(Calendar.DATE, 1);
        }

        cal.set(Calendar.MONTH, Calendar.JULY);
        counts = new HashMap<String, Integer>();
        counts.put("valid", 1);
        counts.put("partial", 1);
        expected.put(cal.getTime(), counts);

        output[2] = $("p4", expected);


        output[3] = $("bad_product", new HashMap<Date, Map<String, Integer>>());

        return output;
    }

    private Object[][] buildSubMapForStatusCountsWithSku() {
        Calendar cal = this.getCalendar();
        cal.set(Calendar.YEAR, 2012);
        cal.set(Calendar.DAY_OF_MONTH, 10);
        cal.set(Calendar.HOUR_OF_DAY, 23);
        cal.set(Calendar.MINUTE, 59);
        cal.set(Calendar.SECOND, 59);
        cal.set(Calendar.MILLISECOND, 999);

        Map<Date, Map<String, Integer>> expected;
        Map<Date, Map<String, Integer>> actual;
        HashMap<String, Integer> counts;

        Object[][] output = new Object[5][];

        output[0] = $(null, this.buildMapForAllStatusCounts());


        expected = new TreeMap<Date, Map<String, Integer>>();

        cal.set(Calendar.MONTH, Calendar.MARCH);
        counts = new HashMap<String, Integer>();
        counts.put("invalid", 1);
        for (int i = 0; i < 31; ++i) {
            expected.put(cal.getTime(), counts);
            cal.add(Calendar.DATE, 1);
        }

        cal.set(Calendar.MONTH, Calendar.APRIL);
        counts = new HashMap<String, Integer>();
        counts.put("invalid", 2);
        for (int i = 0; i < 30; ++i) {
            expected.put(cal.getTime(), counts);
            cal.add(Calendar.DATE, 1);
        }

        cal.set(Calendar.MONTH, Calendar.MAY);
        counts = new HashMap<String, Integer>();
        counts.put("valid", 1);
        counts.put("invalid", 1);
        expected.put(cal.getTime(), counts);

        output[1] = $("testsku1", expected);


        expected = new TreeMap<Date, Map<String, Integer>>();

        cal.set(Calendar.MONTH, Calendar.APRIL);
        counts = new HashMap<String, Integer>();
        counts.put("invalid", 1);
        for (int i = 0; i < 30; ++i) {
            expected.put(cal.getTime(), counts);
            cal.add(Calendar.DATE, 1);
        }

        cal.set(Calendar.MONTH, Calendar.MAY);
        counts = new HashMap<String, Integer>();
        counts.put("invalid", 3);
        for (int i = 0; i < 31; ++i) {
            expected.put(cal.getTime(), counts);
            cal.add(Calendar.DATE, 1);
        }

        cal.set(Calendar.MONTH, Calendar.JUNE);
        counts = new HashMap<String, Integer>();
        counts.put("invalid", 1);
        counts.put("partial", 2);
        for (int i = 0; i < 30; ++i) {
            expected.put(cal.getTime(), counts);
            cal.add(Calendar.DATE, 1);
        }

        cal.set(Calendar.MONTH, Calendar.JULY);
        counts = new HashMap<String, Integer>();
        counts.put("valid", 1);
        counts.put("invalid", 1);
        counts.put("partial", 1);
        expected.put(cal.getTime(), counts);

        output[2] = $("testsku2", expected);


        expected = new TreeMap<Date, Map<String, Integer>>();

        cal.set(Calendar.MONTH, Calendar.MAY);
        counts = new HashMap<String, Integer>();
        counts.put("invalid", 1);
        for (int i = 0; i < 31; ++i) {
            expected.put(cal.getTime(), counts);
            cal.add(Calendar.DATE, 1);
        }

        cal.set(Calendar.MONTH, Calendar.JUNE);
        counts = new HashMap<String, Integer>();
        counts.put("partial", 1);
        for (int i = 0; i < 30; ++i) {
            expected.put(cal.getTime(), counts);
            cal.add(Calendar.DATE, 1);
        }

        cal.set(Calendar.MONTH, Calendar.JULY);
        counts = new HashMap<String, Integer>();
        counts.put("valid", 1);
        expected.put(cal.getTime(), counts);

        output[3] = $("testsku3", expected);


        output[4] = $("badsku", new HashMap<Date, Map<String, Integer>>());

        return output;
    }

    private Object[][] buildSubMapForStatusCountsForConsumer() {
        Calendar cal = this.getCalendar();
        cal.set(Calendar.YEAR, 2012);
        cal.set(Calendar.DAY_OF_MONTH, 10);
        cal.set(Calendar.HOUR_OF_DAY, 23);
        cal.set(Calendar.MINUTE, 59);
        cal.set(Calendar.SECOND, 59);
        cal.set(Calendar.MILLISECOND, 999);

        Object[][] output = new Object[5][];
        Map<Date, Map<String, Integer>> expected;
        HashMap<String, Integer> counts;

        output[0] = $(null, this.buildMapForAllStatusCounts());
        output[1] = $(new LinkedList<String>(), this.buildMapForAllStatusCounts());

        expected = new TreeMap<Date, Map<String, Integer>>();

        cal.set(Calendar.MONTH, Calendar.MARCH);
        counts = new HashMap<String, Integer>();
        counts.put("invalid", 1);
        for (int i = 0; i < 61; ++i) {
            expected.put(cal.getTime(), counts);
            cal.add(Calendar.DATE, 1);
        }

        cal.set(Calendar.MONTH, Calendar.MAY);
        counts = new HashMap<String, Integer>();
        counts.put("valid", 1);
        expected.put(cal.getTime(), counts);

        output[2] = $(Arrays.asList("c1"), expected);


        expected = new TreeMap<Date, Map<String, Integer>>();

        cal.set(Calendar.MONTH, Calendar.APRIL);
        counts = new HashMap<String, Integer>();
        counts.put("invalid", 1);
        for (int i = 0; i < 30; ++i) {
            expected.put(cal.getTime(), counts);
            cal.add(Calendar.DATE, 1);
        }

        cal.set(Calendar.MONTH, Calendar.MAY);
        counts = new HashMap<String, Integer>();
        counts.put("invalid", 2);
        for (int i = 0; i < 31; ++i) {
            expected.put(cal.getTime(), counts);
            cal.add(Calendar.DATE, 1);
        }

        cal.set(Calendar.MONTH, Calendar.JUNE);
        counts = new HashMap<String, Integer>();
        counts.put("invalid", 1);
        counts.put("partial", 1);
        expected.put(cal.getTime(), counts);

        output[3] = $(Arrays.asList("c2", "c3"), expected);

        output[4] = $(Arrays.asList("nonexistant"), new HashMap<Date, Map<String, Integer>>());

        return output;
    }

    public Object[] buildMapForStatusCountsForConsumersBetweenDates() {
        LinkedList<Object[]> tests = new LinkedList<Object[]>();
        Object[][] beforeSet = this.buildMapForStatusCountsBeforeDate();
        Object[][] afterSet = this.buildMapForStatusCountsAfterDate();
        Object[][] consumerSet = this.buildSubMapForStatusCountsForConsumer();

        for (Object[] before : beforeSet) {
            for (Object[] after : afterSet) {
                for (Object[] consumers : consumerSet) {
                    tests.add(new Object[] {
                        after[0],
                        before[0],
                        consumers[0],
                        this.intersect(
                            (Map<Date, Map<String, Integer>>) after[1],
                            (Map<Date, Map<String, Integer>>) before[1],
                            (Map<Date, Map<String, Integer>>) consumers[1]
                        )
                    });
                }
            }
        }

        return tests.toArray();
    }

    private Object[][] buildSubMapForStatusCountsWithSubscriptionName() {
        Calendar cal = this.getCalendar();
        cal.set(Calendar.YEAR, 2012);
        cal.set(Calendar.DAY_OF_MONTH, 10);
        cal.set(Calendar.HOUR_OF_DAY, 23);
        cal.set(Calendar.MINUTE, 59);
        cal.set(Calendar.SECOND, 59);
        cal.set(Calendar.MILLISECOND, 999);

        Map<Date, Map<String, Integer>> expected;
        Map<Date, Map<String, Integer>> actual;
        HashMap<String, Integer> counts;

        Object[][] output = new Object[5][];

        output[0] = $(null, this.buildMapForAllStatusCounts());

        expected = new TreeMap<Date, Map<String, Integer>>();

        cal.set(Calendar.MONTH, Calendar.MARCH);
        counts = new HashMap<String, Integer>();
        counts.put("invalid", 1);
        for (int i = 0; i < 31; ++i) {
            expected.put(cal.getTime(), counts);
            cal.add(Calendar.DATE, 1);
        }

        cal.set(Calendar.MONTH, Calendar.APRIL);
        counts = new HashMap<String, Integer>();
        counts.put("invalid", 2);
        for (int i = 0; i < 30; ++i) {
            expected.put(cal.getTime(), counts);
            cal.add(Calendar.DATE, 1);
        }

        cal.set(Calendar.MONTH, Calendar.MAY);
        counts = new HashMap<String, Integer>();
        counts.put("valid", 1);
        counts.put("invalid", 1);
        expected.put(cal.getTime(), counts);

        output[1] = $("test product 1", expected);


        expected = new TreeMap<Date, Map<String, Integer>>();

        cal.set(Calendar.MONTH, Calendar.APRIL);
        counts = new HashMap<String, Integer>();
        counts.put("invalid", 1);
        for (int i = 0; i < 30; ++i) {
            expected.put(cal.getTime(), counts);
            cal.add(Calendar.DATE, 1);
        }

        cal.set(Calendar.MONTH, Calendar.MAY);
        counts = new HashMap<String, Integer>();
        counts.put("invalid", 3);
        for (int i = 0; i < 31; ++i) {
            expected.put(cal.getTime(), counts);
            cal.add(Calendar.DATE, 1);
        }

        cal.set(Calendar.MONTH, Calendar.JUNE);
        counts = new HashMap<String, Integer>();
        counts.put("invalid", 1);
        counts.put("partial", 2);
        for (int i = 0; i < 30; ++i) {
            expected.put(cal.getTime(), counts);
            cal.add(Calendar.DATE, 1);
        }

        cal.set(Calendar.MONTH, Calendar.JULY);
        counts = new HashMap<String, Integer>();
        counts.put("valid", 1);
        counts.put("invalid", 1);
        counts.put("partial", 1);
        expected.put(cal.getTime(), counts);

        output[2] = $("test product 2", expected);


        expected = new TreeMap<Date, Map<String, Integer>>();

        cal.set(Calendar.MONTH, Calendar.MAY);
        counts = new HashMap<String, Integer>();
        counts.put("invalid", 1);
        for (int i = 0; i < 31; ++i) {
            expected.put(cal.getTime(), counts);
            cal.add(Calendar.DATE, 1);
        }

        cal.set(Calendar.MONTH, Calendar.JUNE);
        counts = new HashMap<String, Integer>();
        counts.put("partial", 1);
        for (int i = 0; i < 30; ++i) {
            expected.put(cal.getTime(), counts);
            cal.add(Calendar.DATE, 1);
        }

        cal.set(Calendar.MONTH, Calendar.JULY);
        counts = new HashMap<String, Integer>();
        counts.put("valid", 1);
        expected.put(cal.getTime(), counts);

        output[3] = $("test product 3", expected);


        output[4] = $("bad product name", new HashMap<Date, Map<String, Integer>>());

        return output;
    }

    @SuppressWarnings("checkstyle:methodlength")
    private Object[][] buildSubMapForStatusCountsWithAttributes() {
        long millis;
        Calendar cal = this.getCalendar();
        cal.set(Calendar.YEAR, 2012);
        cal.set(Calendar.DAY_OF_MONTH, 10);
        cal.set(Calendar.HOUR_OF_DAY, 23);
        cal.set(Calendar.MINUTE, 59);
        cal.set(Calendar.SECOND, 59);
        cal.set(Calendar.MILLISECOND, 999);

        Map<Date, Map<String, Integer>> expected;
        Map<Date, Map<String, Integer>> actual;
        HashMap<String, Integer> counts;
        Map<String, String> attributes;

        Object[][] output = new Object[7][];

        output[0] = $(null, this.buildMapForAllStatusCounts());

        expected = new TreeMap<Date, Map<String, Integer>>();

        cal.set(Calendar.MONTH, Calendar.MARCH);
        counts = new HashMap<String, Integer>();
        counts.put("invalid", 1);
        for (int i = 0; i < 31; ++i) {
            expected.put(cal.getTime(), counts);
            cal.add(Calendar.DATE, 1);
        }

        cal.set(Calendar.MONTH, Calendar.APRIL);
        counts = new HashMap<String, Integer>();
        counts.put("invalid", 2);
        for (int i = 0; i < 30; ++i) {
            expected.put(cal.getTime(), counts);
            cal.add(Calendar.DATE, 1);
        }

        cal.set(Calendar.MONTH, Calendar.MAY);
        counts = new HashMap<String, Integer>();
        counts.put("valid", 1);
        counts.put("invalid", 3);
        for (int i = 0; i < 31; ++i) {
            expected.put(cal.getTime(), counts);
            cal.add(Calendar.DATE, 1);
        }

        cal.set(Calendar.MONTH, Calendar.JUNE);
        counts = new HashMap<String, Integer>();
        counts.put("invalid", 1);
        counts.put("partial", 2);
        for (int i = 0; i < 30; ++i) {
            expected.put(cal.getTime(), counts);
            cal.add(Calendar.DATE, 1);
        }

        cal.set(Calendar.MONTH, Calendar.JULY);
        counts = new HashMap<String, Integer>();
        counts.put("invalid", 1);
        counts.put("partial", 1);
        counts.put("valid", 1);
        expected.put(cal.getTime(), counts);

        attributes = new HashMap<String, String>() {
            {
                this.put("attrib1", "val1");
            }
        };

        output[1] = $(attributes, expected);


        expected = new TreeMap<Date, Map<String, Integer>>();

        cal.set(Calendar.MONTH, Calendar.MARCH);
        counts = new HashMap<String, Integer>();
        counts.put("invalid", 1);
        for (int i = 0; i < 31; ++i) {
            expected.put(cal.getTime(), counts);
            cal.add(Calendar.DATE, 1);
        }

        cal.set(Calendar.MONTH, Calendar.APRIL);
        counts = new HashMap<String, Integer>();
        counts.put("invalid", 2);
        for (int i = 0; i < 30; ++i) {
            expected.put(cal.getTime(), counts);
            cal.add(Calendar.DATE, 1);
        }

        cal.set(Calendar.MONTH, Calendar.MAY);
        counts = new HashMap<String, Integer>();
        counts.put("valid", 1);
        counts.put("invalid", 2);
        for (int i = 0; i < 31; ++i) {
            expected.put(cal.getTime(), counts);
            cal.add(Calendar.DATE, 1);
        }

        cal.set(Calendar.MONTH, Calendar.JUNE);
        counts = new HashMap<String, Integer>();
        counts.put("invalid", 1);
        counts.put("partial", 1);
        for (int i = 0; i < 30; ++i) {
            expected.put(cal.getTime(), counts);
            cal.add(Calendar.DATE, 1);
        }

        cal.set(Calendar.MONTH, Calendar.JULY);
        counts = new HashMap<String, Integer>();
        counts.put("invalid", 1);
        counts.put("valid", 1);
        expected.put(cal.getTime(), counts);

        attributes = new HashMap<String, String>() {
            {
                this.put("attrib2", "val2");
            }
        };

        output[2] = $(attributes, expected);


        expected = new TreeMap<Date, Map<String, Integer>>();

        cal.set(Calendar.MONTH, Calendar.MARCH);
        counts = new HashMap<String, Integer>();
        counts.put("invalid", 1);
        for (int i = 0; i < 31; ++i) {
            expected.put(cal.getTime(), counts);
            cal.add(Calendar.DATE, 1);
        }

        cal.set(Calendar.MONTH, Calendar.APRIL);
        counts = new HashMap<String, Integer>();
        counts.put("invalid", 2);
        for (int i = 0; i < 30; ++i) {
            expected.put(cal.getTime(), counts);
            cal.add(Calendar.DATE, 1);
        }

        cal.set(Calendar.MONTH, Calendar.MAY);
        counts = new HashMap<String, Integer>();
        counts.put("valid", 1);
        counts.put("invalid", 1);
        expected.put(cal.getTime(), counts);

        attributes = new HashMap<String, String>() {
            {
                this.put("attrib1", "val1");
                this.put("attrib2", "val2");
            }
        };

        output[3] = $(attributes, expected);

        expected = new TreeMap<Date, Map<String, Integer>>();
        attributes = new HashMap<String, String>() {
            {
                this.put("badattrib", "val1");
            }
        };

        output[4] = $(attributes, expected);

        attributes = new HashMap<String, String>() {
            {
                this.put("attrib1", "badval");
            }
        };

        output[5] = $(attributes, expected);

        attributes = new HashMap<String, String>() {
            {
                this.put("badattrib", "badval");
            }
        };

        output[6] = $(attributes, expected);


        return output;
    }

    @SuppressWarnings("checkstyle:indentation")
    private Map<Date, Map<String, Integer>> intersect(Map<Date, Map<String, Integer>>... maps) {
        TreeMap<Date, Map<String, Integer>> intersection = new TreeMap<Date, Map<String, Integer>>();
        HashMap<String, Integer> counts;
        Map<String, Integer> control, temp;
        int mincount, count;
        boolean insert;

        if (maps.length > 0) {
            // Note: Checkstyle doesn't gracefully handle loop labels.
            dateloop: for (Date date : maps[0].keySet()) {
                for (Map<Date, Map<String, Integer>> map : maps) {
                    if (!map.containsKey(date)) {
                        continue dateloop;
                    }
                }

                counts = new HashMap<String, Integer>();
                control = maps[0].get(date);

                statusloop: for (String status : control.keySet()) {
                    mincount = Integer.MAX_VALUE;
                    insert = false;

                    for (Map<Date, Map<String, Integer>> map : maps) {
                        temp = map.get(date);
                        if (!temp.containsKey(status)) {
                            continue statusloop;
                        }

                        count = temp.get(status);
                        mincount = (count < mincount ? count : mincount);
                        insert = true;
                    }

                    if (insert) {
                        counts.put(status, mincount);
                    }
                }

                if (counts.size() > 0) {
                    intersection.put(date, counts);
                }
            }
        }

        return intersection;
    }

    private Compliance createInitialConsumer(Date createdOn, String uuid, String owner,
        String status, Set<String> products) {

        Compliance snapshot = this.createSnapshotWithProducts(createdOn, uuid, owner, status, products);
        this.consumerStateCurator.create(new ConsumerState(uuid, owner, createdOn));

        return snapshot;
    }

<<<<<<< HEAD
    private Compliance createInitialConsumerWithCompliances(Date createdOn, String uuid, String owner,
        String status, Set<String> products, Set<String> compliant, Set<String> partiallyCompliant,
        Set<String> nonCompliant) {

        Compliance snapshot = this.createSnapshotWithProductsAndCompliances(createdOn, uuid, owner,
            status, products, compliant, partiallyCompliant, nonCompliant);

        this.consumerStateCurator.create(new ConsumerState(uuid, owner, createdOn));

        return snapshot;
    }

=======
>>>>>>> f112b5c6
    private Compliance createSnapshotWithProducts(Date date, String uuid, String owner,
        String status, Set<String> products) {

        Compliance snapshot = createComplianceSnapshotWithProducts(date, uuid, owner, status, null,
            products);
        complianceSnapshotCurator.create(snapshot);
<<<<<<< HEAD

        return snapshot;
    }

    private Compliance createSnapshotWithProductsAndCompliances(Date date, String uuid, String owner,
        String status, Set<String> products, Set<String> compliant, Set<String> partiallyCompliant,
        Set<String> nonCompliant) {

        Compliance snapshot = createComplianceSnapshotWithProductsAndCompliances(date, uuid, owner,
            status, null, products, compliant, partiallyCompliant, nonCompliant);
        complianceSnapshotCurator.create(snapshot);
=======
>>>>>>> f112b5c6

        return snapshot;
    }

    private Compliance createSnapshot(Date date, String uuid, String owner, String status) {
        Compliance snapshot = createComplianceSnapshot(date, uuid, owner, status);
        complianceSnapshotCurator.create(snapshot);

        return snapshot;
    }

    private Compliance setConsumerDeleted(Date deletedOn, String uuid, String owner) {
        Compliance snapshot = createSnapshot(deletedOn, uuid, owner, "invalid");
        consumerStateCurator.setConsumerDeleted(uuid, deletedOn);

        return snapshot;
    }

    private Compliance setCompliantProducts(Compliance compliance, Set<String> compliant,
        Set<String> partiallyCompliant, Set<String> nonCompliant) {

        ComplianceStatus status = compliance.getStatus();

        status.setCompliantProducts(compliant);
        status.setPartiallyCompliantProducts(partiallyCompliant);
        status.setNonCompliantProducts(nonCompliant);

        this.complianceSnapshotCurator.merge(compliance);


        Compliance test = this.complianceSnapshotCurator.find(compliance.getId());
        assertNotNull(test);

        assertEquals(compliant, test.getStatus().getCompliantProducts());
        assertEquals(partiallyCompliant, test.getStatus().getPartiallyCompliantProducts());
        assertEquals(nonCompliant, test.getStatus().getNonCompliantProducts());

        return compliance;
    }

    private Entitlement createEntitlement(String sku, String productName, int quantity,
        Date startDate, Map<String, String> attributes) {

        Calendar cal = this.getCalendar();
        cal.clear();
        cal.setTime(startDate);
        cal.set(Calendar.YEAR, cal.get(Calendar.YEAR) + 1);

        Entitlement entitlement = new Entitlement(quantity, startDate, cal.getTime());
        entitlement.setProductId(sku);
        entitlement.setProductName(productName);
        entitlement.setAttributes(attributes);

        return entitlement;
    }

    private void attachEntitlement(Compliance compliance, Entitlement entitlement) {
        // Make a (shallow) copy of the entitlement...
        Entitlement copy = new Entitlement(
            entitlement.getQuantity(),
            entitlement.getStartDate(),
            entitlement.getEndDate()
        );

        copy.setProductId(entitlement.getProductId());
        copy.setProductName(entitlement.getProductName());
        copy.setAttributes(entitlement.getAttributes());

        compliance.addEntitlementSnapshot(copy);

        // Check that the management enabled flag is updated.
        compliance.getStatus().setManagementEnabled(determineIfManaged(compliance));

        complianceSnapshotCurator.save(compliance);
    }

    private boolean determineIfManaged(Compliance compliance) {
        for (Entitlement ent : compliance.getEntitlements()) {
            boolean managed = entitlementIsManaged(ent);
            if (managed) {
                return true;
            }
        }
        return false;
    }

    private boolean entitlementIsManaged(Entitlement e) {
        boolean managed = false;
        Map<String, String> attrs = e.getAttributes();
        if (attrs != null && attrs.containsKey("management_enabled")) {
            managed = PropertyConverter.toBoolean(attrs.get("management_enabled"));
        }
        return managed;
    }

    private void processAndCheckResults(Map<String, Integer> expected, Set<Compliance> results) {
        // Make sure that we find the correct counts.
        HashMap<String, Integer> processed = new HashMap<String, Integer>();
        for (Compliance cs : results) {
            String uuid = cs.getConsumer().getUuid();
            if (!processed.containsKey(uuid)) {
                processed.put(uuid, 1);
            }
            else {
                processed.put(uuid, processed.get(uuid) + 1);
            }
        }
        assertTrue(processed.keySet().containsAll(expected.keySet()));

        for (String uuid : expected.keySet()) {
            assertTrue(processed.containsKey(uuid));
            assertEquals(expected.get(uuid), processed.get(uuid));
        }
    }

    private String loadJsonFile(String testFile) throws Exception {
        URL fileUrl = Thread.currentThread().getContextClassLoader().getResource(testFile);
        assertNotNull(fileUrl);
        File f = new File(fileUrl.toURI());
        assertTrue(f.exists());
        return new String(Files.readAllBytes(f.toPath()));
    }
}<|MERGE_RESOLUTION|>--- conflicted
+++ resolved
@@ -153,7 +153,6 @@
 
         // Consumer created
         cal.set(Calendar.MONTH, Calendar.MARCH);
-<<<<<<< HEAD
         compliance = createInitialConsumerWithCompliances(cal.getTime(), "c1", "o1", "invalid",
             c1prods, null, null, c1prods);
         attachEntitlement(compliance, entitlement1);
@@ -161,15 +160,6 @@
         cal.set(Calendar.MONTH, Calendar.MAY);
         compliance = createSnapshotWithProductsAndCompliances(cal.getTime(), "c1", "o1", "valid",
             c1prods, c1prods, null, null);
-=======
-        compliance = createInitialConsumer(cal.getTime(), "c1", "o1", "invalid", c1prods);
-        setCompliantProducts(compliance, null, null, c1prods);
-        attachEntitlement(compliance, entitlement1);
-        // Simulate status change
-        cal.set(Calendar.MONTH, Calendar.MAY);
-        compliance = createSnapshotWithProducts(cal.getTime(), "c1", "o1", "valid", c1prods);
-        setCompliantProducts(compliance, c1prods, null, null);
->>>>>>> f112b5c6
         attachEntitlement(compliance, entitlement1);
         // Consumer was deleted
         cal.set(Calendar.MONTH, Calendar.JUNE);
@@ -177,19 +167,12 @@
         attachEntitlement(compliance, entitlement1);
 
         cal.set(Calendar.MONTH, Calendar.APRIL);
-<<<<<<< HEAD
         compliance = createInitialConsumerWithCompliances(cal.getTime(), "c2", "o1", "invalid",
             c2prods, null, null, c2prods);
-=======
-        compliance = createInitialConsumer(cal.getTime(), "c2", "o1", "invalid", c2prods);
-        this.complianceSnapshotCurator.merge(compliance);
-        setCompliantProducts(compliance, null, null, c2prods);
->>>>>>> f112b5c6
         attachEntitlement(compliance, entitlement1);
         attachEntitlement(compliance, entitlement2);
 
         cal.set(Calendar.MONTH, Calendar.MAY);
-<<<<<<< HEAD
         compliance = createInitialConsumerWithCompliances(cal.getTime(), "c3", "o2", "invalid",
             c3prods, null, null, c3prods);
         attachEntitlement(compliance, entitlement2);
@@ -211,30 +194,6 @@
         cal.set(Calendar.MONTH, Calendar.JULY);
         compliance = createSnapshotWithProductsAndCompliances(cal.getTime(), "c4", "o3", "valid",
             c4prods, c4prods, null, null);
-=======
-        compliance = createInitialConsumer(cal.getTime(), "c3", "o2", "invalid", c3prods);
-        setCompliantProducts(compliance, null, null, c3prods);
-        attachEntitlement(compliance, entitlement2);
-        cal.set(Calendar.MONTH, Calendar.JUNE);
-        compliance = createSnapshotWithProducts(cal.getTime(), "c3", "o2", "partial", c3prods);
-        setCompliantProducts(compliance, new HashSet(Arrays.asList("p3")),
-            new HashSet(Arrays.asList("p4")), null);
-        attachEntitlement(compliance, entitlement2);
-
-        cal.set(Calendar.MONTH, Calendar.MAY);
-        compliance = createInitialConsumer(cal.getTime(), "c4", "o3", "invalid", c4prods);
-        setCompliantProducts(compliance, null, null, c4prods);
-        attachEntitlement(compliance, entitlement2);
-        attachEntitlement(compliance, entitlement3);
-        cal.set(Calendar.MONTH, Calendar.JUNE);
-        compliance = createSnapshotWithProducts(cal.getTime(), "c4", "o3", "partial", c4prods);
-        setCompliantProducts(compliance, null, c4prods, null);
-        attachEntitlement(compliance, entitlement2);
-        attachEntitlement(compliance, entitlement3);
-        cal.set(Calendar.MONTH, Calendar.JULY);
-        compliance = createSnapshotWithProducts(cal.getTime(), "c4", "o3", "valid", c4prods);
-        setCompliantProducts(compliance, c4prods, null, null);
->>>>>>> f112b5c6
         attachEntitlement(compliance, entitlement2);
         attachEntitlement(compliance, entitlement3);
 
@@ -952,8 +911,12 @@
         String productName, Map<Date, Map<String, Integer>> expected) {
         Map<Date, Map<String, Integer>> actual;
 
+        log.debug("Retriving status counts for product: {} (in dates: {} to {})", productName, startDate, endDate);
+
         actual = this.complianceSnapshotCurator
             .getComplianceStatusCounts(startDate, endDate, null, null, null, null, productName, null);
+
+        log.debug("Received: {}", actual);
 
         assertEquals(expected, actual);
     }
@@ -2004,7 +1967,6 @@
         return snapshot;
     }
 
-<<<<<<< HEAD
     private Compliance createInitialConsumerWithCompliances(Date createdOn, String uuid, String owner,
         String status, Set<String> products, Set<String> compliant, Set<String> partiallyCompliant,
         Set<String> nonCompliant) {
@@ -2017,15 +1979,12 @@
         return snapshot;
     }
 
-=======
->>>>>>> f112b5c6
     private Compliance createSnapshotWithProducts(Date date, String uuid, String owner,
         String status, Set<String> products) {
 
         Compliance snapshot = createComplianceSnapshotWithProducts(date, uuid, owner, status, null,
             products);
         complianceSnapshotCurator.create(snapshot);
-<<<<<<< HEAD
 
         return snapshot;
     }
@@ -2037,8 +1996,6 @@
         Compliance snapshot = createComplianceSnapshotWithProductsAndCompliances(date, uuid, owner,
             status, null, products, compliant, partiallyCompliant, nonCompliant);
         complianceSnapshotCurator.create(snapshot);
-=======
->>>>>>> f112b5c6
 
         return snapshot;
     }
@@ -2055,28 +2012,6 @@
         consumerStateCurator.setConsumerDeleted(uuid, deletedOn);
 
         return snapshot;
-    }
-
-    private Compliance setCompliantProducts(Compliance compliance, Set<String> compliant,
-        Set<String> partiallyCompliant, Set<String> nonCompliant) {
-
-        ComplianceStatus status = compliance.getStatus();
-
-        status.setCompliantProducts(compliant);
-        status.setPartiallyCompliantProducts(partiallyCompliant);
-        status.setNonCompliantProducts(nonCompliant);
-
-        this.complianceSnapshotCurator.merge(compliance);
-
-
-        Compliance test = this.complianceSnapshotCurator.find(compliance.getId());
-        assertNotNull(test);
-
-        assertEquals(compliant, test.getStatus().getCompliantProducts());
-        assertEquals(partiallyCompliant, test.getStatus().getPartiallyCompliantProducts());
-        assertEquals(nonCompliant, test.getStatus().getNonCompliantProducts());
-
-        return compliance;
     }
 
     private Entitlement createEntitlement(String sku, String productName, int quantity,
