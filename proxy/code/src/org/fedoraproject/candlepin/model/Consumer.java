/**
 * Copyright (c) 2009 Red Hat, Inc.
 *
 * This software is licensed to you under the GNU General Public License,
 * version 2 (GPLv2). There is NO WARRANTY for this software, express or
 * implied, including the implied warranties of MERCHANTABILITY or FITNESS
 * FOR A PARTICULAR PURPOSE. You should have received a copy of GPLv2
 * along with this software; if not, see
 * http://www.gnu.org/licenses/old-licenses/gpl-2.0.txt.
 *
 * Red Hat trademarks are not licensed under GPLv2. No permission is
 * granted to use or replicate Red Hat trademarks that are incorporated
 * in this software or its documentation.
 */
package org.fedoraproject.candlepin.model;

import java.util.HashMap;
import java.util.HashSet;
import java.util.Set;

import javax.persistence.CascadeType;
import javax.persistence.Column;
import javax.persistence.Entity;
import javax.persistence.GeneratedValue;
import javax.persistence.GenerationType;
import javax.persistence.Id;
import javax.persistence.JoinColumn;
import javax.persistence.JoinTable;
import javax.persistence.ManyToMany;
import javax.persistence.ManyToOne;
import javax.persistence.OneToMany;
import javax.persistence.OneToOne;
import javax.persistence.PrimaryKeyJoinColumn;
import javax.persistence.Table;
import javax.xml.bind.annotation.XmlAccessType;
import javax.xml.bind.annotation.XmlAccessorType;
import javax.xml.bind.annotation.XmlRootElement;
import javax.xml.bind.annotation.XmlTransient;
import org.hibernate.annotations.ForeignKey;

/**
 * A Consumer is the entity that uses a given Entitlement. It can be a user,
 * system, or anything else we want to track as using the Entitlement.
 * 
 * Every Consumer has an Owner which may or may not own the Entitlement. The
 * Consumer's attributes or metadata is stored in a ConsumerInfo object which
 * boils down to a series of name/value pairs.
 */
@XmlRootElement
@XmlAccessorType(XmlAccessType.PROPERTY)
@Entity
@Table(name="cp_consumer")
public class Consumer {

    @Id
    @GeneratedValue(strategy=GenerationType.AUTO)
    private Long id;
    
    @Column(nullable=false)
    private String name;
    
    @ManyToOne
    @JoinColumn(nullable=false)
    @ForeignKey(name="fk_consumer_consumer_type")
    private ConsumerType type;
    
    @ManyToOne
    @ForeignKey(name="fk_consumer_owner")
    private Owner owner;
    
    // Consumer hierarchy it meant to be useful to represent the relationship between 
    // hosts and guests.
    @OneToMany(targetEntity=Consumer.class, cascade=CascadeType.ALL)
    @JoinTable(name="cp_consumer_hierarchy",
            joinColumns=@JoinColumn(name="PARENT_CONSUMER_ID"),
            inverseJoinColumns=@JoinColumn(name="CHILD_CONSUMER_ID"))
    private Set<Consumer> childConsumers;

<<<<<<< HEAD
    // TODO: Are we sure we want to track this explicitly? Wouldn't we examine the 
    // entitlements we're consuming and the products associated to them for this info?
    @OneToMany
    @ForeignKey(name = "fk_consumer_product_consumer_id",
                inverseName = "fk_consumer_product_product_id")

=======
    // Separate mapping because in theory, a consumer could be consuming products they're
    // not entitled to.
    @ManyToMany
>>>>>>> b4c98927
    @JoinTable(name="cp_consumer_products",
            joinColumns=@JoinColumn(name="consumer_id"),
            inverseJoinColumns=@JoinColumn(name="product_id"))
    private Set<Product> consumedProducts;
    
    @OneToMany
    @JoinTable(name="cp_consumer_entitlements",
            joinColumns=@JoinColumn(name="consumer_id"),
            inverseJoinColumns=@JoinColumn(name="entitlement_id"))
    private Set<Entitlement> entitlements;
    
    @OneToOne(cascade=CascadeType.ALL)
    @PrimaryKeyJoinColumn
    private ConsumerInfo info;
    
    public Consumer(String name, Owner owner, ConsumerType type) {
        this.name = name;
        this.owner = owner;
        this.type = type;
        
        this.info = new ConsumerInfo();
        this.info.setConsumer(this); // TODO: ???
        this.childConsumers = new HashSet<Consumer>();
        this.consumedProducts = new HashSet<Product>();
        this.entitlements = new HashSet<Entitlement>();
    }

    public Consumer() {
        this.info = new ConsumerInfo();
        this.info.setConsumer(this); // TODO: ???
        this.childConsumers = new HashSet<Consumer>();
        this.consumedProducts = new HashSet<Product>();
        this.entitlements = new HashSet<Entitlement>();
    }

    /**
     * @return the id
     */
    public Long getId() {
        return id;
    }

    /**
     * @param id the id to set
     */
    public void setId(Long id) {
        this.id = id;
    }

    /**
     * @return the name
     */
    public String getName() {
        return name;
    }

    /**
     * @param name the name to set
     */
    public void setName(String name) {
        this.name = name;
    }

    /**
     * @return Returns the type.
     */
    public ConsumerType getType() {
        return type;
    }
    
    /**
     * @param typeIn The type to set.
     */
    public void setType(ConsumerType typeIn) {
        type = typeIn;
    }

    public Set<Consumer> getChildConsumers() {
        return childConsumers;
    }

    public void setChildConsumers(Set<Consumer> childConsumers) {
        this.childConsumers = childConsumers;
    }

    public void addChildConsumer(Consumer child) {
        this.childConsumers.add(child);
    }

    /**
     * @return the consumedProducts
     */
    public Set<Product> getConsumedProducts() {
        return consumedProducts;
    }

    /**
     * @param consumedProducts the consumedProducts to set
     */
    public void setConsumedProducts(Set<Product> consumedProducts) {
        this.consumedProducts = consumedProducts;
    }

    /**
     * Add a Product to this Consumer.
     * @param p Product to be consumed.
     */
    public void addConsumedProduct(Product p) {
        this.consumedProducts.add(p);
    }

    /**
     * @return the owner
     */
    @XmlTransient
    public Owner getOwner() {
        return owner;
    }

    /**
     * @param owner the owner to set
     */
    public void setOwner(Owner owner) {
        this.owner = owner;
    }

    /**
     * {@inheritDoc}
     */
    @Override
    public String toString() {
        return "Consumer [type=" + this.getType() + ", getName()=" +
            getName() + "]";
    }

    
    /**
     * @return Returns the info.
     */
    public ConsumerInfo getInfo() {
        return info;
    }

    
    /**
     * @param infoIn The info to set.
     */
    public void setInfo(ConsumerInfo infoIn) {
        info = infoIn;
    }
    
    /**
     * Set a metadata field
     * @param name to set
     * @param value to set
     */
    public void setMetadataField(String name, String value) {
        if (this.getInfo().getMetadata() == null) {
            this.getInfo().setMetadata(new HashMap<String, String>());
        }
        this.getInfo().getMetadata().put(name, value);
    }
    
    /**
     * Get a metadata field value
     * @param name of field to fetch
     * @return String field value.
     */
    public String getMetadataField(String name) {
       if (this.getInfo().getMetadata() != null) {
           return getInfo().getMetadata().get(name);
       }
       return null;
    }

    /**
     * @return Returns the entitlements.
     */
    public Set<Entitlement> getEntitlements() {
        return entitlements;
    }

    
    /**
     * @param entitlementsIn The entitlements to set.
     */
    public void setEntitlements(Set<Entitlement> entitlementsIn) {
        entitlements = entitlementsIn;
    }

    /**
     * Add an Entitlement to this Consumer
     * @param entitlementIn to add to this consumer
     * 
     */
    public void addEntitlement(Entitlement entitlementIn) {
        this.entitlements.add(entitlementIn);
        
    }


}<|MERGE_RESOLUTION|>--- conflicted
+++ resolved
@@ -76,18 +76,12 @@
             inverseJoinColumns=@JoinColumn(name="CHILD_CONSUMER_ID"))
     private Set<Consumer> childConsumers;
 
-<<<<<<< HEAD
-    // TODO: Are we sure we want to track this explicitly? Wouldn't we examine the 
-    // entitlements we're consuming and the products associated to them for this info?
-    @OneToMany
-    @ForeignKey(name = "fk_consumer_product_consumer_id",
-                inverseName = "fk_consumer_product_product_id")
-
-=======
+
     // Separate mapping because in theory, a consumer could be consuming products they're
     // not entitled to.
     @ManyToMany
->>>>>>> b4c98927
+    @ForeignKey(name = "fk_consumer_product_consumer_id",	
+                inverseName = "fk_consumer_product_product_id")
     @JoinTable(name="cp_consumer_products",
             joinColumns=@JoinColumn(name="consumer_id"),
             inverseJoinColumns=@JoinColumn(name="product_id"))
