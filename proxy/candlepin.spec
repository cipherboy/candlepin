%global _binary_filedigest_algorithm 1
%global _source_filedigest_algorithm 1
%global _binary_payload w9.gzdio
%global _source_payload w9.gzdio

%global selinux_variants mls strict targeted
%global selinux_policyver %(%{__sed} -e 's,.*selinux-policy-\\([^/]*\\)/.*,\\1,' /usr/share/selinux/devel/policyhelp || echo 0.0.0)
%global modulename candlepin
%define distlibdir %{_tmppath}/distlibdir/
%define libdir %{_datadir}/java/
%define usecpdeps ""

Name: candlepin
Summary: Candlepin is an open source entitlement management system
Group: Internet/Applications
License: GPLv2
Version: 0.5.30
Release: 1%{?dist}
URL: http://fedorahosted.org/candlepin
# Source0: https://fedorahosted.org/releases/c/a/candlepin/%{name}-%{version}.tar.gz
Source: %{name}-%{version}.tar.gz
BuildRoot: %{_tmppath}/%{name}-%{version}-%{release}-buildroot
Vendor: Red Hat, Inc.
BuildArch: noarch

BuildRequires: java >= 0:1.6.0
BuildRequires: ant >= 0:1.7.0
BuildRequires: gettext
BuildRequires: selinux-policy-doc

%if 0%{?fedora}
%define distlibdir %{_datadir}/%{name}/lib/
%define libdir %{_datadir}/%{name}/lib/
%define usecpdeps "usecpdeps"
BuildRequires: candlepin-deps
%endif

%if 0%{?rhel}
BuildRequires: bouncycastle
BuildRequires: hibernate3 >= 3.3.2
BuildRequires: hibernate3-annotations >= 0:3.4.0
# for schema
BuildRequires: hibernate3-entitymanager >= 0:3.4.0
BuildRequires: hibernate3-commons-annotations
# end for schema
BuildRequires: google-collections >= 0:1.0
BuildRequires: resteasy >= 0:2.3.1
BuildRequires: hornetq >= 0:2.2.11
BuildRequires: google-guice >= 0:3.0
BuildRequires: log4j
BuildRequires: jakarta-commons-lang
BuildRequires: jakarta-commons-io
BuildRequires: apache-commons-codec
BuildRequires: codehaus-jackson >= 0:1.9.2
BuildRequires: codehaus-jackson-core-lgpl
BuildRequires: codehaus-jackson-mapper-lgpl
BuildRequires: codehaus-jackson-xc
BuildRequires: codehaus-jackson-jaxrs
BuildRequires: jakarta-commons-httpclient
BuildRequires: jpa_1_0_api
BuildRequires: netty
BuildRequires: glassfish-jaxb
BuildRequires: jms >= 0:1.1
BuildRequires: oauth
BuildRequires: rhino
BuildRequires: quartz >= 0:1.7.3
# needed to setup runtime deps, not for compilation
BuildRequires: c3p0
BuildRequires: scannotation
BuildRequires: postgresql-jdbc
BuildRequires: servlet
BuildRequires: gettext-commons
%endif
Requires: java >= 0:1.6.0
#until cpsetup is removed
Requires: wget
%if 0%{?rhel}
# candlepin webapp requires
Requires: bouncycastle
Requires: hibernate3 >= 3.3.2
Requires: hibernate3-annotations >= 0:3.4.0
Requires: hibernate3-entitymanager >= 0:3.4.0
Requires: c3p0
Requires: resteasy >= 0:2.3.1
Requires: google-guice >= 0:3.0
Requires: codehaus-jackson >= 0:1.9.2
Requires: codehaus-jackson-xc
Requires: codehaus-jackson-core-lgpl
Requires: codehaus-jackson-mapper-lgpl
Requires: codehaus-jackson-jaxrs
Requires: hornetq >= 0:2.2.11
Requires: netty
Requires: oauth
Requires: rhino
Requires: quartz >= 0:1.7.3
Requires: log4j
Requires: glassfish-jaxb
Requires: postgresql-jdbc
Requires: scannotation
Requires: liquibase >= 2.0.3
<<<<<<< HEAD
%endif

=======
Requires: postgresql-jdbc
#Requires: bouncycastle
>>>>>>> a5f91749
%define __jar_repack %{nil}

%description
Candlepin is an open source entitlement management system.

%package tomcat6
Summary: Candlepin web application for tomcat6
Requires: tomcat6
Requires: candlepin = %{version}
Group: Internet/Applications

%description tomcat6
Candlepin web application for tomcat6

%package jboss
Summary: Candlepin web application for jboss
Requires: jbossas >= 4.3
Requires: candlepin = %{version}
Group: Internet/Applications

%description jboss
Candlepin web application for jboss

%package devel
Summary: Development libraries for candlepin integration
Group: Development/Libraries

%description devel
Development libraries for candlepin integration

%package selinux
Summary:        SELinux policy module supporting candlepin
Group:          System Environment/Base
BuildRequires:  checkpolicy
BuildRequires:  selinux-policy-devel
BuildRequires:  /usr/share/selinux/devel/policyhelp
BuildRequires:  hardlink

%if "%{selinux_policyver}" != ""
Requires:       selinux-policy >= %{selinux_policyver}
%endif
Requires:       %{name} = %{version}-%{release}
Requires(post):   /usr/sbin/semodule
Requires(post):   /sbin/restorecon
Requires(postun): /usr/sbin/semodule
Requires(postun): /sbin/restorecon

%description selinux
SELinux policy module supporting candlepin

%prep
%setup -q
#rm -rf %{distlibdir}
mkdir -p %{distlibdir}

%build
ant -Dlibdir=%{libdir} -Ddistlibdir=%{distlibdir} clean %{usecpdeps} package

cd selinux
for selinuxvariant in %{selinux_variants}
do
  make NAME=${selinuxvariant} -f /usr/share/selinux/devel/Makefile
  mv %{modulename}.pp %{modulename}.pp.${selinuxvariant}
  make NAME=${selinuxvariant} -f /usr/share/selinux/devel/Makefile clean
done
cd -

%install
rm -rf $RPM_BUILD_ROOT
# Create the directory structure required to lay down our files
# common
install -d -m 755 $RPM_BUILD_ROOT/%{_sysconfdir}/%{name}/certs/
install -d -m 755 $RPM_BUILD_ROOT/%{_sysconfdir}/%{name}/
install -d -m 755 $RPM_BUILD_ROOT/%{_datadir}/%{name}/
install -m 755 code/setup/cpsetup $RPM_BUILD_ROOT/%{_datadir}/%{name}/cpsetup
install -m 755 code/setup/cpdb $RPM_BUILD_ROOT/%{_datadir}/%{name}/cpdb
touch $RPM_BUILD_ROOT/%{_sysconfdir}/%{name}/%{name}.conf

# tomcat6
install -d -m 755 $RPM_BUILD_ROOT/%{_localstatedir}/lib/tomcat6/webapps/
install -d -m 755 $RPM_BUILD_ROOT/%{_localstatedir}/lib/tomcat6/webapps/%{name}/
install -d -m 755 $RPM_BUILD_ROOT/%{_sysconfdir}/tomcat6/
unzip target/%{name}-%{version}.war -d $RPM_BUILD_ROOT/%{_localstatedir}/lib/tomcat6/webapps/%{name}/
ln -s /etc/candlepin/certs/keystore $RPM_BUILD_ROOT/%{_sysconfdir}/tomcat6/keystore
#rm -f $RPM_BUILD_ROOT/%{_localstatedir}/lib/tomcat6/webapps/%{name}/WEB-INF/lib/bc*jdk16*.jar
#ln -s %{_datadir}/java/bcprov.jar $RPM_BUILD_ROOT/%{_localstatedir}/lib/tomcat6/webapps/%{name}/WEB-INF/lib/bcprov.jar

# jbossas
install -d -m 755 $RPM_BUILD_ROOT/%{_localstatedir}/lib/jbossas/server/production/deploy/
install -d -m 755 $RPM_BUILD_ROOT/%{_localstatedir}/lib/jbossas/server/production/deploy/%{name}.war
unzip target/%{name}-%{version}.war -d $RPM_BUILD_ROOT/%{_localstatedir}/lib/jbossas/server/production/deploy/%{name}.war/
#rm -f $RPM_BUILD_ROOT/%{_localstatedir}/lib/jbossas/server/production/deploy/%{name}.war/WEB-INF/lib/bc*jdk16*.jar
#ln -s %{_datadir}/java/bcprov.jar $RPM_BUILD_ROOT/%{_localstatedir}/lib/jbossas/server/production/deploy/%{name}.war/WEB-INF/lib/bcprov.jar

# devel
install -d -m 755 $RPM_BUILD_ROOT/%{_datadir}/%{name}/lib/
install -m 644 target/%{name}-api-%{version}.jar $RPM_BUILD_ROOT/%{_datadir}/%{name}/lib/

# /var/lib dir for hornetq state
install -d -m 755 $RPM_BUILD_ROOT/%{_localstatedir}/lib/%{name}

install -d -m 755 $RPM_BUILD_ROOT/%{_localstatedir}/log/%{name}
install -d -m 755 $RPM_BUILD_ROOT/%{_localstatedir}/cache/%{name}

cd selinux
for selinuxvariant in %{selinux_variants}
do
  install -d $RPM_BUILD_ROOT/%{_datadir}/selinux/${selinuxvariant}
  install -p -m 644 %{modulename}.pp.${selinuxvariant} \
    $RPM_BUILD_ROOT/%{_datadir}/selinux/${selinuxvariant}/%{modulename}.pp
done
cd -
/usr/sbin/hardlink -cv $RPM_BUILD_ROOT/%{_datadir}/selinux

%clean
rm -rf $RPM_BUILD_ROOT
rm -rf %{_tmppath}/distlibdir

%post selinux
for selinuxvariant in %{selinux_variants}
do
  /usr/sbin/semodule -s ${selinuxvariant} -i \
    %{_datadir}/selinux/${selinuxvariant}/%{modulename}.pp &> /dev/null || :
done
/sbin/restorecon %{_localstatedir}/cache/thumbslug || :

%postun selinux
if [ $1 -eq 0 ] ; then
  for selinuxvariant in %{selinux_variants}
  do
     /usr/sbin/semodule -s ${selinuxvariant} -r %{modulename} &> /dev/null || :
  done
fi


%files
%dir %{_datadir}/%{name}/
%{_datadir}/%{name}/cpsetup
%{_datadir}/%{name}/cpdb
%{_sysconfdir}/%{name}/certs/

%files jboss
%defattr(-,jboss,jboss,-)
%{_localstatedir}/lib/jbossas/server/production/deploy/%{name}.war/*
%{_localstatedir}/lib/%{name}
%{_localstatedir}/log/%{name}
%{_localstatedir}/cache/%{name}
%defattr(600,jboss,jboss,-)
%config(noreplace) %{_sysconfdir}/%{name}/%{name}.conf

%files tomcat6
%defattr(644,tomcat,tomcat,775)
%{_localstatedir}/lib/tomcat6/webapps/%{name}/*
%{_localstatedir}/lib/%{name}/
%{_localstatedir}/log/%{name}
%{_localstatedir}/cache/%{name}
%{_sysconfdir}/tomcat6/keystore
%defattr(600,tomcat,tomcat,-)
%config(noreplace) %{_sysconfdir}/%{name}/%{name}.conf

%files devel
%defattr(644,root,root,775)
%{_datadir}/%{name}/lib/%{name}-api-%{version}.jar


%files selinux
%defattr(-,root,root,0755)
%doc selinux/*
%{_datadir}/selinux/*/%{modulename}.pp


%changelog
* Tue May 01 2012 jesus m. rodriguez <jesusr@redhat.com> 0.5.30-1
- Add postgresql-jdbc driver to the requires. (bkearney@redhat.com)
- Only update releasever if it's changed. (alikins@redhat.com)

* Tue May 01 2012 jesus m. rodriguez <jesusr@redhat.com> 0.5.29-1
- 799979: allow katello to set the allow consumer name pattern
  (alikins@redhat.com)
- 814385: fix releasever schema to be varchar instead of bytea
  (alikins@redhat.com)
- remove use of * imports, and some import sorting (alikins@redhat.com)
- 813529: Refresh pool failure for null pointer exception caused by null
  attribute value. (wpoteat@redhat.com)
- latest strings from zanata (alikins@redhat.com)

* Wed Apr 25 2012 jesus m. rodriguez <jesusr@redhat.com> 0.5.28-1
- support_level_exempt attribute allows products to be service level agnostic.
  service level is case insensitive in all scenarios. (wpoteat@redhat.com)
- Fix bad assumption on constraint exceptions. (dgoodwin@redhat.com)
- 807468: Fix content import error if label has changed. (dgoodwin@redhat.com)
- 805027: Do not include uebercert consumers in ownerinfo compliance counts.
  (mstead@redhat.com)
- 805690: add some content with empty/null gpgkeys (alikins@redhat.com)
- 802263: autodetection of deleted hypervisor cleanup (cduryee@redhat.com)
- Load default consumer types via database instead of init URL.
  (dgoodwin@redhat.com)
- Fix quartz locks db error. (dgoodwin@redhat.com)
- 804071: CRL Revocation Task was not running in hosted. (wpoteat@redhat.com)
- Add the missing quartz lock rows for new databases. (dgoodwin@redhat.com)
- Remove the changeset template, not used. (dgoodwin@redhat.com)
- Remove changelog-create inclusion in changelog-update. (dgoodwin@redhat.com)
- Add script for devs to generate db changelog templates. (dgoodwin@redhat.com)
- Update database during dev deploy if GENDB not set. (dgoodwin@redhat.com)
- Add a small changeset template. (dgoodwin@redhat.com)
- Add rpm dependency on liquibase. (dgoodwin@redhat.com)
- Add cpdb database create/update utility. (dgoodwin@redhat.com)
- Integrate liquibase with dev deploy script. (dgoodwin@redhat.com)
- Integrate liquibase with cpsetup. (dgoodwin@redhat.com)
- Add initial liquibase schema XML. (dgoodwin@redhat.com)
- 811581: cannot unregister hypervisor when >1 guests are consuming bonus subs
  (cduryee@redhat.com)
- latest strings from zanata (alikins@redhat.com)

* Tue Apr 03 2012 Chris Duryee (beav) <cduryee@redhat.com>
- bump candlepin-deps version for new jackson (cduryee@redhat.com)
- 807452: Null pointer check added on attribute value. Was causing NPE in hash
  code. (wpoteat@redhat.com)
- 796468: Owner with id FOO could not be found. (wpoteat@redhat.com)
- Pools with Duplicate ProductPoolAttributes cannot be deleted
  (wpoteat@redhat.com)
- Move apicrawl code to its own java package (jbowes@redhat.com)
- Fix apicrawl json schema generation for output types (jbowes@redhat.com)
- 807009: rpmdiff warning for Vendor name (cduryee@redhat.com)
- 803814: Make registration transactional. (dgoodwin@redhat.com)
- 804227: add simple model for Release (alikins@redhat.com)
- Defer the creation of the simple date format until it is used.
  (bkearney@redhat.com)
- Add default service level for an org. (dgoodwin@redhat.com)
- 805608: Enhance cpsetup so that different usernames and passwords can be used
  (bkearney@redhat.com)
- New implementation of HATEOAS serialization. (dgoodwin@redhat.com)
- Add API call to "undo" all imports for an org (dgoodwin@redhat.com)

* Wed Mar 14 2012 jesus m. rodriguez <jesusr@redhat.com> 0.5.26-1
- latest strings from zanata (alikins@redhat.com)
- add releasever (alikins@redhat.com)

* Wed Mar 14 2012 jesus m. rodriguez <jesusr@redhat.com> 0.5.25-1
- 800652: Dry-run autobind errors when all pools are unavailable for a consumer (wpoteat@redhat.com)
- 719743: Modified the error message when there are no entitlements for a pool (bkearney@redhat.com)
- Perfomance enhancement for consumer list. (wpoteat@redhat.com)

* Wed Mar 07 2012 Chris Duryee (beav) <cduryee@redhat.com>
- Performance improvement for OwnerInfo REST query (wpoteat@redhat.com)
- 798227: revoke guest certs from previous host on migration
  (jbowes@redhat.com)
- 785170: Prevent duplicate entitlement regenerations on import.
  (awood@redhat.com)
- Allow all pool information to be returned in JSON (wpoteat@redhat.com)
- 796468: Ensure that the word Organization is translated (bkearney@redhat.com)
- 798430: Make the config file read only by the tomcat/jboss user
  (bkearney@redhat.com)
- 798372: Lower the log severity of passing in an incorrect org id
  (bkearney@redhat.com)
- 795798: Improve the error message for invalid service levels
  (bkearney@redhat.com)
- 796468: Use the term Organization instead of Owner when passing in incorrect
  Owner keys. (bkearney@redhat.com)

* Mon Feb 27 2012 Chris Duryee (beav) <cduryee@redhat.com>
- 788940: allow products to have the same name (cduryee@redhat.com)
- Ability to dry-run an autocommit and present a pool/quantity response
  (wpoteat@redhat.com)
- 784665: remove activation key -> pool association before removing pool
  (cduryee@redhat.com)

* Wed Feb 22 2012 jesus m. rodriguez <jesusr@redhat.com> 0.5.22-1
- 754369: A single quote causes the french string replacement to not be replaced (bkearney@redhat.com)
- Update DeletedConsumer when identical UUID is used for deleted consumer.  (cduryee@redhat.com)
- latest translations from zanata (alikins@redhat.com)
- Make import certificate spec more resilient (jbowes@redhat.com)
- 795431: add source_pool_id attribute on bonus pools (cduryee@redhat.com)
- 789127: ignore multiplier on imported products (jbowes@redhat.com)
- Filter select best pools by SLA if set on consumer. (mstead@redhat.com)
- 787278: import: also capture ConstraintViolation directly.  (jesusr@redhat.com)
- 790751: validate older import check against export creation date (cduryee@redhat.com)

* Fri Feb 17 2012 jesus m. rodriguez <jesusr@redhat.com> 0.5.21-1
- 794852: Add the filtering check to the per environment enable section (bkearney@redhat.com)
- Use a config value to enable or disable content filtering by environment. (bkearney@redhat.com)
- import: ensure upstream uuid is unique (jesusr@redhat.com)
- Compare SLA strings by string value, not object id. (mstead@redhat.com)
- Allow consumer principals to list owner service levels (dgoodwin@redhat.com)

* Thu Feb 16 2012 Chris Duryee (beav) <cduryee@redhat.com>
- 786730: multi-entitlement guests were not migrating properly, and logging fix
  (cduryee@redhat.com)
- Infrastructure for SLA for owner and consumer (wpoteat@redhat.com)
- Return a 410 from the ConsumerAuth auth provider. (awood@redhat.com)
- Return a 410 from the SecurityInterceptor. (awood@redhat.com)
- class to track deleted consumers. (jmrodri@gmail.com)
* Wed Feb 15 2012 Devan Goodwin <dgoodwin@rm-rf.ca> 0.5.19-1
- 790417: Use environment name instead of ID in content URLs
  (dgoodwin@redhat.com)
- Properly set start/end dates for Installed Products (mstead@redhat.com)
- fix virt_limit case where value is not unlimited, and <=1 (jbowes@redhat.com)
- populate test subscriptions for all test owners (jbowes@redhat.com)
- 786730: occasional NPE from virt-who when reporting new guest IDs
  (cduryee@redhat.com)

* Thu Feb 09 2012 Chris Duryee (beav) <cduryee@redhat.com>
- 786730: occasional NPE from virt-who when reporting new guest IDs
  (cduryee@redhat.com)

* Thu Feb 09 2012 Devan Goodwin <dgoodwin@rm-rf.ca> 0.5.17-1
- 789034: Replace $env if possible when generating ent certs.
  (dgoodwin@redhat.com)
- better log statements for debugging migration issues (cduryee@redhat.com)
- Ignore quantity when checking sockets for non-stacked entitlements.
  (dgoodwin@redhat.com)
- make zanata translations compile (alikins@redhat.com)
- translations from zanata (alikins@redhat.com)
- Check sockets on non-stacked entitlements as well. (dgoodwin@redhat.com)

* Fri Feb 03 2012 jesus m. rodriguez <jesusr@redhat.com> 0.5.16-1
- 786963: allow manifest imports to handle complex version numbers (jesusr@redhat.com)
- 784905: Fix deletion of orgs with an ueber certificate. (dgoodwin@redhat.com)
- Fix a migration bug with product attributes on pools. (dgoodwin@redhat.com)

* Wed Feb 01 2012 jesus m. rodriguez <jesusr@redhat.com> 0.5.15-1
- Merge branch 'status' (dgoodwin@redhat.com)
- 768872: do not remove entitlements when host reports zero guests (cduryee@redhat.com)
- 741931: Make i18n provider as slim as possible (bkearney@redhat.com)
- Bump max jvm mem to 2gig for testing (jbowes@redhat.com)
- Clear up some database related memory leaks in our tests (jbowes@redhat.com)
- Change API to demote multiple content sets from env. (dgoodwin@redhat.com)
- Improve promotion ruby wrapper and spec test. (dgoodwin@redhat.com)
- Allow promotion of multiple content sets at once. (dgoodwin@redhat.com)
- Support environment descriptions. (dgoodwin@redhat.com)
- Support lookup of environment by it's friendly name. (dgoodwin@redhat.com)
- Test environment content filtering. (dgoodwin@redhat.com)
- Respect overridden enabled setting on content. (dgoodwin@redhat.com)
- Exclude non-promoted content during cert generation. (dgoodwin@redhat.com)
- Support environment registration. (dgoodwin@redhat.com)
- Add names for environments, needed by client. (dgoodwin@redhat.com)
- Add config to hide supported resources. (dgoodwin@redhat.com)
- Only expose environment REST calls in Katello module. (dgoodwin@redhat.com)
- Add support for promoting content into an environment. (dgoodwin@redhat.com)
- Add REST API for environment management. (dgoodwin@redhat.com)
- Add Environment and curator classes. (dgoodwin@redhat.com)

* Wed Jan 25 2012 Chris Duryee (beav) <cduryee@redhat.com>
- 768872: do not autosubscribe guests that are migrated (cduryee@redhat.com)

* Wed Jan 25 2012 Chris Duryee (beav) <cduryee@redhat.com>
- checkstyle: loads of minor fixes (jesusr@redhat.com)
- 768872: autosubscribe VMs when they migrate to a new host
  (cduryee@redhat.com)
* Tue Jan 24 2012 jesus m. rodriguez <jesusr@redhat.com> 0.5.12-1
- Optimize RulesCurator db updated time lookup (jbowes@redhat.com)
- 750307: Prevent duplicate pools via unique constraints (jbowes@redhat.com)
- Revert "750307: duplicate pools possible" (jbowes@redhat.com)
- Wrap JobCurator operations in units of work (jbowes@redhat.com)
- remove unused pinsetter chained listener (jbowes@redhat.com)
- Update productId on refreshPools if changed (jbowes@redhat.com)
- fix NaN error in rules.js (jesusr@redhat.com)
- Remove extra logic from the update checkin time path. (bkearney@redhat.com)
- 782561: Better error messages during manifest import. (dgoodwin@redhat.com)
- 772935: Add current time UTC to the status call (bkearney@redhat.com)
- Make the cache of serializers global. (bkearney@redhat.com)

* Tue Jan 17 2012 jesus m. rodriguez <jesusr@redhat.com> 0.5.11-1
- rebuilding to new branch

* Thu Jan 12 2012 jesus m. rodriguez <jesusr@redhat.com> 0.5.10-1
- add buildrequires for selinux-policy-doc (jesusr@redhat.com)

* Wed Jan 11 2012 jesus m. rodriguez <jesusr@redhat.com> 0.5.9-1
- i18n: extracted and merged strings. (jesusr@redhat.com)
- 743968: Do not import rules files exported from older candlepins (cduryee@redhat.com)
- initial selinux policy import (alikins@redhat.com)
- latest string files (bkearney@redhat.com)
- Latest strings from zanata (bkearney@redhat.com)
- 769644: Disable system wide checking of last manifest import date. (dgoodwin@redhat.com)
- No longer remove old consumer types on import. (mstead@redhat.com)
- tests: small gains in coverage (jmrodri@gmail.com)
- Clarify PUT /roles does not update collections in API documentation. (dgoodwin@redhat.com)
- tests: increase test coverage. (jesusr@redhat.com)

* Mon Dec 19 2011 Bryan Kearney <bkearney@redhat.com> 0.5.8-1
- Make imports be more resiliant. (bkearney@redhat.com)
- Provide better error logging for manifest imports (bkearney@redhat.com)
- checkstyle fix (jesusr@redhat.com)
- 766974: return 401 UNAUTHORISED when creds can make a difference.
  (jesusr@redhat.com)
- Updated consumer return JSON to include more information for the installed
  products. (wpoteat@redhat.com)

* Mon Dec 19 2011 Bryan Kearney <bkearney@redhat.com> 0.5.7-1
- 760560: Bonus pools, which provide per host entitlements, were not inheriting
  the attributes which included SLA and architecture (bkearney@redhat.com)
- Pull in the latest string (bkearney@redhat.com)
- 754426: Remove the remaining flex expiry code from Entitlement
  (jbowes@redhat.com)
- perf: seperate mockable consumer resource test from integration ones
  (jbowes@redhat.com)
- Pull db specific tests out of DefaultSubscriptionServiceAdapaterTest
  (jbowes@redhat.com)
- Revert "perf: make I18nProvider a singleton" (jesusr@redhat.com)
- perf: make I18nProvider a singleton (jmrodri@gmail.com)

* Tue Dec 13 2011 jesus m. rodriguez <jesusr@redhat.com> 0.5.6-1
- 766974: force job to authenticate temporarily while we fix the REAL bug. (jesusr@redhat.com)
- Added status string to ComplianceStatus. (mstead@redhat.com)
- Class to enable debug logging of guice, create for debugging perf problems. (jmrodri@gmail.com)
- perf: improve test performance by remove jpa init (jmrodri@gmail.com)
- dump heap to a .hprof file if OOME hit. (jesusr@redhat.com)
- Revert "754843: Fix legacy virt bonus pools missing pool_derived." (dgoodwin@redhat.com)

* Wed Dec 07 2011 jesus m. rodriguez <jesusr@redhat.com> 0.5.5-1
- Added support for Host registration when host can not register itself. (mstead@redhat.com)

* Tue Dec 06 2011 Devan Goodwin <dgoodwin@rm-rf.ca> 0.5.4-1
- Fix logic error with SystemPrincipal's. (dgoodwin@redhat.com)

* Fri Dec 02 2011 jesus m. rodriguez <jesusr@redhat.com> 0.5.3-1
- 758462: ensure job detail isn't null, skip it. (jesusr@redhat.com)
- javadoc: remove unused tags (jesusr@redhat.com)
- fix javadoc warnings: add tools.jar to classpath & define httpcode tag
  (jesusr@redhat.com)
- Latest strings (bkearney@redhat.com)
- 756628: Translate missing rule errors. (dgoodwin@redhat.com)
- Remove some unused test products (and add a couple new ones)
  (alikins@redhat.com)

* Tue Nov 29 2011 Devan Goodwin <dgoodwin@rm-rf.ca> 0.5.2-1
- Disable manifest rules import. (dgoodwin@redhat.com)
- 755677: Activation Keys should not check quantity on umlimited pools
  (bkearney@redhat.com)
- 754841: Implement DELETE /pools/id. (dgoodwin@redhat.com)
- 754843: Fix legacy virt bonus pools missing pool_derived.
  (dgoodwin@redhat.com)
- 753093: The Available Subscriptions count do not show correctly in
  Subscription Manager GUI (wpoteat@redhat.com)
- Fix rpm so that files are not left around. (jesusr@redhat.com)
- move files to proper location to match package. (jmrodri@gmail.com)

* Wed Nov 16 2011 jesus m. rodriguez <jmrodri@gmail.com> 0.5.1-1
- 750307: duplicate pools possible (jmrodri@gmail.com)
- Push the new strings file, do not pull (bkearney@redhat.com)
- Revert "Syncing the strings" (bkearney@redhat.com)
- Syncing the strings (bkearney@redhat.com)
- 750351: Delete expired subscriptions on refreshPools (mstead@redhat.com)
- return public/private key pair for upstream certificate (jbowes@redhat.com)
- Added new API call to ConsumerResource for getting current compliance status. (mstead@redhat.com)
- 751158: Deny manifest consumers access to derived pools. (dgoodwin@redhat.com)
- Behavior of unlimited bonus pool when physical pool is exhausted.  (wpoteat@redhat.com)
- write test data to candlepin_info.properties to fix unit test (jmrodri@gmail.com)
- 688707: capture all of the internal exceptions, transform into JSON.  (jmrodri@gmail.com)
- Latest strings (bkearney@redhat.com)
- Filter out uebercert-related pools and subscriptions (dmitri@redhat.com)
- 749361: Candlepin exports did not have a proper version in meta.json (awood@redhat.com)
- Allow command line options to override values in .candlepinrc (awood@redhat.com)
- version bump (jesusr@redhat.com)
- move org.fedoraproject.candlepin -> org.candlepin (jmrodri@gmail.com)
- Provide the ability to force an import that is older than existing data. (awood@redhat.com)
- fixed a bug when the first created uebercertificate would be returned for all
  owners (ddolguik@redhat.com)
- Latest string files (bkearney@redhat.com)
- fix NPE being logged during Candlepin usage. (jmrodri@gmail.com)

* Tue Oct 25 2011 jesus m. rodriguez <jesusr@redhat.com> 0.4.23-1
- don't use bouncycastle for now (jesusr@redhat.com)

* Tue Oct 25 2011 jesus m. rodriguez <jesusr@redhat.com> 0.4.22-1
- Alter testdata to make zero socket/no socket more easily testable.
  (cduryee@redhat.com)
- return a string for the subscrpition cert, to make it easier for thumbslug to
  parse (cduryee@redhat.com)
- Remove prints in rspec tests. (dgoodwin@redhat.com)
- Made the logging conditional. (wpoteat@redhat.com)
- bonus pool quantity adjustments were made synchronous. (wpoteat@redhat.com)
- 747399: Allow non-system consumers with no arch fact to pass arch rule.
  (dgoodwin@redhat.com)
- Add a test script for bonus pool unbind. (dgoodwin@redhat.com)
- Change to primitive boolean for status (wpoteat@redhat.com)
- Changes from code review for EntitlementRules refactoring. (wpoteat@redhat.com)
- Whitespace cleanup in default rules. (dgoodwin@redhat.com)
- Cleaning up role update code (tsmart@redhat.com)
- Cleaning up role put/edit to no longer require the ID to be passed into the
  body of the JSON (tsmart@redhat.com)
- Adding a comment. (dgoodwin@redhat.com)
- Added GuestId event messages to EventAdapterImpl (mstead@redhat.com)
- Adding httpcode doclet to document what http status codes are returned by a
  call. (awood@redhat.com)
- Remove an unused method. (dgoodwin@redhat.com)
- Fix intermittent ConsumerCuratorTest failure. (dgoodwin@redhat.com)
- Expose subscription certs via candlepin API, for use by thumbslug.
  (cduryee@redhat.com)
- Fixed problem where wrong host was being looked up when checking host change.
  (mstead@redhat.com)
- Cleanup dead code. (dgoodwin@redhat.com)
- Fix host list pools bug. (dgoodwin@redhat.com)
- updates to virt and sub-pool tests for allowing entitlement revocation when
  there are sub-pools (wpoteat@redhat.com)
- More virt spec testing. (dgoodwin@redhat.com)
- Add virt spec tests. (dgoodwin@redhat.com)
- Revoke bonus entitlements when source entitlement is unbound
  (wpoteat@redhat.com)
- Fix host restricted pool binds. (dgoodwin@redhat.com)
- Correction to the method call order (wpoteat@redhat.com)
- Cleanup: Updating logs and comments. (mstead@redhat.com)
- Moved guestId add/removed event sending into checkForGuestUpdate
  (mstead@redhat.com)
- Correction to post_virt_only in unbind. Status reports standalone true/false.
  (wpoteat@redhat.com)
- 743704: do not allow autobind to bind to pools with warnings
  (cduryee@redhat.com)
- Prefer virt_only + requires_host pools over just virt_only.
  (dgoodwin@redhat.com)
- 746035: set entitlement start dates to start date of pool
  (alikins@redhat.com)
- spec to check that entitlements get created with pool start date
  (dgoodwin@redhat.com)
- Post unbind reduction of bonus pools (wpoteat@redhat.com)
- 717650: enable recovery on specific async jobs. (jesusr@redhat.com)
- 744259: Entitlement quantity was missing in the entitlement certificate.
  (awood@redhat.com)
- fix bouncycastle jar name: bcprov *NOT* bcproj (jesusr@redhat.com)
- 735354: dropdb in deploy script fails on first run (jesusr@redhat.com)
- Revoke guest entitlements when host changes. (mstead@redhat.com)
- Decrement derived pool when parent pool is included in manifest.
  (wpoteat@redhat.com)
- Don't enforce requires_host in hosted. (dgoodwin@redhat.com)
- Fix refresh pools for standalone. (dgoodwin@redhat.com)
- Port virt_limit.spec to Java unit tests. (dgoodwin@redhat.com)
- Unit Tests for ConsumerCurator host/guest. (wpoteat@redhat.com)
- More comment cleanup. (dgoodwin@redhat.com)
- Remove TODO + comment cleanup. (dgoodwin@redhat.com)
- Adding consumer curator TODOs. (dgoodwin@redhat.com)
- Code cleanup. (dgoodwin@redhat.com)
- Ensure that facts, products and guestIds can be updated at same time.
  (mstead@redhat.com)
- Send events on updateConsumer for each guestId that is added/removed from
  consumer. (mstead@redhat.com)
- Spec tests for /consumers/{uuid}/host and /consumers/{uuid}/guests
  (wpoteat@redhat.com)
- Remove virt_limit spec. (dgoodwin@redhat.com)
- Remove parent restricted column in cp_pool. (dgoodwin@redhat.com)
- Fixing broken spec tests due to guestsIds rename. (mstead@redhat.com)
- More guestsIds to guestIds fixes. (dgoodwin@redhat.com)
- Modification to the use of a sql query on get consumer by system uuid
  (wpoteat@redhat.com)
- Fix setGuestIds method name. (dgoodwin@redhat.com)
- Fix issues with virt host restricted pools. (dgoodwin@redhat.com)
- Drop virt_limit_spec.rb. (dgoodwin@redhat.com)
- Update to allow /host and /guests to function (wpoteat@redhat.com)
- Fixed broken test (mstead@redhat.com)
- Added test cases for PUT /consumers/{uuid} updating guestIds. (mstead@redhat.com)
- Removing unneeded add/remove guest functions in candlepin_api (mstead@redhat.com)
- Use host lookup in rules when checking virt_only pools. (dgoodwin@redhat.com)
- Incorrect name for accessor (wpoteat@redhat.com)
- Removed old parent/child relationship (wpoteat@redhat.com)
- Expose host consumer lookup to rules. (dgoodwin@redhat.com)
- Restore if null set checks in Consumer. (dgoodwin@redhat.com)
- refactor for rules (wpoteat@redhat.com)
- Update for unit tests (wpoteat@redhat.com)
- Refactor ConsumerGuest to GuestId. (dgoodwin@redhat.com)
- Addition (wpoteat@redhat.com)
- First checkin for virt-guest handling (wpoteat@redhat.com)

* Thu Oct 13 2011 jesus m. rodriguez <jesusr@redhat.com> 0.4.21-1
- respin to right tag

* Wed Oct 12 2011 jesus m. rodriguez <jesusr@redhat.com> 0.4.20-1
- checkstyle: fix javadoc for bouncycastle changes (jmrodri@gmail.com)
- checkstyle: remove *ALL* trailing whitespace (jmrodri@gmail.com)
- remove tabs (jmrodri@gmail.com)
- checkstyle: check for trailing whitespace (jmrodri@gmail.com)
- ditch tomcat5 (jesusr@redhat.com)
- require bouncycastle, symlink & remove old bc (jesusr@redhat.com)
- upgrade to bouncycastle 1.46 (fix code to match exceptions)
  (jesusr@redhat.com)
- Update the script to generate fake exports to the new API
  (bkearney@redhat.com)
- Fix unit tests broken by rules change (cduryee@redhat.com)
- Drop default of debug logging. (dgoodwin@redhat.com)

* Wed Oct 05 2011 jesus m. rodriguez <jesusr@redhat.com> 0.4.19-1
- Do not add rulewarning.unsupported.number.of.sockets if sockets is not
  defined on the consumer or product, or if the product has zero sockets.
  (cduryee@redhat.com)
- Candlepin setup requires wget (bkearney@redhat.com)
- Ensure that the Candlepin exceptions wrapping normal exceptions do not cause
  a class cast exception. Chris Alfonso found this doing testing today.
  (bkearney@redhat.com)
- Return to throwing service unavailable exception. (dgoodwin@redhat.com)
- 734214: Use a more intelligent loop to wait for tomcat to start up
  (bkearney@redhat.com)
- fix up partial stack healing with no specified products (jbowes@redhat.com)
- teach select_best_pools to heal partial stacks (jbowes@redhat.com)
- fix up the test and code for select_best_pools with installed products
  (jbowes@redhat.com)
- Rspec tests for healing. (dgoodwin@redhat.com)
- Use current date in auto-subscribe if none provided. (dgoodwin@redhat.com)
- Dates can't be used as params. (jesusr@redhat.com)
- Teach select_best_pools about existing compliant products (jbowes@redhat.com)
- checkstyle: long lines, unused imports (jesusr@redhat.com)
- Use non-compliant products if none are provided. (dgoodwin@redhat.com)
- add test for date (jesusr@redhat.com)
- filter owner pools by entitle date (jesusr@redhat.com)
- checkstyle: a number of checkstyle fixes, see below. (jesusr@redhat.com)
- checkstyle: remove dead code and whitespaces (jesusr@redhat.com)
- cleanup javadoc (jesusr@redhat.com)
- reformat comment to fit 80 chars making it easier to read. (jesusr@redhat.com)
- Pass compliance status down to select best pool rules. (dgoodwin@redhat.com)
- initial changes for autobind with a date. (jesusr@redhat.com)
- select the stack id that will cover the most sockets (jbowes@redhat.com)
- Don't stack from different stack ids (jbowes@redhat.com)
- Test stacks providing different products. (dgoodwin@redhat.com)
- entitle from multiple pools from the same stack to fill an entitlement, if
  required (jbowes@redhat.com)
- Handle entitled and partially stacked edge case. (dgoodwin@redhat.com)
- don't overdraw from a pool for stacking autobind (jbowes@redhat.com)
- readd findStackingPools function and use it to get entitlement quantity
  (jbowes@redhat.com)
- use a list of lists of pools for select_best_pools (jbowes@redhat.com)
- add and remove some comments from default-rules (jbowes@redhat.com)
- Return hashmaps directly from the js rules (jbowes@redhat.com)
- Refactor selectBestPools to return pool/quantity pairs (jbowes@redhat.com)
- Detect uninstalled but partially stacked as out of compliance.
  (dgoodwin@redhat.com)
- Add stacking compliance checking. (dgoodwin@redhat.com)
- Port compliance logic to javascript rules. (dgoodwin@redhat.com)
- Add some tests for stacking. (dgoodwin@redhat.com)
- Check compliance for non-stacked products. (dgoodwin@redhat.com)
- Add tests for compliance checking. (dgoodwin@redhat.com)
- Add method for listing a consumers entitlements for specific date.
  (dgoodwin@redhat.com)
- Sketch out interface for compliance checking. (dgoodwin@redhat.com)
- Remove a remaining bind by product with quantity signature.
  (dgoodwin@redhat.com)
- Stacking javascript cleanup. (dgoodwin@redhat.com)
- Expose product attributes on read-only pools. (dgoodwin@redhat.com)
- Cleanup quantity in bind by product methods. (dgoodwin@redhat.com)

* Wed Sep 28 2011 jesus m. rodriguez <jesusr@redhat.com> 0.4.18-1
- Added consumerCountsByEntitlementStatus to OwnerInfo (mstead@redhat.com)
- Checkstyle (wpoteat@redhat.com)
- 737935: First part of making guest consumer machine UUID's into a
  relationship in the CP database. (wpoteat@redhat.com)
- Put JSON Annotations on the GET imports call for owners (bkearney@redhat.com)
- remove trailing whitespace (jesusr@redhat.com)
- Latest string files from zanata (bkearney@redhat.com)
- uebercert's content url is now correct after re-generation (ddolguik@redhat.com)
- remove unused variable while I'm in the code. (jesusr@redhat.com)

* Thu Sep 22 2011 jesus m. rodriguez <jesusr@redhat.com> 0.4.17-1
- Add missing resources to apicrawler output. (dgoodwin@redhat.com)
- Revert "Updated the strings from zanata" (bkearney@redhat.com)
- Owner info lists all the enabled consumer types (wpoteat@redhat.com)
- Updated the strings from zanata (bkearney@redhat.com)
- Make cpc more command line driven to work against non local machines
  (bkearney@redhat.com)
- Allow multiple consumer types to generate manifests. (wpoteat@redhat.com)
- added support for generation of ueber certs  - and increased checkstyle
  parameter list size to 24 (ddolguik@redhat.com)

* Wed Sep 14 2011 jesus m. rodriguez <jesusr@redhat.com> 0.4.16-1
- bumping candlepin-deps version to 0.0.18 (jesusr@redhat.com)

* Wed Sep 14 2011 jesus m. rodriguez <jesusr@redhat.com> 0.4.15-1
- Fix the russian string (bkearney@redhat.com)
- Updated string files (bkearney@redhat.com)
- 718052: Remove owner from consumer resource return codes. Only use the term org. (bkearney@redhat.com)
- 736791: Upgrade to RESTEasy 2.2.1GA (jbowes@redhat.com)

* Wed Sep 07 2011 jesus m. rodriguez <jesusr@redhat.com> 0.4.14-1
- add a containsKey method to Config (jmrodri@gmail.com)
- 735087: If quartz is in clustered mode, we shouldn't schedule any jobs. (jesusr@redhat.com)

* Tue Sep 06 2011 jesus m. rodriguez <jesusr@redhat.com> 0.4.13-1
- Revert "731996: SQL Error when using REST query for events" (wpoteat@redhat.com)
- 732538: Disallow the relationship between a 'person' pool and an activation key (wpoteat@redhat.com)
- 731996: SQL Error when using REST query for events (wpoteat@redhat.com)
- Add an autoheal attribute for consumers. (dgoodwin@redhat.com)
- Stop erroring out on the healing bind request. (dgoodwin@redhat.com)
- Corrections for checkstyle (wpoteat@redhat.com)
- Fix export of virt entitlements for non-candlepin consumers.  (wpoteat@redhat.com)
- 734174: Add missing produces annotations for role resource.  (dgoodwin@redhat.com)
- add an OID for virt entitlements (cduryee@redhat.com)

* Tue Aug 30 2011 jesus m. rodriguez <jesusr@redhat.com> 0.4.12-1
- 731577: API to query jobs by owner, principal, consumer uuid. (jmrodri@gmail.com)
- use commons.lang.StringUtils not hibernate.hbm2x.StringUtils (jmrodri@gmail.com)

* Wed Aug 24 2011 jesus m. rodriguez <jesusr@redhat.com> 0.4.11-1
- Move the translations to fedora.zanata.org (bkearney@redhat.com)
- Handle null values correctly before invoking the certgen (bkearney@redhat.com)
- Added another stackable product (mstead@redhat.com)
- Extracted the strings to updtae the zanata server (bkearney@redhat.com)
- 729780: Requesting a secure object which does not exist should throw a 404,
  not a 403. (bkearney@redhat.com)
- 708058: Server 500 error thrown when user autosubscribes and has no
  entitlements (wpoteat@redhat.com)
- Add consumer/uuid for EntitlerJob jobstatus (jbowes@redhat.com)
- Convert JobStatus ownerKey to a generic targetId/targetType
  (jbowes@redhat.com)
- Fix registration issue with null facts/installed products.
  (dgoodwin@redhat.com)
- Update supported products when updating consumer. (dgoodwin@redhat.com)
- Store a set of installed products for a consumer. (dgoodwin@redhat.com)
- 728622: Inconsistent enable config entries (wpoteat@redhat.com)
- 728624: Activation keys are successfully being created with invalid chars
  (wpoteat@redhat.com)
- 728636: Duplicate activation key error is hard to decipher
  (wpoteat@redhat.com)
- Checkstyle (wpoteat@redhat.com)
- 729125: Adding pools to an activation key should fail when quantity < 1 and
  quantity > totalQuantity for a multi-entitlement pool (wpoteat@redhat.com)
- 729070: Adding pools to an activation key should be blocked when specifying a
  quantity>1 for a non-multi-entitlement pool (wpoteat@redhat.com)
- 728721: NullPointerException thrown when registering with an activation key
  bound to a pool that requires_consumer_type person. (wpoteat@redhat.com)
- Added test case for CandlepinContextListener (jesusr@redhat.com)
- remove unused import (checkstyle please) :D (jmrodri@gmail.com)
- Disable quantity for bind by product. (dgoodwin@redhat.com)
- Replace hand-coded mock object with Mockito. (jmrodri@gmail.com)
- 729066: remove logging statement to avoid filling up logs.
  (jmrodri@gmail.com)
- Allow disabling pinsetter on a particular node. (jmrodri@gmail.com)
- refactor scheduleJob. (jmrodri@gmail.com)

* Mon Aug 08 2011 Devan Goodwin <dgoodwin@rm-rf.ca> 0.4.10-1
- 727611: Allow trusted user principals to register consumers.
  (dgoodwin@redhat.com)
- Only create one Config. Reduce from 1146 to 6 on typical deploy.
  (jesusr@redhat.com)
- change jobgroup column to 15 vs 255 characters. (jesusr@redhat.com)
- change the jobgroup name (jesusr@redhat.com)

* Wed Aug 03 2011 jesus m. rodriguez <jesusr@redhat.com> 0.4.9-1
- extract strings. (jesusr@redhat.com)

* Wed Aug 03 2011 jesus m. rodriguez <jesusr@redhat.com> 0.4.8-1
- Update a test for stacking (wpoteat@redhat.com)
- Updates to ensure removal of children actkeypools and non-circular json
  object reference. (wpoteat@redhat.com)
- 720487: Allow super admins to call refrehs pools with new orgs to be created.
  Added new spec tests as well (bkearney@redhat.com)
- 727600: Fix the order in which the parameters are checked to fake on the cli
  (bkearney@redhat.com)
- 724916: Fix the license for the rpm (bkearney@redhat.com)
- Add utility script for updating rules for testing (alikins@redhat.com)
- Test cases for RulesResource (alikins@redhat.com)
- Test cases for RulesCurator (alikins@redhat.com)
- spec for rules import/update/delete (alikins@redhat.com)
- cleanup unresolved merge conflict in comment in DatabaseTestFixture
  (alikins@redhat.com)
- checksytle cleanup (alikins@redhat.com)
- file from last commit not added. (wpoteat@redhat.com)
- whitespace cleanup for default-rules.js (alikins@redhat.com)
- Add stacking support to default-rules.js (alikins@redhat.com)
- Expose attribtues to ReadOnlyPool for rules to use (alikins@redhat.com)
- we need to be able to select more than one best pool now so don't break on
  first matching pool (alikins@redhat.com)
- RulesCurator was not deleting rules, change to use super.delete (alikins@redhat.com)
- Include socket info oid in entitlement certificate (alikins@redhat.com)
- Add DELETE handler for deleting and reseting rules (alikins@redhat.com)
- Delete any rules we have modified on destroy of @cp wrapper class (alikins@redhat.com)
- add some test products with multi-entitle and socket attributes (alikins@redhat.com)
- alter an error msg (cduryee@redhat.com)
- Fix global pre-entitlement rule run twice per bind. (dgoodwin@redhat.com)
- As a user, I would like to register to an activation key, and
  have it subscribe the machine to a set of pools. (wpoteat@redhat.com)
- 722975: Check multi-entitle attribute if binding with quantity.  (dgoodwin@redhat.com)
- add a @verify to activateSubscription (aka redemption) (cduryee@redhat.com)
- check for existing status (jmrodri@gmail.com)
- As a user, I would like to register to an activation key, and have it
  subscribe the machine to a set of pools. (wpoteat@redhat.com)

* Fri Jul 29 2011 jesus m rodriguez <jmrodri@gmail.com> 0.4.7-1
- remove obsolete testcase. (jmrodri@gmail.com)
- fully test PinsetterKernel (jmrodri@gmail.com)
- disable some canceljob logging (cduryee@redhat.com)
- allow owners to manage their own activation keys (cduryee@redhat.com)
- 726711: Added arch/version to product cert extensions. (mstead@redhat.com)
- Enable principal for all pinsetter jobs. (jesusr@redhat.com)
- remove stupid System.out printlns with typos and useless todos
  (jesusr@redhat.com)
- made getPrincipalName abstract since everyone overrides it and the class is
  abstract. (jesusr@redhat.com)
- remove whitespace from end of lines (jesusr@redhat.com)
- add username to JobStatus (increase test coverage of JobCurator)
  (jesusr@redhat.com)
- remove useless whitespace (jesusr@redhat.com)
- Improve the candlepin puppet script (bkearney@redhat.com)
- 725242: Change the error messages for pools to be consistent with
  subscription manager (bkearney@redhat.com)
- test for exception handling (jesusr@redhat.com)
- remove useless throws statements (jesusr@redhat.com)
- reorg imports (jesusr@redhat.com)
- allow cleanup of failed jobs (jesusr@redhat.com)
- update cp_job with error information. (jesusr@redhat.com)
- throw job exception if an error occurs. (jesusr@redhat.com)
- doesn't have to be Serializable. (jesusr@redhat.com)
- remove unserializable items from datamap. (jesusr@redhat.com)
- Add nopo flag. (cduryee@redhat.com)
- Add some periods to the end of error messages (bkearney@redhat.com)
- 721136: Make hte title a summary of the even, and the text be in the event
  description (bkearney@redhat.com)
- checkstyle (cduryee@redhat.com)
- Cancel jobs and pause/unpause scheduler (cduryee@redhat.com)
- Add config option to gracefully handle unknown properties during import.
  (dgoodwin@redhat.com)
- more typos (bkearney@redhat.com)
- 721141: Typos caused issues in the event text (bkearney@redhat.com)
- Add the java depdency based on the install issues from the katello list
  (bkearney@redhat.com)
- unit test entitler (jmrodri@gmail.com)
- unit test the Entitler class (jmrodri@gmail.com)
- Checkstyle (wpoteat@redhat.com)
- User Stories 6983 and 6977 (wpoteat@redhat.com)
- Remove UserService.isReadyOnly (not used anymore) (jbowes@redhat.com)
- Add katello user service adapter (does nothing) (jbowes@redhat.com)
- Refactor registration to not require a user service lookup normally.
  (dgoodwin@redhat.com)
- async bind (jmrodri@gmail.com)
- Allow users to get a list of their roles. (cduryee@redhat.com)
- Remove UserServiceAdapter.getRoles; call it on a user directly
  (jbowes@redhat.com)
- Remove now invalid (and duplicated) spec auth test. (dgoodwin@redhat.com)
- Return only partial user objects in security interceptor.
  (dgoodwin@redhat.com)
- Add a trusted user principal implementation. (dgoodwin@redhat.com)
- Fix DB null column error when registering with auth keys.
  (dgoodwin@redhat.com)
- Added multi-entitlement product for QA testing. (mstead@redhat.com)
- Cleanup unused user service adapter call. (dgoodwin@redhat.com)
- Spec tests and some Ruby lib touchups. (dgoodwin@redhat.com)
- Fix activation key API to use key1,key2,key3 syntax. (dgoodwin@redhat.com)
- Added products with multi-entitlement attributes (mstead@redhat.com)
- Remove the Activate resource. (dgoodwin@redhat.com)
- Remove duplicated activation key creation path. (dgoodwin@redhat.com)
- Fix a Ruby client lib discrepancy with listing keys. (dgoodwin@redhat.com)
- No keys should be empty list, not null. (dgoodwin@redhat.com)
- Complete happy-path activation key registration. (dgoodwin@redhat.com)
- Remove perm elevation to create owner during registration.
  (dgoodwin@redhat.com)
- Re-enable activation key lookup in consumer registration.
  (dgoodwin@redhat.com)
- Add query param for registration with activation keys. (dgoodwin@redhat.com)
- Stop requiring auth for registration call. (dgoodwin@redhat.com)
- Refactor registration API. (dgoodwin@redhat.com)

* Fri Jul 15 2011 jesus m. rodriguez <jesusr@redhat.com> 0.4.6-1
- require candlepin-deps 0.0.17 (jesusr@redhat.com)
- revert to real bouncycastle (jesusr@redhat.com)
- Better method of checking if user has access to an owner. (dgoodwin@redhat.com)
- Print where we were API JSON after APICrawl. (dgoodwin@redhat.com)
- findbugs: RuleOrderComparator implements Comparator but not Serializable (jesusr@redhat.com)
- Bug 684941 redux (wpoteat@redhat.com)
- findbugs: Possible null pointer dereference (jesusr@redhat.com)
- findbugs: unread field (jesusr@redhat.com)
- findbugs: inefficient use of new Long (jesusr@redhat.com)
- findbugs: makes inefficient use of keySet iterator instead of entrySet iterator (jesusr@redhat.com)
- findbugs: Comparison of String objects using == or != (jesusr@redhat.com)
- Product quantity from multiple pools (wpoteat@redhat.com)

* Wed Jul 13 2011 jesus m. rodriguez <jesusr@redhat.com> 0.4.5-1
- extract strings for translation. (jesusr@redhat.com)
- Rename of pool's product attributes field (mstead@redhat.com)
- refresh the pools when product attribute changes are detected. (jesusr@redhat.com)
- Added product provided attribute to pool (mstead@redhat.com)
- adding unit test for PoolHelper (jesusr@redhat.com)
- Add a magoo user, with RO access to all three test data owners. (dgoodwin@redhat.com)
- Cleanup test data role JSON. (dgoodwin@redhat.com)
- make Loggers static so they'll always be transient. (jesusr@redhat.com)
- remove trailing whitespace (jesusr@redhat.com)
- Make Principal object graph serializable for quartz clustering. (jesusr@redhat.com)
- cleanup comments (alikins@redhat.com)
- Add test products with no arch set, but arch set on child product (alikins@redhat.com)
- Darn you checkstyle (bkearney@redhat.com)
- 718052: More owner nuttiness (bkearney@redhat.com)
- Populate displayname for owners (alikins@redhat.com)
- Add displayName's for owners (alikins@redhat.com)
- make comment readable in 80 cols (jesusr@redhat.com)
- Add the ability to requst all the certificate ids as a zip file (bkearney@redhat.com)
- more ownerinfo enhancements (cduryee@redhat.com)
- Fix a race condition in refresh pools (jbowes@redhat.com)
- Expose updating of users to the API (bkearney@redhat.com)
- Checkstyle (wpoteat@redhat.com)
- Let read-only users fetch owner info. (dgoodwin@redhat.com)
- Fix duplicate user test failures. (dgoodwin@redhat.com)
- Uncomment some tests that were forgotten. (dgoodwin@redhat.com)
- Open GET /owners/key to users with ALL. (dgoodwin@redhat.com)
- Correction to machine stats (wpoteat@redhat.com)
- 703962: clean up the release field (bkearney@redhat.com)
- Add the ability to get all users (bkearney@redhat.com)
- Added spec tests for statistics (wpoteat@redhat.com)
- Checkstyle issues and a change of constructor (wpoteat@redhat.com)
- a few enhancements to ownerinfo (cduryee@redhat.com)
- Added permission for Candlepin stats 2 (wpoteat@redhat.com)
- Candlepin stats 2 (wpoteat@redhat.com)
- Remove /owners/{oid}/users (bkearney@redhat.com)

* Mon Jun 20 2011 Devan Goodwin <dgoodwin@redhat.com> 0.4.4-1
- New multi-owner permissions / roles infrastructure. (dgoodwin@redhat.com)
- Take slashes out of the product names since it causes issues with the get
  commnads (bkearney@redhat.com)
- Addition of on-demand statistic generation. (wpoteat@redhat.com)
- quit after first fail, unless you specify full_run=1 on command line
  (cduryee@redhat.com)
- 700821: Update Consumer Facts Updates Date (mstead@redhat.com)
- Added number of days parameter and value type parameter (wpoteat@redhat.com)
- List owners for user with access ALL. (dgoodwin@redhat.com)
- Fix the location of the import file (bkearney@redhat.com)
- Add a simple puppet script for candlepin. It will probably only work the
  first time (bkearney@redhat.com)
- using "uname.machine" instead of "cpu.architecture" (wpoteat@redhat.com)
- Set up system principal for all pinsetter jobs (jbowes@redhat.com)
- Expect 403 on non-existant consumer UUID, not 401. (dgoodwin@redhat.com)
- return 410 for user deletion, and fix spec that deleted owner then user
  (cduryee@redhat.com)
- return 400 during principal creation for unknown usernames
  (cduryee@redhat.com)
- Remove the AccessControlInterceptor. (dgoodwin@redhat.com)
- only use version 9 of the pgsql jar, since it still supports pgsql 8
  (cduryee@redhat.com)
- Moving consumer atom feeds under owner resource for security reasons.
  (jharris@redhat.com)
- Include Postgresql 9.0 JDBC driver for F15 deployments. (dgoodwin@redhat.com)

* Tue Jun 14 2011 jesus m. rodriguez <jesusr@redhat.com> 0.4.3-1
- require candlepin-deps 0.0.16 (jesusr@redhat.com)

* Mon Jun 13 2011 jesus m. rodriguez <jesusr@redhat.com> 0.4.2-1
- matches current state of custom product (wpoteat@redhat.com)
- Add a unit test for the db being down (bkearney@redhat.com)
- Enhance the Status resource to return false if the DB is down (bkearney@redhat.com)
- Adding job query by owner key. (jharris@redhat.com)
- Improve the url structure for activation keys (bkearney@redhat.com)
- Chanege the name of the activatoin key parameters (bkearney@redhat.com)
- Id generation for products is now based on the lack of an id. The custom tag
  has been removed. (wpoteat@redhat.com)
- unque id is now being generated for content if no id has been specified
  (ddolguik@redhat.com)
- Adding owner key to job status. (jharris@redhat.com)
- only use version 9 of the pgsql jar, since it still supports pgsql 8
  (cduryee@redhat.com)
- OID for Stacking Id (wpoteat@redhat.com)
- Once a day, not once a minute (wpoteat@redhat.com)
- whitespace cleanup (alikins@redhat.com)
- Updates for REST query. Path param of entryType. Query params of
  valueReference, fromDate, and toDate. (wpoteat@redhat.com)
- Missed updating the key. It is in now (bkearney@redhat.com)
- Add messages for the activation key events (bkearney@redhat.com)
- Events were not being persisted. (bkearney@redhat.com)
- Add in an /owners/{oid}/activationKeys api to support data loading
  (bkearney@redhat.com)
- Move activate to its own root resource (bkearney@redhat.com)
- Added key creation events (bkearney@redhat.com)
- Tests fail, but need to wait for the security work before going further
  (bkearney@redhat.com)
- Remove autosubscribe, since we really do not need it (bkearney@redhat.com)
- basic model spec tests. (bkearney@redhat.com)
- Resource for add/removing pools from keys. Unit tests pass, but not the spec
  tests (bkearney@redhat.com)
- Add /owners/foo/activation_keys (bkearney@redhat.com)
- Add Activation Key model, removing all the subscirption token business
  (bkearney@redhat.com)
- Changes for code review. (wpoteat@redhat.com)
- 710141: only show active pools in ownerinfo (jbowes@redhat.com)
- Style changes Added resource for retrieving statistic set based on owner
  (wpoteat@redhat.com)
- Package move for java classes (wpoteat@redhat.com)
- Stat History queries populated as per first set of data. (wpoteat@redhat.com)
- Need to merge the strings before pushing them (bkearney@redhat.com)
- Stop using SNAPSHOT qpid releases. (dgoodwin@redhat.com)
- Fix tomcat permissions in cpsetup. (dgoodwin@redhat.com)
- Buffer was too small (bkearney@redhat.com)
- Extracted the new strings (bkearney@redhat.com)
- Change the project vesion for zanata (bkearney@redhat.com)
- And the rest of the files for the commit (wpoteat@redhat.com)
- First checkin for stats reporting. Only puts number of consumers into DB each
  day. (wpoteat@redhat.com)
- Add the zanata.xml file for translations (bkearney@redhat.com)
- Include Postgresql 9.0 JDBC driver for F15 deployments. (dgoodwin@redhat.com)
- Remove assumptions that we have subs in our db. (dgoodwin@redhat.com)
- Remove prepend on custom product ids (wpoteat@redhat.com)
- Update of test data to remove the use of decimal points in product ids.
  (wpoteat@redhat.com)
- Revert changes to test. Method privilege was reverted. (wpoteat@redhat.com)
- Reverted change to method security. Wrong method for my use.
  (wpoteat@redhat.com)
- Add missed user resource spec tests. (dgoodwin@redhat.com)
- removed Physical and Flex Guest Entitlement counts from content certificate
  (wpoteat@redhat.com)
- removed change to Content class for getContentUrl (wpoteat@redhat.com)
- getContentUrl prepended with /$owner/$env (wpoteat@redhat.com)
- change to test as admin can see owners (wpoteat@redhat.com)
- ignore test to verify this was intentional (jmrodri@gmail.com)
- don't look at /etc/candlepin during unit test runs (jmrodri@gmail.com)
- added privilege for list on owner (wpoteat@redhat.com)
- Implement GET /users/{username}/owners, add verifyUser option to AccessRoles.
  (dgoodwin@redhat.com)
- As a subscription manager client, I would like to know which owner
  I am registered to: Do via API Call. (wpoteat@redhat.com)
- Update hibernate filters for multi-owner users. (dgoodwin@redhat.com)
- As an API user, I would like to be able to query pools resources specific
  to and owner. (wpoteat@redhat.com)

* Thu May 12 2011 jesus m. rodriguez <jesusr@redhat.com> 0.4.1-1
- require candlepin-deps 0.0.15 (jesusr@redhat.com)
- fix checkstyle (jesusr@redhat.com)
- cpbc: allow parsing of encrypted private keys (jesusr@redhat.com)
- apparently checkstyle isn't being run :), fixed errors. (jesusr@redhat.com)
- event text was not in the owner/consumer resources (bkearney@redhat.com)
- Enhance the events calls so that friendly messages are returned.
  (bkearney@redhat.com)
- Allowing the Subject Key Identifier to be injected (bleanhar@redhat.com)
- don't pull in checkstyle deps when creating candlepin-deps.
  (jesusr@redhat.com)
- replace virtual with guest for ownerinfo stats (jbowes@redhat.com)
- Bump version stream to 0.4 for next tag. (dgoodwin@redhat.com)
- use custom bouncycastle (jmrodri@gmail.com)

* Tue May 10 2011 jesus m. rodriguez <jesusr@redhat.com> 0.3.7-1
- Checkstyle Fix (bkearney@redhat.com)
- remove offline now that the repos are back (jesusr@redhat.com)
- put buildr in offline mode for now. Remove this when repo comes back. (jesusr@redhat.com)

* Wed May 04 2011 jesus m. rodriguez <jesusr@redhat.com> 0.3.6-1
- Add public modifiers to OwnerInfo.ConsumptionTypeCounts so jackson can work
  (jbowes@redhat.com)
- pull the checkstyle task out into its own extension (jbowes@redhat.com)
- Spec test for custom product creation (wpoteat@redhat.com)
- Generation of id when the incoming REST designates that the product is
  custom. (wpoteat@redhat.com)
- Add guest/physical consumer counts to OwnerInfo. (dgoodwin@redhat.com)
- Extend ownerInfo to count used entitlements by product family
  (jbowes@redhat.com)
- skip bundler if you're using rpms (jesusr@redhat.com)
- checkstyle fixup (jbowes@redhat.com)
- Add specs for oauth (jbowes@redhat.com)
- Add a new principal and role for trusted external systems (jbowes@redhat.com)
- Update to Ruby scripts to refine the code and fix an issue with the Candlepin
  API calls. (wpoteat@redhat.com)
- Spec test for entitlement import update (wpoteat@redhat.com)
- fix features= spec task option (jbowes@redhat.com)
- Upgrading to buildr 1.4.5 and rspec 2 (jharris@redhat.com)
- use ProductServiceAdapter not ProductCurator. (jesusr@redhat.com)
- Add support for removing a product content association. (dgoodwin@redhat.com)
- checkstyle fixup (jbowes@redhat.com)
- create generated-source dir for po compilation via ant (jbowes@redhat.com)
- Correction to the counts. Any non-specified pool gets put in the 'system'
  bucket. (wpoteat@redhat.com)

* Tue Apr 19 2011 jesus m. rodriguez <jesusr@redhat.com> 0.3.5-1
- require exact version of candlepin rpm (jesusr@redhat.com)
- option to skip the candlepin conf setup step (mmccune@redhat.com)
- make sure we stop tomcat before initalizing the db otherwise you error (mmccune@redhat.com)

* Wed Apr 13 2011 jesus m. rodriguez <jesusr@redhat.com> 0.3.4-1
- fix the rpm to actually generate all of the po files. (jesusr@redhat.com)
- fix it so that the block comments aren't mangled (jesusr@redhat.com)
- Extra system.out.printlns crept in (bkearney@redhat.com)
- Allowing owners and consumer to see consumer entitlements.
  (jharris@redhat.com)
- remove superclass code in the aut layer which is not providing any real value
  (bkearney@redhat.com)
- Missed the new file (bkearney@redhat.com)
- Enhance oauth to accept cp-user or cp-consumer (bkearney@redhat.com)
- up the memory for the build file (bkearney@redhat.com)
- 684350: Stop creating new owners during basic authentication.
  (dgoodwin@redhat.com)
- Adding @InfoProperty for hateoas serialization. (jharris@redhat.com)
- Checkstyle (jharris@redhat.com)
- Adding in Chris' auth work. (jharris@redhat.com)
- Add a /consumers query param to filter on owner key. (dgoodwin@redhat.com)
- Counts of cunsumer types added to OwnerInfo. These counts are based on the
  owner's pools and the requires_consumer_type attribute. (wpoteat@redhat.com)
- Suppress the warning about unused ctor since this is for JPA
  (jmrodri@gmail.com)
- Corrected issue with test. No longer using noop setter. (wpoteat@redhat.com)
- Put in noop setter for test to pass. Looking for better solution.
  (wpoteat@redhat.com)
- ignore some tests for now, gotta figure out how to fix jaxb deserialization.
  (jesusr@redhat.com)
- New  method returns entitlement count for consumer. (wpoteat@redhat.com)
- Moving json prettification to bash so that hudson will work.
  (jharris@redhat.com)
- Ignoring a lot of date-dependent unit tests until we get in a proper fix.
  (jharris@redhat.com)
- Skipping user deletion if service is read-only. (jharris@redhat.com)
- cleanup the output. (jesusr@redhat.com)
- Makes sure that owner is confirmed on consumer update. (wpoteat@wpoteat-
  desktop.usersys.redhat.com)

* Wed Mar 30 2011 jesus m. rodriguez <jesusr@redhat.com> 0.3.3-1
- write dialect to avoid exception (jesusr@redhat.com)

* Tue Mar 29 2011 jesus m. rodriguez <jesusr@redhat.com> 0.3.2-1
- subpackages should require candlepin. (jesusr@redhat.com)
- Allow Ruby API owner creation with a name and key. (dgoodwin@redhat.com)
- update readme to explain what's in this directory. (jesusr@redhat.com)
- changed the way the content type for the return message is handled. Allows
  the default to JSON to work correctly. (wpoteat@redhat.com)

* Mon Mar 28 2011 jesus m. rodriguez <jesusr@redhat.com> 0.3.1-1
- util to generate an export zip that is consuming all products (mmccune@redhat.com)
- 684941: Added exception handling for deletion of product with subscription. (wpoteat@wpoteat.desktop)
- Allow bind with a UUID in Candlepin Ruby API. (dgoodwin@redhat.com)
- candlepin setup script for the RPM. (jesusr@redhat.com)
- Updating transition for checked exceptions in importer. (jharris@redhat.com)
- Sorting generated api output by method name. (jharris@redhat.com)
- Adding apidiff. (jharris@redhat.com)
- Consume full subscription in export script. (dgoodwin@redhat.com)
- Add script to generate export.zip's easily. (dgoodwin@redhat.com)
- Add some notes about implementing other PKIReaders/Utilities (jbowes@redhat.com)
- remove really old useless code (jesusr@redhat.com)
- Fixing up unit tests and checkstyle. (jharris@redhat.com)
- Pulling out all cucumber features and references. (jharris@redhat.com)
- Rename CandlepinPKI* -> BouncyCastlePKI* (jbowes@redhat.com)
- Porting entitlement feature to rspec. (jharris@redhat.com)
- Move bouncycastle code into CandlepinPKIUtility (jbowes@redhat.com)
- Move x509 CRL generation into PKIUtility (jbowes@redhat.com)
- Porting product_cert test to rspec. (jharris@redhat.com)
- Removing direct pool creation/deletion in the resource. (jharris@redhat.com)
- Rolling user_restricted tests into existing restricted_pool rspec.  (jharris@redhat.com)
- Move DER decoding into pkiutility (jbowes@redhat.com)
- use java.security x500principal instead of bouncycastle's version (jbowes@redhat.com)
- Move PEMWriter use into PKIUtility (jbowes@redhat.com)
- Fixing pool update with virt_limit=unlimited (jharris@redhat.com)
- Porting restricted_pool to rspec. (jharris@redhat.com)
- remove bouncycastle use from Util (jbowes@redhat.com)
- Remove direct bouncycastle use from X509ExtensionUtil (jbowes@redhat.com)
- Add oauth Gem requirement. (dgoodwin@redhat.com)
- consistent indentation is important (jesusr@redhat.com)
- fix up eclipse classpath generation (jbowes@redhat.com)
- add tools.jar to eclipse .classpath (jesusr@redhat.com)
- 688707: add X-Candlepin-Version header to all responses. (jesusr@redhat.com)
- remove unused imports (jesusr@redhat.com)
- 670831: use subscription start date for start of certs instead of entitlement
  date (alikins@redhat.com)
- enable unit test for generateUniqueLong. (jmrodri@gmail.com)
- Changed the logic behind serial number generation. See the comment for the
  dirty details. (jeckersb@redhat.com)
- fix broken test (jmrodri@gmail.com)
- unit test pinsetter listeners (jmrodri@gmail.com)
- add more unit tests (jmrodri@gmail.com)
- access method in a static way (jmrodri@gmail.com)
- reformat comment to be 80 columns. (jmrodri@gmail.com)
- remove unused code. (jmrodri@gmail.com)
- fix checkstyle (jmrodri@gmail.com)
- unit test Util.java (jmrodri@gmail.com)
- consistency: use apache.commons.Base64 instead of bouncycastle. (jmrodri@gmail.com)
- move utility method to test where it was used. (jmrodri@gmail.com)
- make method public so I can use it in another test. (jmrodri@gmail.com)
- remove unused code (jmrodri@gmail.com)
- port person consumer from cuke to rspec (jbowes@redhat.com)
- remove /id/ from GET content path. It should be GET /content/{id} (jesusr@redhat.com)
- delete new delete api (jesusr@redhat.com)
- remove useless whitespace (jesusr@redhat.com)
- add DELETE api for content (jesusr@redhat.com)
- Adding pinsetter task to clean up old import records. (jharris@redhat.com)
- port unregister cuke to rspec. (jesusr@redhat.com)
- remove migrate tests, as they need special setups that we don't do (jbowes@redhat.com)
- move jmrodri repo to the top. (jesusr@redhat.com)
- Adding in import record functionality. (jharris@redhat.com)
- Return 409 Conflict if import zip is older than the latest. (jharris@redhat.com)
- cleanup scripts directory (jesusr@redhat.com)
- sharding: make migrations a resource. (jesusr@redhat.com)
- Use GET /owners/ instead of replicate (jesusr@redhat.com)
- separate the @Ignore to make it easier to renable the test. (jesusr@redhat.com)
- 683914: Missing various locales from the translations (bkearney@redhat.com)
- 682930:  Using multiplier for expected quantity in updatePool (jharris@redhat.com)
- Porting register feature. (jharris@redhat.com)
- Ignore test for now (jesusr@redhat.com)
- use .equals for string comparison in poolHelper (jbowes@redhat.com)
- set status code for response object (jesusr@redhat.com)
- remove extra debug logging (jesusr@redhat.com)
- fix checkstyle errors (jesusr@redhat.com)
- Handle pools with source entitlement id's (alikins@redhat.com)
- Adding tools.jar for coverity run. (jharris@redhat.com)
- update javadoc on connect method (jesusr@redhat.com)
- document the client interfaces (jesusr@redhat.com)
- Bump to 0.3 stream for next tag. (dgoodwin@redhat.com)
- rename method and document class. (jesusr@redhat.com)
- rename export to replicate since that's really what it's doing. (jesusr@redhat.com)
- add delete owner to migration flow. (jesusr@redhat.com)
- remove unused keyPairCurator (jesusr@redhat.com)
- remove unused IdentityCertCurator from MigrateOwnerJob. (jesusr@redhat.com)
- associate consumers to their entitlements. (jesusr@redhat.com)
- fix formatting (jesusr@redhat.com)
- new client (jesusr@redhat.com)
- export consumers (jesusr@redhat.com)
- remove tabs! they're evil (jesusr@redhat.com) (alikins@redhat.com)
- add support for migrating consumers (alikins@redhat.com)
- organize items as exportXXX methods to be a bit more clear.  (jesusr@redhat.com)
- reorg execute() test method. (jesusr@redhat.com)
- migrate entitlements and entitlement certificates (jesusr@redhat.com)
- remote @XmlTransient from getId so we can serialize it (jesusr@redhat.com)
- rename constraint (jesusr@redhat.com)
- test export pools (jesusr@redhat.com)
- export pools, prep for export entitlements. (jesusr@redhat.com)
- export Pool and Entitlements as Lists (jesusr@redhat.com)
- adding exportPools and exportEntitlements (jesusr@redhat.com)
- fix test (jesusr@redhat.com)
- make buildUri static and call from execute method. (jesusr@redhat.com)
- rename resp -> rsp (jesusr@redhat.com)
- add get consumers for owner (jesusr@redhat.com)
- Cleaning out broken spec. (jharris@redhat.com)
- Fixing migrate owner unit test. (jharris@redhat.com)
- Several fixes: (jharris@redhat.com)
- reformat for checkstyle (jesusr@redhat.com)
- validate url (jesusr@redhat.com)
- add missing eventOwnerMigrated method (jesusr@redhat.com)
- Adding owner migration event. (jharris@redhat.com)
- build up the uri properly (jesusr@redhat.com)
- debug logging to ensure we capture the inputs properly (jesusr@redhat.com)
- add config entry for webapp defaults to candlepin (jesusr@redhat.com)
- adding sharding to configuration (jesusr@redhat.com)
- added MigrateOwnerJob and CandlepinConnection. (jesusr@redhat.com)
- rename (jesusr@redhat.com)
- export client returns ClientResponse now (jesusr@redhat.com)
- checkstyle: static final instead of final static (jesusr@redhat.com)
- resteasy client (jesusr@redhat.com)
- fix checkstyle (jesusr@redhat.com)
- initial migrate owner job (jesusr@redhat.com)

* Tue Mar 08 2011 jesus m. rodriguez <jesusr@redhat.com> 0.2.11-1
- Fixing virt_limit when no virt.is_guest fact exists. (jharris@redhat.com)
- Adding virt_limit 'unlimited' support (jharris@redhat.com)
- Update OID for latest product changes (provides). (jbowes@redhat.com)

* Mon Mar 07 2011 Devan Goodwin <dgoodwin@redhat.com> 0.2.10-1
- Add content tags support to Ruby APİ. (dgoodwin@redhat.com)
- Add model support for content tags and apply to ent certs.
  (dgoodwin@redhat.com)
- 679472:  Add null check for autosubscribing to non-existant product.
  (jharris@redhat.com)
- 681287: Exclude pools with a rule when listing for a consumer.
  (dgoodwin@redhat.com)
- Move the locales to be language, not language plus country
  (bkearney@redhat.com)
- Fix localization spec for new I18N string. (dgoodwin@redhat.com)
- Cascade through tokens associated with a subscription. (dgoodwin@redhat.com)
- fix grammar in error msg (cduryee@redhat.com)
- Adding return value schema generation to api crawler. (jharris@redhat.com)
- Use underscores in table names per jomara. (cduryee@redhat.com)
- Add test suite for JsPoolRules. (dgoodwin@redhat.com)
- Add in the translated po files. (bkearney@redhat.com)
- Rename pool update DTO class. (dgoodwin@redhat.com)
- Begin pushing logic for updating pools to Javascript. (dgoodwin@redhat.com)
- Refactor creation of virt-only pools. (dgoodwin@redhat.com)
- Push pool creation responsibility to JS rule. (dgoodwin@redhat.com)
- Stop using separate rules in testing, fix multi-entitlement bug.
  (dgoodwin@redhat.com)
- Re-enable logging. (dgoodwin@redhat.com)
- Allow for more than one pool mapping to a subscription. (dgoodwin@redhat.com)

* Tue Mar 01 2011 jesus m. rodriguez <jesusr@redhat.com> 0.2.9-1
- Fix OwnerInfo to account for entitlement quantity (jbowes@redhat.com)

* Tue Mar 01 2011 jesus m. rodriguez <jesusr@redhat.com> 0.2.8-1
- Make consumer entitlement loading lazy, and hide from json (jbowes@redhat.com)
- Add an OwnerInfo object (jbowes@redhat.com)
- Adding owner delete flag to not update the CRL. (jharris@redhat.com)
- allow characters for consumer name that user service allows (sans leading \#) (cduryee@redhat.com)
- Merge branch 'perf' (bkearney@redhat.com)
- Porting unbind to rspec. (jharris@redhat.com)
- Make the collection of entitlements on the pool lazy (bkearney@redhat.com)
- Remove the unnecessary join tables (bkearney@redhat.com)
- Don't serialize the cert/key as bytes stuff (jbowes@redhat.com)
- Calculate the quantity based on a formula as opposed to iterating over the
  collection of entitlements. (bkearney@redhat.com)
- workaround old javac bug wrt generics (jbowes@redhat.com)
- Add a contentPrefix to an owner, and use that in generation of the content
  certificates. (bkearney@redhat.com)
- Add concurrency test script. (dgoodwin@redhat.com)
- Convert subscription_token from cuke to spec (jbowes@redhat.com)
- Delete subscriptions cuke test (already in spec) (jbowes@redhat.com)
- Revert "Use a function to calculate the Pool quantity on the fetch." (bkearney@redhat.com)
- sefler likes small numbers of entitlements (bkearney@redhat.com)
- fix logdriver changes which caused eclipse task to add '.' to src path. (jesusr@redhat.com)
- Checkstyle. (jharris@redhat.com)
- Generating API json. (jharris@redhat.com)
- narrow cipher list to only include FIPS compliant ciphers (cduryee@redhat.com)
- Mis spelled OAuth (bkearney@redhat.com)

* Thu Feb 24 2011 jesus m. rodriguez <jesusr@redhat.com> 0.2.7-1
- bump candlepin-deps to 0.0.13 to include rhino (jesusr@redhat.com)
- Improve the error messages returned for OAuth errors (bkearney@redhat.com)
- Use a function to calculate the Pool quantity on the fetch. (bkearney@redhat.com)
- More entitlementz (bkearney@redhat.com)
- Checkstyle cleanup (jbowes@redhat.com)
- Remove unused RulesReaderProvider (jbowes@redhat.com)
- Recompile the rules when a new version is detected (jbowes@redhat.com)
- Pull out the quantity to an easily changeable constant (bkearney@redhat.com)
- Couple more indexes (bkearney@redhat.com)
- precompile and share our javascript rules across threads (jbowes@redhat.com)
- Use rhino instead of the java scripting api (jbowes@redhat.com)
- checkstyle: static final instead of final static (jesusr@redhat.com)
- Making apicrawler spit out a json file. (jharris@redhat.com)
- I18N update. (dgoodwin@redhat.com)
- Add add-on product to test data. (dgoodwin@redhat.com)
- Remove unneeded import (jbowes@redhat.com)
- Not exporting virt_only entitlements or entitlement certs.  (jharris@redhat.com)
- 676870: Fix entitling modifier and modifiee in the same call (jbowes@redhat.com)
- Make domain consumer spec use more randomness (jbowes@redhat.com)
- Add a couple of indexes based on what I think are common usge patterns (bkearney@redhat.com)
- Porting multiplier cuke features to rspec. (jharris@redhat.com)
- tech debt: checkstyle whitespace fix (jesusr@redhat.com)
- Small refactoring to use File.read (jharris@redhat.com)
- Porting domain consumer cuke test to rspec. (jharris@redhat.com)
- tech debt: adding unit tests (jmrodri@gmail.com)
- need full url to logdriver when using download. (jesusr@redhat.com)
- 677405: change error message to be more generic. (jesusr@redhat.com)

* Tue Feb 15 2011 jesus m. rodriguez <jesusr@redhat.com> 0.2.6-1
- Fix buildr deprecation warning. (dgoodwin@redhat.com)
- Small ApiCrawler output cleanup. (dgoodwin@redhat.com)
- Add missing resource class. (dgoodwin@redhat.com)
- Run API Crawler with buildr. (dgoodwin@redhat.com)
- autobind: prefer virt_only pools over regular (jbowes@redhat.com)
- Fix up the same data to show a bit better (bkearney@redhat.com)
- Adding test data for virt_limit and using parent subscription Id for virt
  pools. (jharris@redhat.com)
- remove some stray puts in our ruby (jbowes@redhat.com)
- 672233: allow &,?,(),{},[] (jesusr@redhat.com)
- Pretty big javascript overhaul. (jharris@redhat.com)
- 672233: allow @ symbol as a consumer name. (jesusr@redhat.com)
- Checkstyle cleanup (bkearney@redhat.com)
- Add a check for the NPE which is being seen by the rhsm-web folks
  (bkearney@redhat.com)
- 658683 - additional info would help person consumer to unsubscribe when
  blocked with "Cannot unbind due to outstanding sub-pool entitlements in ..."
  (cduryee@redhat.com)
- Stop showing SQL by default. (dgoodwin@redhat.com)
- Fix debug logging enabled by default. (dgoodwin@redhat.com)
- xnap is very inefficient if you do not have the locale. Added static caching
  to our provider to overcome this. (bkearney@redhat.com)
- Hard code the i18n basename to save some lookups. Still too much time in the
  i18n creation (bkearney@redhat.com)

* Fri Feb 11 2011 jesus m. rodriguez <jesusr@redhat.com> 0.2.5-1
- add a API method for regenerating entitlement certs by entitlement id
  (alikins@redhat.com)
- 671195: Use pessimistic locking on pools during bind. (dgoodwin@redhat.com)
- Ensure that the serializers are cached to save on the Bean scanning
  (bkearney@redhat.com)
- Teach our rspec target to output dots (jbowes@redhat.com)

* Thu Feb 10 2011 jesus m. rodriguez <jesusr@redhat.com> 0.2.4-1
- Update spec file to generate candlepin-devel package (jeckersb@redhat.com)

* Wed Feb 09 2011 jesus m. rodriguez <jesusr@redhat.com> 0.2.3-1
- fix highlander unit test (jbowes@redhat.com)
- 660516: override unitOfWork for pinsetter to bypass caching (jbowes@redhat.com)
- add ability to use logdriver during development. (jesusr@redhat.com)
- Modify candlpin so that the rules are not parsed or compiled unless they are
  used. (bkearney@redhat.com)
- Turn off the list owners until determine if it can be called
  (bkearney@redhat.com)
- 675473: i18n of the strings requires double quotes.. not single quotes.
  (bkearney@redhat.com)
- Allow for owner adminda to access getOwner and getOwners
  (bkearney@redhat.com)
- remove entitlement.isFree. (jesusr@redhat.com)
- 671195: remove consumed attr to avoid concurrency issue. (jesusr@redhat.com)
- 674078: Take a full ISO 8601 timestamp for pool search activeOn
  (jbowes@redhat.com)

* Thu Feb 03 2011 jesus m. rodriguez <jesusr@redhat.com> 0.2.2-1
- Building master (jesusr@redhat.com)
- Add a small metadata expiry import test. (dgoodwin@redhat.com)
- Add metadata expire to entitlement certificates. (dgoodwin@redhat.com)
- Add metadata expire seconds to the Content model. (dgoodwin@redhat.com)
- 672233: Fixing typo in consumer curator length check and removing from
  resource. (jharris@redhat.com)
- Add users to the trust auth logic. They can now be passed in with cp-user
  (bkearney@redhat.com)
- remove unused import (jesusr@redhat.com)
- Expand on modifier test spec. (dgoodwin@redhat.com)
- 658683: change the error message for failed unbinds (bkearney@redhat.com)
- 672438: Fix copying of provided products to a derived sub-pool.
  (dgoodwin@redhat.com)
- 672233: Limiting consumer names to alphanumeric, dot, dash and underscore
  (jharris@redhat.com)

* Wed Jan 26 2011 jesus m. rodriguez <jesusr@redhat.com> 0.2.1-1
- I18N update. (dgoodwin@redhat.com)
- Add support_* attributes to test data (jbowes@redhat.com)
- 664847: Enforce architecture when doing autobind (bkearney@redhat.com)
- Add modifier products to test data. (dgoodwin@redhat.com)
- Remove hardcoded product IDs from rspec. (dgoodwin@redhat.com)
- Fix some test failures. (dgoodwin@redhat.com)
- Refactor import products script and add test data. (dgoodwin@redhat.com)
- Adding modified scenarios to specs and refactoring a little. (jharris@redhat.com)
- One more checkstyle (bkearney@redhat.com)
- checkstyle issues with 92 characters (bkearney@redhat.com)
- 670344: Names of pools were defaulting to the parent product id (bkearney@redhat.com)
- Fix rspec fixture issue. (dgoodwin@redhat.com)
- Regenerate modifier certs on bind to the modified product. (dgoodwin@redhat.com)
- Add rspec tests for generation of modifier certs. (dgoodwin@redhat.com)
- Using provided products from pool for listing modifying products. (jharris@redhat.com)
- remove trailing slash on PUT /consumers/{consumer_uuid}/certificates/ (jesusr@redhat.com)
- Regenerating modifying entitlement certs on unbind. (jharris@redhat.com)
- Add modifier rspec test. (dgoodwin@redhat.com)
- Fix NPE when binding by products and no pools provide them. (dgoodwin@redhat.com)
- fix log statement to be useful. (jesusr@redhat.com)
- Fixing subscription unit tests. (jharris@redhat.com)
- Using the correct exception for activation and adding i18n. (jharris@redhat.com)
- add support level and support type to the cert (jbowes@redhat.com)
- Add lookup for entitlements which modify the content of another. (dgoodwin@redhat.com)
- EUS product import support for modifiers and dependences (cduryee@redhat.com)
- 646624: refresh pools for owner after owner creation. (jesusr@redhat.com)
- 665128: Store product name with pools reliably. (dgoodwin@redhat.com)
- Pool test fix. (dgoodwin@redhat.com)
- 663455: Fix multi-entitlement blocking rule. (dgoodwin@redhat.com)
- 665118: Copy provided products when refreshing pools. (dgoodwin@redhat.com)
- Adding permissions to subscription activation. (jharris@redhat.com)
- Making checkstyle happy. (jharris@redhat.com)
- Adding activation by consumer to subscription resource and service.
  (jharris@redhat.com)
- Adding unit tests around consumer activation. (jharris@redhat.com)
- Enriching consumer model with canActivate for OEM activation. (jharris@redhat.com)
- bump version for post-beta work, next tag 0.2.1 (jesusr@redhat.com)
- hack-fix for content import (need to add real test data still) (cduryee@redhat.com)
- allow rest api to be exercised for model obj additions, and fix an annotation
  typo (cduryee@redhat.com)
- Filter content sets based on modified products. (dgoodwin@redhat.com)
- List entitlements providing product part 2. (dgoodwin@redhat.com)
- eus model obj refactoring fixes (cduryee@redhat.com)
- Add query to list entitlements providing product. (dgoodwin@redhat.com)
- eus model obj refactoring (cduryee@redhat.com)

* Wed Jan 12 2011 jesus m. rodriguez <jesusr@redhat.com> 0.1.28-1
- findbugs: unread assignment (jesusr@redhat.com)

* Fri Jan 07 2011 jesus m. rodriguez <jesusr@redhat.com> 0.1.27-1
- remove rounding to midnight. (jesusr@redhat.com)
- remove rounding to midnight changes. (jesusr@redhat.com)
- 660713: add unit test and use local TZ when rounding. (jesusr@redhat.com)
- fix localization test to match new string (cduryee@redhat.com)
- Very minor code cleanup. (dgoodwin@redhat.com)
- Add a translation for the invalid credentials error (bkearney@redhat.com)
- Change the default error to not reference username/password (bkearney@redhat.com)
- spec: Fix owner resource parent test. (dgoodwin@redhat.com)
- spec: Fix pool resource expiry test. (dgoodwin@redhat.com)
- Support x86 variants in the arch rule. (dgoodwin@redhat.com)

* Tue Dec 21 2010 jesus m. rodriguez <jesusr@redhat.com> 0.1.26-1
- Break out the string manipulation to find an FTE (bkearney@redhat.com)
- Only return json for the status (bkearney@redhat.com)

* Mon Dec 20 2010 jesus m. rodriguez <jesusr@redhat.com> 0.1.25-1
- checkstyle fix (jesusr@redhat.com)
- findbugs: Method may fail to close stream (jesusr@redhat.com)
- findbugs: USELESS_STRING: Invocation of toString on an array (jesusr@redhat.com)
- findbugs: unwritten field. (jesusr@redhat.com)
- findbugs: should be a static inner class (jesusr@redhat.com)
- findbugs: USELESS_STRING: Invocation of toString on an array (jesusr@redhat.com)
- findbugs: inefficient use of Number constructor, use .valueOf (jesusr@redhat.com)
- stablize qpid jars by using my repo (jesusr@redhat.com)
- Updating coverity task in buildfile (jharris@redhat.com)

* Fri Dec 17 2010 jesus m. rodriguez <jesusr@redhat.com> 0.1.24-1
- end of sprint build (jesusr@redhat.com)
- merge configuration tests (jesusr@redhat.com)

* Thu Dec 16 2010 jesus m. rodriguez <jesusr@redhat.com> 0.1.23-1
- fix OAuth when using PUT + application/json. (jesusr@redhat.com)

* Tue Dec 14 2010 jesus m. rodriguez <jesusr@redhat.com> 0.1.22-1
- rebuild

* Tue Dec 14 2010 jesus m. rodriguez <jesusr@redhat.com> 0.1.21-1
- Initial oauth implementation (bkearney@redhat.com)

* Fri Dec 10 2010 jesus m. rodriguez <jesusr@redhat.com> 0.1.20-1
- 660713: round the subscription's end date to midnight (anadathu@redhat.com)
- 658683: replace entitlement's id with the pool id (anadathu@redhat.com)
- 658683: Improve error message thrown when outstanding sub-pool entitlements
  exists. (anadathu@redhat.com)
- fix checkstyle violations (anadathu@redhat.com)
- findbugs: Primitive value is boxed then unboxed to perform primitive coercion (jesusr@redhat.com)
- findbugs: should be a static inner class (jesusr@redhat.com)
- findbugs: unread field: should this field be static? yes (jesusr@redhat.com)
- findbugs: Dead store to local variable (jesusr@redhat.com)
- findbugs: Private method is never called (jesusr@redhat.com)
- findbugs: invokes inefficient new String(String) constructor (jesusr@redhat.com)
- findbugs: Dead store to local variable (jesusr@redhat.com)
- findbugs: Comparison of String objects using == (jesusr@redhat.com)
- findbugs: Null pointer dereference of o (jesusr@redhat.com)

* Fri Dec 03 2010 jesus m. rodriguez <jesusr@redhat.com> 0.1.19-1
- link Owner to parent by id not a bytearray. (jesusr@redhat.com)

* Wed Dec 01 2010 jesus m. rodriguez <jesusr@redhat.com> 0.1.18-1
- attempt to fix pre_arch rule (jbowes@redhat.com)
- Revert "Deleting pre-architecture rule which was preventing list or subscribe
  from working. TODO : diagnose & fix when AKUMAR returns." (jbowes@redhat.com)
- Deleting pre-architecture rule which was preventing list or subscribe from
  working. TODO : diagnose & fix when AKUMAR returns. (jomara@redhat.com)

* Wed Dec 01 2010 jesus m. rodriguez <jesusr@redhat.com> 0.1.17-1
- rules: remove a printf (jbowes@redhat.com)
- autobind: cache ReadOnlyProducts to reduce product adapter hits (jbowes@redhat.com)
- fix checkstyle (jesusr@redhat.com)
- add building instructions (jesusr@redhat.com)
- fix null in StatusResource (jesusr@redhat.com)
- increase unit test coverage (jesusr@redhat.com)
- If no quantity is provided for a derivced product, default to zero (bkearney@redhat.com)

* Tue Nov 30 2010 jesus m. rodriguez <jesusr@redhat.com> 0.1.16-1
- adding unit tests (jesusr@redhat.com)
- adding test for LDAPUserServiceAdapter (jesusr@redhat.com)
- autobind: add log to the js context to fix unit tests (jbowes@redhat.com)
- Add support for a 'management_enabled' attribute on the subscription (bkearney@redhat.com)
- autobind: when finding similar class pools, compare all relevant products (jbowes@redhat.com)
- autobind: Ignore pool combos with more pools than requested products (jbowes@redhat.com)
- added support for deletion of products (ddolguik@redhat.com)

* Tue Nov 23 2010 Devan Goodwin <dgoodwin@redhat.com> 0.1.15-1
- I18N string update. (dgoodwin@redhat.com)

* Tue Nov 23 2010 jesus m. rodriguez <jesusr@redhat.com> 0.1.14-1
- end of sprint tag (jesusr@redhat.com)
- 655835: pools are no longer removed after their expiration date (anadathu@redhat.com)
- don't use commons.logging when everything else uses log4j (jesusr@redhat.com)
- default logger to INFO (jesusr@redhat.com)
- 639434: attempts to unregister person consumer should fail when system
  consumer has a subs. (anadathu@redhat.com)

* Tue Nov 16 2010 jesus m. rodriguez <jesusr@redhat.com> 0.1.13-1
- 653495: send gpg_key_url with product.create/modified events (jesusr@redhat.com)
- remove MKT from import_products.rb (jesusr@redhat.com)
- remove assertion from DefaultEntitlementCertServiceAdapter (anadathu@redhat.com)
- Adding Gemfile for bundler support (gem management) (jharris@redhat.com)
- remove duplicate imports and shorten line (jesusr@redhat.com)
- use numeric ids (jesusr@redhat.com)
- keep id, name in order. Use numeric ids. (jesusr@redhat.com)
- remove MKT from code, use productid format. (jesusr@redhat.com)
- spec: use a random string suffix for multi arch test (jbowes@redhat.com)
- spec: use a random string suffix for refresh pools test (jbowes@redhat.com)
- import/export: bring down and import contract and account numbers (jbowes@redhat.com)
- 641155: candlepin should not generate certs that will be rejected by rhsm (anadathu@redhat.com)
- Add owner updates (bkearney@redhat.com)
- Minor fixes to tests for provided pools (calfonso@redhat.com)
- add support for multiple architectures as attributes of product(s) (anadathu@redhat.com)

* Wed Nov 10 2010 jesus m. rodriguez <jesusr@redhat.com> 0.1.12-1
- bump candlepin-deps to 0.0.11, new qpid and ldap (jesusr@redhat.com)
- fix small bugs with ProvidedProducts. (anadathu@redhat.com)
- Get the logging tests running again (bkearney@redhat.com)
- Adding a ProvidedProducts entity for Pools. The provided products now have a
  name associated with them (calfonso@redhat.com)
- remove annoying hibernateSessionId logs and improve request logs
  (anadathu@redhat.com)
- Use the latest qpidd (bkearney@redhat.com)
- add rspec test for list_users_by_owner (alikins@redhat.com)
- Add a getUser method to OwnerResource (alikins@redhat.com)
- autobind: speed things up by running fewer overlap checks (jbowes@redhat.com)
- Candlepin allows you create a hierarchy of owners (anadathu@redhat.com)
- add account number to the load so we can verify it (bkearney@redhat.com)
- Add a duplicate subscription at the current time for all subscriptions
  (bkearney@redhat.com)
- Add future dated subscriptions to the load (bkearney@redhat.com)
- The header for trusted was incorrect (bkearney@redhat.com)
- Removing build.yaml because no seems to be able to fix hudson.
  (jharris@redhat.com)
- A couple of coverity errors (bkearney@redhat.com)
- Add explicit date filtering for GET /pools. (dgoodwin@redhat.com)
- Added basic ldap authentication to the code base (bkearney@redhat.com)

* Wed Nov 03 2010 Devan Goodwin <dgoodwin@redhat.com> 0.1.11-1
- Update I18N strings. (dgoodwin@redhat.com)

* Wed Nov 03 2010 jesus m. rodriguez <jesusr@redhat.com> 0.1.10-1
- add URL to README (jesusr@redhat.com)

* Tue Nov 02 2010 jesus m. rodriguez <jesusr@redhat.com> 0.1.9-1
- Adding gem dependencies for buildr to make gem management a little easier.  (jharris@redhat.com)
- autobind: Iterator() doesn't work with all rhino versions (jbowes@redhat.com)
- Add trusted authentication for consumers. In this model, a header is used to
  pass along the consumer id. If it exits, the call is assumed to be trusted
  and the consumer principal is created (bkearney@redhat.com)
- Expose GET /products/id to consumers and owner admins. (dgoodwin@redhat.com)
- autobind: convert from js array to java array in js (jbowes@redhat.com)
- autobind: detect and remove pool combos with product overlap (jbowes@redhat.com)
- autobind: remove unused autobind rspec (jbowes@redhat.com)
- autobind: check all possible pool combinations (jbowes@redhat.com)
- autobind: compare dates for pools providing N products, too (jbowes@redhat.com)
- autobind: compare expiration dates for pool seelection (jbowes@redhat.com)
- autobind: use iterators over the collections provided to the js (jbowes@redhat.com)
- checkstyle: turn off illegalimport check (jbowes@redhat.com)
- autobind: js fully hooked up to returning multiple pools based on multiple
  products (jbowes@redhat.com)
- autobind: return an array of pools from select_best (jbowes@redhat.com)
- autobind: teach the enforcer that it can return multiple pools on selectBest
  (jbowes@redhat.com)
- autobind: ensure that the first applicable pool isn't always used for bind by
  product (jbowes@redhat.com)
- autobind: send multiple products to the js enforcer (jbowes@redhat.com)

* Mon Oct 25 2010 jesus m. rodriguez <jesusr@redhat.com> 0.1.8-1
- 646000: candlepin requires c3p0 from latest deps rpm (jesusr@redhat.com)
- Make status and root items unprotected (bkearney@redhat.com)

* Mon Oct 25 2010 jesus m. rodriguez <jesusr@redhat.com> 0.1.7-1
- 646000: add c3p0 dep and configuration. (jesusr@redhat.com)
- 646000: remove trailing whitespace (jesusr@redhat.com)
- candlepin url is now a configuration parameter (ddolguik@redhat.com)
- Fixing Order Name in entitlement certs. (jharris@redhat.com)
- Added link to the event in ATOM feed entries (ddolguik@redhat.com)
- 645567: Atom feed does not validate (ddolguik@redhat.com)
- 640463: Update the oids in the order namespace (bkearney@redhat.com)
- Add a comment to the schemaspy task so I dont have to look it up (bkearney@redhat.com)
- On bind by token, use the pool matching the sub matching the token (jbowes@redhat.com)
- Allow for multiple product ids to be sent during bind (jbowes@redhat.com)
- Adding contract number to pools (jharris@redhat.com)
- Adding the sku namespace (calfonso@redhat.com)
- Adding account number to subscription model & cert (jomara@redhat.com)

* Mon Oct 18 2010 jesus m. rodriguez <jesusr@redhat.com> 0.1.6-1
- brew prep - add Group to tomcat6 sub package (jesusr@redhat.com)

* Mon Oct 18 2010 jesus m. rodriguez <jesusr@redhat.com> 0.1.5-1
- brew prep - require 0.0.9, since that's the working one :) (jesusr@redhat.com)
- brew prep - require candlepin-deps >= 0.0.7 (jesusr@redhat.com)
- brew prep - ugh removing the commons-lang dep (jesusr@redhat.com)

* Mon Oct 18 2010 jesus m. rodriguez <jesusr@redhat.com> 0.1.4-1
- brew prep - depend on jakarta-commons-lang now (jesusr@redhat.com)

* Mon Oct 18 2010 jesus m. rodriguez <jesusr@redhat.com> 0.1.3-1
- brew prep - add Group field to sub-packages (jesusr@redhat.com)
- brew prep - add in dist to the release (jesusr@redhat.com)
* Mon Oct 18 2010 jesus m. rodriguez <jesusr@redhat.com> 0.1.2-1
- brew prep - require ant and candlepin-deps (jesusr@redhat.com)

* Fri Oct 15 2010 jesus m. rodriguez <jesusr@redhat.com> 0.1.1-1
- 642754: Remove the XML generate annotations from all the resources (ddolguik@redhat.com)
- Reversion for beta, next tag will be 0.1.1. (dgoodwin@redhat.com)
- Update I18N strings. (dgoodwin@redhat.com)
- add mysql tables for quartz (jmrodri@gmail.com)
- Allowing import script to create users under admin (jharris@redhat.com)
- Allow running of one rspec test only. (dgoodwin@redhat.com)
- Fix rspec cross-owner consumer creation test. (dgoodwin@redhat.com)

* Tue Oct 12 2010 jesus m. rodriguez <jesusr@redhat.com> 0.0.41-1
- Changing the product import to allow for owner/user hierarchy. (jharris@redhat.com)
- Making system-uuid generated id's db column length = 32 (calfonso@redhat.com)
- brew prep - add ant build file and trivial support scripts.  (jesusr@redhat.com)
- brew prep - script to download artifacts for cp-deps rpm. (jesusr@redhat.com)
- brew prep - remove unused buildr mod (jesusr@redhat.com)
- brew prep - remove unused buildfile.jpp (jesusr@redhat.com)
- brew prep - remove unused Makefile (jesusr@redhat.com)
- 640967: Added validation for the consumer name. (bkearney@redhat.com)
- Add logging around the session id (bkearney@redhat.com)
- Only filter facts once on an update (bkearney@redhat.com)
- 639320: patch to fix serial number formatting (anadathu@redhat.com)

* Thu Oct 07 2010 jesus m. rodriguez <jesusr@redhat.com> 0.0.40-1
- Adding the subscription end date to the logging statement (calfonso@redhat.com)
- compare ms on entitlement/subscription and not date.equals (anadathu@redhat.com)

* Thu Oct 07 2010 jesus m. rodriguez <jesusr@redhat.com> 0.0.39-1
- Fixing up import/export tests to create subscriptions (jharris@redhat.com)
- Adding entitlement permission test (jharris@redhat.com)
- Cleaning up stale code in entitlement resource. (jharris@redhat.com)
- 615333: Create human readable error messages for all entitlement failures (jbowes@redhat.com)
- 640484: consumer facts updated only when changed (ddolguik@redhat.com)

* Wed Oct 06 2010 jesus m. rodriguez <jesusr@redhat.com> 0.0.38-1
- Fixing up lambda syntax for rspec exceptions (jharris@redhat.com)
- Altering access control to consumer curator. (jharris@redhat.com)
- Subscription's end date should not be out of sync with that of entitlement/pool (anadathu@redhat.com)
- Fixing up ruby libs/tests (jharris@redhat.com)
- Add in some logging (bkearney@redhat.com)
- correct javadoc warnings (anadathu@redhat.com)
- Candlepin now returns 400 after processing a badly formed request (anadathu@redhat.com)
- Product changes detected during imports and triggers certificate regeneration. (anadathu@redhat.com)
- spec: fix subpool spec with new id changes (jbowes@redhat.com)
- fix subscription deletion (jbowes@redhat.com)
- Fix subscription token deletion (jbowes@redhat.com)
- Refactored generateUniqueLong to the util class (calfonso@redhat.com)
- Modified serial number generation to use number concat (calfonso@redhat.com)
- putting the postgres version back (calfonso@redhat.com)
- Fix a broken test (calfonso@redhat.com)
- All entity identifiers now use a uuid string. (calfonso@redhat.com)

* Thu Sep 30 2010 Devan Goodwin <dgoodwin@redhat.com> 0.0.37-1
- Setting user license check to be case insensitive (calfonso@redhat.com)
- Set 'Not After' to 23:59:59 (before next day). (anadathu@redhat.com)
- Add subscription modified/deleted events to importer. (jesusr@redhat.com)
- Add subscription deleted, moved subscription modified. (jesusr@redhat.com)
- 636843: NPE is no longer being thrown on reregister event
  (ddolguik@redhat.com)
- Added a spec for sub-pools - unregistering person consumer.
  (ddolguik@redhat.com)
- Change deprecated javadoc -> doc. (jesusr@redhat.com)
- Adding modified event. (jmrodri@gmail.com)

* Thu Sep 23 2010 jesus m. rodriguez <jesusr@redhat.com> 0.0.36-1
- change << HSQLDB to += artifacts(HSQLDB) (jesusr@redhat.com)
- spec: fix filter certificates by serial number (jbowes@redhat.com)
- spec: convert facts_update.feature to rspec (jbowes@redhat.com)
- cuke: remove consumer_pool_query.feature (its already covered in rspec) (jbowes@redhat.com)
- spec: convert authorization.feature to rspec (jbowes@redhat.com)
- cuke: remove unused rules.feature (jbowes@redhat.com)
- spec: convert entitlement_certificates.feature to rspec (jbowes@redhat.com)
- spec: convert status.feature to rspec (jbowes@redhat.com)
- cuke: remove unused virt feature (jbowes@redhat.com)
- spec: add missing localization_spec (forgot to git add) (jbowes@redhat.com)
- cuke: remove CRL tests (its in spec already) (jbowes@redhat.com)
- cuke: remove pool feature (its in spec already) (jbowes@redhat.com)
- cuke: remove an already ported test (jbowes@redhat.com)
- spec: remove stray puts (jbowes@redhat.com)

* Wed Sep 22 2010 jesus m. rodriguez <jesusr@redhat.com> 0.0.35-1
- Making checkstyle happy (jharris@redhat.com)
- Fixing date comparison rule in test-rules (jharris@redhat.com)
- Re-extract and merge I18N strings. (dgoodwin@redhat.com)
- I18N tweaks. (dgoodwin@redhat.com)
- Doing some refactoring of entitlement importer tests (jharris@redhat.com)
- Fixing EntitlementImporterTest (jharris@redhat.com)
- Forgot to clean out config collaborator (jharris@redhat.com)
- Fixing up unit tests (jharris@redhat.com)
- submit the cacert body not the path (jesusr@redhat.com)
- Internationalize import errors. (dgoodwin@redhat.com)
- Fix import failure if export has no entitlements/products. (dgoodwin@redhat.com)
- calculate topic based on event name, adding mapping map too (jesusr@redhat.com)
- add version and id to envelope (jesusr@redhat.com)
- 626509 - unentitle the consumer, but do not delete the pools (ddolguik@redhat.com)
- Adding an activation listener to send activation emails (jomara@redhat.com)
- Tweak deploy script env vars, set to 1 to enable. (dgoodwin@redhat.com)
- Fixing up rspecs (jharris@redhat.com)
- Regenerate entitlement certificates if a pool's provided product set has
  changed (jbowes@redhat.com)
- Lots of cuke fixes to get tests passing again. (jharris@redhat.com)
- 631878 - Remove the code and test cases (bkearney@redhat.com)
- fixed style problem (ddolguik@redhat.com)
- verify if sub-pools are present BEFORE deleting the pool (ddolguik@redhat.com)
- new Strings (bkearney@redhat.com)
- owner.* -> amqp in AMQPBusEventAdapter (anadathu@redhat.com)
- Do another string merge (bkearney@redhat.com)
- add subscription.created event during import (jesusr@redhat.com)
- send to the right topic (jesusr@redhat.com)
- add logging statements (jesusr@redhat.com)
- junit test cases for consumer.* events (anadathu@redhat.com)
- Track last checkin time for consumers. (dgoodwin@redhat.com)
- Introduce a configurable consumer facts filter (jbowes@redhat.com)
- Cleaning out error status message check to be compatible with newer versions
  of rest-client. (jharris@redhat.com)
- Injecting poolManager into the EntitlementResource (calfonso@redhat.com)
- mark event locations (jesusr@redhat.com)
- remove unused import (jesusr@redhat.com)
- remove importSubscriptionCerts method, certs coming from json. (jesusr@redhat.com)
- Expanding subscription creation event tests to cover modifications as well (jharris@redhat.com)
- Fixing checkstyle issues in EntitlementImporter (jharris@redhat.com)
- Fixing up consumer resource test (jharris@redhat.com)
- Adding tests and functionality for subscription creation events.  (jharris@redhat.com)
- fix failing unit tests (jbowes@redhat.com)
- 615362 - Fix i18n/l10n (jbowes@redhat.com)
- AMQPBusEventAdapter supports consumer events. (anadathu@redhat.com)
- import the certificates with the subscription (jesusr@redhat.com)
- added importing certs method (jesusr@redhat.com)
- Reuse cp_certificate table to store Subscription certs. (jesusr@redhat.com)
- Cleaning up imports (jharris@redhat.com)
- Redoing changes to AMQP event adapter. (jharris@redhat.com)
- Refactoring event adapter and adding unit tests. (jharris@redhat.com)
- Checkstyle fixes (jharris@redhat.com)
- Refactoring the event adapter and adding subscription event translation. (jharris@redhat.com)

* Mon Sep 13 2010 jesus m. rodriguez <jesusr@redhat.com> 0.0.34-1
- Disable HATEOAS for collections. (dgoodwin@redhat.com)
- 629747 - made the table names consistent (bkearney@redhat.com)
- Refreshed the string files (bkearney@redhat.com)

* Thu Sep 09 2010 jesus m. rodriguez <jesusr@redhat.com> 0.0.33-1
- Merge branch 'master' into hateros2 (dgoodwin@redhat.com)
- Identity Certificate's endDate is configurable. (anadathu@redhat.com)
- Injecting the product adapter in the EntitlementResource (calfonso@redhat.com)
- Moving the cache purging to the product/{product_id} api (calfonso@redhat.com)
- Fix owner rspec tests after merge. (dgoodwin@redhat.com)
- Fix JSON config discrepancy. (dgoodwin@redhat.com)
- Fix Cucumber tests after HATEOAS changes. (dgoodwin@redhat.com)
- Support pool deletion. (dgoodwin@redhat.com)
- Refractored the code in AMQPBusEventAdapter(FTW). (anadathu@redhat.com)
- Emit pool creation events. (dgoodwin@redhat.com)
- amqp: add bash script to configure ssl (jbowes@redhat.com)
- amqp: use ssl to connect to the message bus (jbowes@redhat.com)
- Fix Entitlement href, expose at top level URL. (dgoodwin@redhat.com)
- Fix consumer resource spec. (dgoodwin@redhat.com)
- Fix cert revocation spec. (dgoodwin@redhat.com)
- Repair export spec. (dgoodwin@redhat.com)
- Fix authorization spec. (dgoodwin@redhat.com)
- Repair entitlement cert spec. (dgoodwin@redhat.com)
- Add setHref to Linkable interface. (dgoodwin@redhat.com)
- Make owner pools and consumers XmlTransient once more. (dgoodwin@redhat.com)
- Randomize owner names. (dgoodwin@redhat.com)
- HATEOAS: Repair entitlement cert spec. (dgoodwin@redhat.com)
- Add top level linking for HATEOAS. (dgoodwin@redhat.com)
- Test entitlement serialization. (dgoodwin@redhat.com)
- Include "id" in HATEOAS serialized form. (dgoodwin@redhat.com)
- Test / cleanup Pool serialization. (dgoodwin@redhat.com)
- Test and touchup consumer serialization. (dgoodwin@redhat.com)
- Start serializing owner consumer/pool collections. (dgoodwin@redhat.com)
- Enable HATEOAS serialization for collections. (dgoodwin@redhat.com)
- Add link to Jackson BeanSerializerFactory source. (dgoodwin@redhat.com)
- Merge branch 'master' into hateros2 (dgoodwin@redhat.com)
- Add HATEOAS support. (dgoodwin@redhat.com)

* Wed Sep 01 2010 jesus m. rodriguez <jesusr@redhat.com> 0.0.32-1
- Better error for unbind/unregister as consumer with sub-pools in use.  (dgoodwin@redhat.com)
- Use owner keys instead of IDs in REST API. (dgoodwin@redhat.com)
- Regenerating entitlement certificates based on product_id works 'async' (anadathu@redhat.com)
- Fix junit failure (anadathu@redhat.com)
- continue cucumber -> rspec. (subscriptions.feature ->
  subscription_resource_spec + entitlement_certificate_spec)
  (anadathu@redhat.com)

* Thu Aug 26 2010 jesus m. rodriguez <jesusr@redhat.com> 0.0.31-1
- Adding additional specs for refresh_pools (jharris@redhat.com)
- cucumber -> rspec : certificate revocation scenario (anadathu@redhat.com)
- Change setUserName to setUsername for marshalling (calfonso@redhat.com)
- Added setSerial method to make json mashalling work (calfonso@redhat.com)
- make Principal Serializeable for quartz clustering. (jesusr@redhat.com)
- add QUARTZ to :genschema (jesusr@redhat.com)
- Adding new quartz-based async functionality. (jharris@redhat.com)
- Disable flex expiry for now. (dgoodwin@redhat.com)

* Thu Aug 19 2010 jesus m. rodriguez <jesusr@redhat.com> 0.0.30-1
- clean up export metadata on owner deletion (jbowes@redhat.com)
- cert: default to a warning period of 0 if none specified (jbowes@redhat.com)
- test ContentResource, AtomFeedResource, AdminResource (jesusr@redhat.com)
- Looking up the owner using the owner curator (calfonso@redhat.com)
- Adding support for warning period (jomara@redhat.com)
- amqp: generate queue configuration in code (jbowes@redhat.com)
- remove old validate method (jesusr@redhat.com)
- rework unit tests (jesusr@redhat.com)
- adding tests (jesusr@redhat.com)
- lookupByTypeAndOwner method (jesusr@redhat.com)
- add owner and new constructor (jesusr@redhat.com)
- rename TYPE_METADATA -> TYPE_SYSTEM, add Owner (jesusr@redhat.com)
- tabs are EVIL! (jesusr@redhat.com)
- Improve junit test coverage in audit package (anadathu@redhat.com)
- silence checkstyle/bump my commit metrics (jbowes@redhat.com)
- remove assertion checking cert expiration date vs revocation date (jbowes@redhat.com)
- Adding resteasy's async funcionality. (jharris@redhat.com)
- Fix still broken query for a users "person consumer". (dgoodwin@redhat.com)
- make sure all is well by fixing the test (jesusr@redhat.com)
- remove the metadatacurator from the exporter (jesusr@redhat.com)
- store off the last time the importer ran. (jesusr@redhat.com)
- rspec: convert entitlement regen tests from cukes to rspec (jbowes@redhat.com)
- Open GET /pools/id to consumers and owner admins. (dgoodwin@redhat.com)
- Contents: AMQP Integration with candlepin events using apache's qpid java
  client. (anadathu@redhat.com)
- ruby: Drop unused arg for update subscriptions. (dgoodwin@redhat.com)
- rspec: Flex expiry test for refresh pools. (dgoodwin@redhat.com)
- rspec: get rid of 'should' from our specs (jbowes@redhat.com)
- rspec: output colourized results (jbowes@redhat.com)
- Allow a super admin to create a consumer on behalf of another owner (jbowes@redhat.com)
- rspec: Test flex expiry after import. (dgoodwin@redhat.com)
- rspec: Test export and import process. (dgoodwin@redhat.com)
- Drop EntitlementDto for export. (dgoodwin@redhat.com)
- Fix date format in JSON export. (dgoodwin@redhat.com)
- Port export tests to rspec. (dgoodwin@redhat.com)
- Better support for pools not backed by a subscription. (dgoodwin@redhat.com)
- Allow consumer list filtering by type and username (jbowes@redhat.com)
- Purging product data caching when refreshing pools (calfonso@redhat.com)
- verify metadata version upon import. (jesusr@redhat.com)
- change setLong to setId (jesusr@redhat.com)
- pass config in (jesusr@redhat.com)
- Storing export metadata to the DB (jesusr@redhat.com)
- comment the validatemetajson file (jesusr@redhat.com)
- store off meta data to a tmp file (for now) (jesusr@redhat.com)
- move Meta out to a real class (jesusr@redhat.com)
- spec: Fix bad create_product variable name. (dgoodwin@redhat.com)
- ruby: Touchup create_pool method for optional args. (dgoodwin@redhat.com)
- ruby: Cleanup product creation. (dgoodwin@redhat.com)

* Tue Aug 10 2010 jesus m. rodriguez <jesusr@redhat.com> 0.0.29-1
- ruby: More consistent list method names. (dgoodwin@redhat.com)
- Support GET /owners?key=X. (dgoodwin@redhat.com)
- make EventSinkImpl singleton (anadathu@redhat.com)
- Add server side support for flex expiry. (dgoodwin@redhat.com)
- re-use session and producer in hornetq (anadathu@redhat.com)
- Fix bug with product import. (dgoodwin@redhat.com)
- store the order start and end date in iso8601 format (and utc) (jbowes@redhat.com)
- fix junit failure in PoolManagerTest (anadathu@redhat.com)
- rspec: Test touchups. (dgoodwin@redhat.com)
- Add some logging for ForbiddenExceptions. (dgoodwin@redhat.com)
- rspec: Support running specific spec files from buildr. (dgoodwin@redhat.com)
- rspec: Use nested output when running from buildr. (dgoodwin@redhat.com)
- Remove print from rules. (dgoodwin@redhat.com)
- Fix access control bug for consumers binding by pool. (dgoodwin@redhat.com)
- Modify rules to require system consumer type by default. (dgoodwin@redhat.com)
- schemadiff: fix diff ordering (jbowes@redhat.com)
- Adding some test coverage for JsonProvider. (jharris@redhat.com)
- 615362  -Translated strings were not being packaged correctly. Added them
  into the build as well as a sample test string to test against (bkearney@redhat.com)
- Fix product/pool attribute mappings. (dgoodwin@redhat.com)
- 615404 - changed the name (bkearney@redhat.com)
- Fix person consumer association. (dgoodwin@redhat.com)
- fixed resource leaks (ddolguik@redhat.com)
- replaced '==' comparison with a call to #equals (ddolguik@redhat.com)

* Mon Aug 02 2010 jesus m. rodriguez <jesusr@redhat.com> 0.0.28-1
- rename consumer -> consumerExporter avoids warning. (jesusr@redhat.com)
- don't bother with the assignment, just return it (jesusr@redhat.com)
- remove System.out.println, move int n closer to block. (jesusr@redhat.com)
- rename init (jesusr@redhat.com)
- test the LoggingConfig (jesusr@redhat.com)
- fix inner assignment complaint from checkstyle (jesusr@redhat.com)
- Name clean ups (bkearney@redhat.com)
- Add long asserts into the subscription token (bkearney@redhat.com)
- Add assertLong logic to the subscription manager token resource class (bkearney@redhat.com)
- missing files break the build (ddolguik@redhat.com)
- Move the long check to a util class so it can be used in other places (bkearney@redhat.com)
- a dummy PKIReader is used for majority of tests; ConsumerResourceTest.java
  and ProductCertCreationTest.java use test-specific ca certs and key (ddolguik@redhat.com)
- need to copy ca cert to create upstream ca cert, not the key (ddolguik@redhat.com)
- create upstream ca cert by copying ca cert. (ddolguik@redhat.com)
- export signature is now being correctly verified upon import (ddolguik@redhat.com)
- fixed upstream ca cert configuration (ddolguik@redhat.com)
- added hash check on import (ddolguik@redhat.com)
- export files are now signed with sha256 with CA certificate (ddolguik@redhat.com)
- added sha256rsa generation/verification (ddolguik@redhat.com)
- Show what user/owners we are creating on import (alikins@redhat.com)
- don't loose exceptions on import/export; checkstyle cleanup. fix eventfactory
  bug(s) (anadathu@redhat.com)
- unit test the CandlepinExceptionMapper (jesusr@redhat.com)
- make response builder methods private (jesusr@redhat.com)
- Reverting to resteasy 2.0-beta-4 to fix the exception mapper issue. (jharris@redhat.com)
- Add support for creating some users and owners in the import (alikins@redhat.com)

* Wed Jul 28 2010 jesus m. rodriguez <jesusr@redhat.com> 0.0.27-1
- change in subscription dates should be reflected in entitlement
  certificates (anadathu@redhat.com)
- change istype to use getLabel(), add unit test (jesusr@redhat.com)
- remove unused variables (jesusr@redhat.com)
- use static import (jesusr@redhat.com)
- sync: save entitlement certs as <serialId>.pem (jbowes@redhat.com)
- remove unnecessary casts, tests, javadoc and ; (jesusr@redhat.com)
- fix warning, reorg'd imports (jesusr@redhat.com)
- don't need the user for regenerating id certs, just consumer. (jesusr@redhat.com)
- I wish the line limit was 80 instead of 92.  (bkearney@redhat.com)
- Push a logger into the rules execution context (bkearney@redhat.com)
- import created event is emitted after import is complete (ddolguik@redhat.com)
- export created event is emitted after consumer export (ddolguik@redhat.com)
- remove duplicate changelog entry. (jesusr@redhat.com)
- put crl file in /var/lib/candlepin by default instead of /etc/candlepin
  (jesusr@redhat.com)
- Changing sub-pool binding to look up the originating subscription.
  (jharris@redhat.com)
- unit test regenerateIdentityCertificate using Mockito! (jesusr@redhat.com)
- reapply my changes from commit 126242b removed by Jython. (jesusr@redhat.com)
- cucumber test for entitlement certificate regeneration for a given product
  (ddolguik@redhat.com)
- added regenration of entitlement certificates for a specified product
  (ddolguik@redhat.com)
- remove stupid generated comment (jesusr@redhat.com)
- add a unit test (jesusr@redhat.com)
- handle null events (jesusr@redhat.com)
- test the logging wrapper (jesusr@redhat.com)
- test the DatabaseListener, handle nulls properly. (jesusr@redhat.com)
- fcs (bkearney@redhat.com)
- Test for the invalid poolIds (bkearney@redhat.com)
- Code, then test. Not the other way around (bkearney@redhat.com)
- 608005 - Allow strings to be passed in for pool ids and then validate
  internally (bkearney@redhat.com)
- Move candlepin to resteasy 2.0 GA (bkearney@redhat.com)
- test the CRLException case (jesusr@redhat.com)
- Make import_products be a little less chatty. (alikins@redhat.com)
- rework the CRL task and its unit test. (jesusr@redhat.com)
- jUnit failures fixed. Added cuke test cases around subscription updates.
  (anadathu@redhat.com)
- Add null check before call to avoid ORA-00932 (morazi@redhat.com)

* Thu Jul 22 2010 jesus m. rodriguez <jesusr@redhat.com> 0.0.26-1
- sync: make product cert export optional (jbowes@redhat.com)
- minor changes around restricted pool cleanup on consumer delete (ddolguik@redhat.com)
- consumers of sub-pool are being unentitled when the main consumer is deleted (ddolguik@redhat.com)

* Thu Jul 22 2010 Devan Goodwin <dgoodwin@redhat.com> 0.0.25-1
- Delete pools when their subscription is removed. (dgoodwin@redhat.com)
- PoolManager created. Changes in Subscription dates re-creates entitlement
  certs (anadathu@redhat.com)
- Remove old cleanup of pools via source entitlement. (dgoodwin@redhat.com)
- Fix bug with Pool -> Entitlement relationship. (dgoodwin@redhat.com)

* Wed Jul 21 2010 Devan Goodwin <dgoodwin@redhat.com> 0.0.24-1
- Fixing bind by pool without a subscription. (jharris@redhat.com)
- adding identity cert regeneration. (jesusr@redhat.com)
- merged revocation_rules into master (ddolguik@redhat.com)
- rules for consumer delete events (ddolguik@redhat.com)
- renamed pre- and post- methods in enforcer to preEntitlement- and
  postEntitlement- (ddolguik@redhat.com)
- introduced namespaces in js rules (ddolguik@redhat.com)
- Use the CN to get the UUID, instead of UID (bkearney@redhat.com)
- create the private key with a password (bkearney@redhat.com)
- Have tomcats keystore use the cert and password from candlepin
  (bkearney@redhat.com)
- Implement Pool cleanup. (dgoodwin@redhat.com)
- Make Pool -> Entitlement relationship bi-directional. (dgoodwin@redhat.com)
- Add a curator method to list pools by source entitlement.
  (dgoodwin@redhat.com)

* Fri Jul 16 2010 Devan Goodwin <dgoodwin@redhat.com> 0.0.23-1
- Add support for exporting data to downstream Candlepin. (jbowes@redhat.com)
- Add schemadiff, a script to check for schema changes over time
  (jbowes@redhat.com)
- Setting the CRL issuer dn using the CA certificate issuer
  (calfonso@redhat.com)
- CRL entries should use the current date of revocation rather than the serial
  number / certificate date of expiration. (calfonso@redhat.com)
- Drop the attribute hierarchy. (dgoodwin@redhat.com)
- Update logging filter to deal with application/zip (jbowes@redhat.com)
- Make Product -> Subscription relationship bi-directional.
  (dgoodwin@redhat.com)
- Fix orphaned attributes. (dgoodwin@redhat.com)
- Split Attributes into separate tables for Pools and Products.
  (dgoodwin@redhat.com)
* Mon Jul 12 2010 jesus m. rodriguez <jesusr@redhat.com> 0.0.22-1
- Adding a few more CRL functional tests. (jharris@redhat.com)
- Adding CRL functional test scenarios. (jharris@redhat.com)
- Modifying the CRL job schedule to once a day (calfonso@redhat.com)
- Rhino/JS != weirdness? (morazi@redhat.com)
- Adding CRL resource and matching ruby api (jharris@redhat.com)
- another resource leak - in CandlepinPKIReader.java (ddolguik@redhat.com)
- fixed a resource leak in CertificateRevocationListTask.java (ddolguik@redhat.com)
- fixed a small null-dereferencing issue (ddolguik@redhat.com)
- added buildr task for coverity report generation (ddolguik@redhat.com)
- Pulling the CRL generation task into a separate controller. (jharris@redhat.com)

* Thu Jul 08 2010 Adrian Likins <alikins@redhat.com> 0.0.21-1
- candlepin pki reader now caches certificate & keys (anadathu@redhat.com)
- * Adding bulk revocation script * Refactoring Pinsetter to use common config
  code (jharris@redhat.com)
- Added junit test cases and reduced logging level in CRLTask
  (anadathu@redhat.com)
- fix name to match others. (jesusr@redhat.com)
- * Adding functional tests around certificate revocation * Adding in cert
  revocation on unbind events * Lots of refactoring/reworking around cucumber
  tests * Various fixes for checkstyle and unit tests (jharris@redhat.com)
- Corrected checkstyle warnings! (anadathu@redhat.com)
- fix compilation issue in test cases (anadathu@redhat.com)
- auto_create_owner for refreshEntitlementPools and not createSubscriptions.
  (anadathu@redhat.com)
- Removed setId when creating owner. Id is autogenerated during
  createSubscription call. (anadathu@redhat.com)
- changed datasource back to postgresql (calfonso@redhat.com)
- removed duplicate constructor in CertificateSerial (anadathu@redhat.com)
- junit test cases, logging statements added. couple of bugs fixed
  (anadathu@redhat.com)
- Modifying entitlement cert functional test to account for new
  CertificateSerials. (jharris@redhat.com)
- Adding back in default constructor to fix things. (jharris@redhat.com)
- Removing instance injector (calfonso@redhat.com)
- crl read/write to/from file done. junits pending (anadathu@redhat.com)
- CRL creation/updation for certificates revoked - update 1
  (anadathu@redhat.com)
- Serial # records now carry meta data about the cert * revoked - if toggled to
  1, it means the serial number has been revoked * expiration - the expiration
  date of the associated certificate * collected - if the serial number record
  has been placed in the CRL (calfonso@redhat.com)
- Adding guice configuration to pinsetter tasks (calfonso@redhat.com)
- Auto create owner if he does not exist during createSubscription
  (anadathu@redhat.com)
- Refactoring consumer fact comparison and adding unit tests.
  (jharris@redhat.com)
- Adding 'consumer modified' events for fact changes. (jharris@redhat.com)
- Consumers unentitled when quantity of a subscription decreases implemented
  (anadathu@redhat.com)
- Update hornetq to 2.1.1.Final (jbowes@redhat.com)
- Merge branch 'hornetq-2.1.0.Final' (jbowes@redhat.com)
- Update jboss maven repo to new location (jbowes@redhat.com)
- Just handle DefaultOptionsMethodException (jbowes@redhat.com)
- Adding basic fact updating. (Events to come) (jharris@redhat.com)
- Revert "Just grab ApplicationException, so RESTeasy can handle its own
  exceptions" (jbowes@redhat.com)
- Just grab ApplicationException, so RESTeasy can handle its own exceptions
  (jbowes@redhat.com)
- Only update the pools if they have actually changed (bkearney@redhat.com)
- Allow for non-nested exceptions in the mapper (bkearney@redhat.com)
- Arch/version/variant are no longer in entitlement certs, so remove tests for
  it (adrian@alikins.usersys.redhat.com)
- Remove version/arch/variant info from product namespace in entitlement certs
  (adrian@alikins.usersys.redhat.com)
- Move to resteasy 2.0-beta-4 (bkearney@redhat.com)
- added EntitlementCertServiceAdapter#revokeEntitlementCertificates (the
  implementation is pending) (ddolguik@redhat.com)
- Farking checkstyle (bkearney@redhat.com)
- Trap all Runtime Errors. Non-caught runtime errors would result in no json in
  the ruturn body (bkearney@redhat.com)
- Had the enabled/disabled content flags backwards. Fix.
  (adrian@alikins.usersys.redhat.com)
- Allow for json reading the Atom Feed (bkearney@redhat.com)
- Add support for user_license_product attribute. (dgoodwin@redhat.com)
- Adding in a bit of a hack to get the derived pool to show up properly.
  (jharris@redhat.com)
- fixed a bug when an entitlement with quantity greater than 1 didn't update
  consumed property correctly (ddolguik@redhat.com)
- Fix ArrayOutOfBounds exception when candlepin is accessed using only
  username. (anadathu@redhat.com)
- Fix GENDB in deploy script. (dgoodwin@redhat.com)
- Adding TODO for default product adapter. (dgoodwin@redhat.com)
- Product import script output/formatting touchups. (dgoodwin@redhat.com)
- Fixed bug where password logged in the log files. (anadathu@redhat.com)
- Consumers were allowing blank uuids (bkearney@redhat.com)
- Attributes are not being pushed (bkearney@redhat.com)
- Fixing user_restricted feature to move away from using attributes.
  (jharris@redhat.com)
- Upgrade to hornetq 2.1.0 (jbowes@redhat.com)

* Fri Jun 18 2010 Devan Goodwin <dgoodwin@redhat.com> 0.0.18-1
- Add Consumer info to Event system. (dgoodwin@redhat.com)
- Add a UUID into the create if it is null (bkearney@redhat.com)
- Handle change of create_product api, support "multiplier" product data
  (adrian@alikins.usersys.redhat.com)
- Moving multiplier to product from subscription. (jharris@redhat.com)
- Performance fixes for PoolCurator. (dgoodwin@redhat.com)
- Fix a eager fetching bug. (dgoodwin@redhat.com)
- Add a ProductContent model/map, update ProductResource to use it.
  (adrian@alikins.usersys.redhat.com)
- Carry provided Product objects on a Subscription, not just their IDs.
  (dgoodwin@redhat.com)
- Introduce product adapter method to determine top level product.
  (dgoodwin@redhat.com)
- Add support for Subscription providing multiple product IDs.
  (dgoodwin@redhat.com)

* Fri Jun 11 2010 jesus m. rodriguez <jesusr@redhat.com> 0.0.17-1
- Adding email and locale to the bind by regtoken api (calfonso@redhat.com)
- Trace displayed when using invalid user name or password for consumer atom
  caused because, MediaType.APPLICATION_ATOM_XML_TYPE was not added to
  CandlepinExceptionMapper's desired response types. (anadathu@redhat.com)
- Ruby/hibernate login -> username fixes. (dgoodwin@redhat.com)
- Refactor User.login to User.username. (dgoodwin@redhat.com)
- Switch userName to username. (dgoodwin@redhat.com)
- Add javascript rule for user restricted pools. (dgoodwin@redhat.com)
- Correct Pool.attributes matching to match Product. (dgoodwin@redhat.com)
- Checkstyle fix. (dgoodwin@redhat.com)
- Pulling out consumer parent logic and trimming Consumer some. (jharris@redhat.com)
- Create a sub-pool for user license subscriptions. (dgoodwin@redhat.com)
- Begin usage of Pool attributes for triggering rules. (dgoodwin@redhat.com)
- Adding basic username test to consumer (jharris@redhat.com)
- email address and locale are being submitted to subscription adapter when
  bind by token is used (and email and locale were provided) (ddolguik@redhat.com)
- Adding username when registering a new consumer. (jharris@redhat.com)
- Fixing checkstyle errors (calfonso@redhat.com)
- Adding XMLTransient on Owner.getConsumers (calfonso@redhat.com)
- Adding the extended key usage for web authentication (calfonso@redhat.com)
- toUpperCase to avoid arch mismatch (morazi@redhat.com)
- Adding in a check_all buildr task. (jharris@redhat.com)
- Enable creation of a consumer-specific pool after entitlement.  (dgoodwin@redhat.com)
- Make unit tests use "arch" as the attribute.  (alikins@redhat.com)
- Only create subscriptions for mkt products on product import (alikins@redhat.com)
- If we haven't populated the arch/variant/version attributes, dont include
  them. (alikins@redhat.com)
- Move the arch,type,variant,and version attribs from the Product to attributes
  table (alikins@redhat.com)
- If we haven't populated the arch/variant/version attributes, dont include
  them. (alikins@redhat.com)
- Change rules to look for "arch" product attribute.  (alikins@redhat.com)
- Update ruby api and product import script to use the new format for Product (alikins@redhat.com)
- Move the arch,type,variant,and version attribs from the Product to attributes
  table (alikins@redhat.com)
- domain consumers can only consume domain products (jbowes@redhat.com)
- rules: always run the global rule (jbowes@redhat.com)
- Fixing ConsumerResource unit test. (jharris@redhat.com)
- Refactoring consumer resource to use service adapter to lookup users (jomara@redhat.com)
- cuke: add tests for domain consumer type (jbowes@redhat.com)
- added a rule to limit IPA products to domains (ddolguik@redhat.com)
- Remove setting of parent fact from cuke tests. (dgoodwin@redhat.com)
- Detect consumer parent/child relationships on child's register.  (dgoodwin@redhat.com)
- Add Consumer curator method to find a consumer bound to a specific user.
  (dgoodwin@redhat.com)
- fixed a ridiculous bit where the product id from the retrived product was
  used to retrieve it again (ddolguik@redhat.com)
- Use the import_products.rb from candlepin to optionally import product
  information. (alikins@redhat.com)
- Adding cuke tests for consumer parent/child relationships.  (jharris@redhat.com)
- fixed a whole slew of broken tests (after the inclusion of product into
  subscription) (ddolguik@redhat.com)
- removed SubscriptionProductWrapper; Subscription now has one-to-one mapping
  to Product (ddolguik@redhat.com)
- Bumping checkstyle max params to a method from 12 to 15.  (dgoodwin@redhat.com)
- Make EventCurator.listMostRecent a little more type safe.  (dgoodwin@redhat.com)
- Fix owner/consumer atom feeds. (dgoodwin@redhat.com)
- Owner/consumer atom feed code cleanup. (dgoodwin@redhat.com)
- Enable access control on consumer atom feed. (dgoodwin@redhat.com)
- Fixed junit testcases in OwnerResourceTest (anadathu@redhat.com)
- Adding cuke tests for registering as a person consumer type.  (jharris@redhat.com)
- Fix unintentional ForbiddenException. (dgoodwin@redhat.com)
- Minor test updates. (dgoodwin@redhat.com)
- Adding in single person type check plus unit tests. (jharris@redhat.com)
- Add consumer specific atom feed. (dgoodwin@redhat.com)
- Update Owner atom feed tests. (dgoodwin@redhat.com)
- Add the atom resource to the API generation (bkearney@redhat.com)
- Changing to cuke buildr tasks to be a little more discretionary about calling
  deploy. (jharris@redhat.com)
- When generating ent certs, skip creating an extention for any MKT products.  (alikins@redhat.com)
- Refactoring consumer types. (jharris@redhat.com)
- added createOwnerFeed to OwnerResource.java (anadathu@redhat.com)
- More consumer/owner atom feed tests. (dgoodwin@redhat.com)
- added createOwnerFeed to OwnerResource.java (anadathu@redhat.com)
- added createOwnerFeed to OwnerResource.java (anadathu@redhat.com)
- Add some tests for owner specific atom feeds. (dgoodwin@redhat.com)
- XML Serialization Fixes (bkearney@redhat.com)
- Make the string version of the cert and key be primary, byte secondary (bkearney@redhat.com)
- Adding deploy task to wrap the deploy script. (jharris@redhat.com)
- Turn upload_products back on. Wasn't supposed to be disabled in the first
  place. (alikins@redhat.com)
- Adding functional tests for product cert creation. (jharris@redhat.com)
- Shut up checkstyle (alikins@redhat.com)
- Update Rules and rules test cases to use consumer fact consumer uses.  (alikins@redhat.com)
- De-hash Content. Make the id be the content hash.  (alikins@redhat.com)
- add missing bit from sat-cert-nuke merge (jbowes@redhat.com)
- Drop Product.label. (dgoodwin@redhat.com)
- fixed a bug in default-rules.js - sockets and cpu.cpu_sockets were compared
  as strings, leading to 2 > 128. (ddolguik@redhat.com)
- Make the socket compare cast to int. It was doing a string cmp before.  (alikins@redhat.com)
- added entitlement quantity to the entitlement certificate (order namespace,
  oid 13) (ddolguik@redhat.com)
- Make Subscription -> Token relationship bi-directional. (dgoodwin@redhat.com)
- Cleanup more product hash spread. (dgoodwin@redhat.com)
- Remove a couple mentions of product hash. (dgoodwin@redhat.com)
- Remove Product.getAllChildProducts. (dgoodwin@redhat.com)
- Add a test for recursive Product.provides(). (dgoodwin@redhat.com)
- Merge fuzzy product matching approaches. (dgoodwin@redhat.com)
- Move ProductAdapter.provides() to Product class. (dgoodwin@redhat.com)
- Rename some methods for clarity. (dgoodwin@redhat.com)
- cuke: fix failing pool feature (jbowes@redhat.com)
- Drop the product hash column and use it as id (jbowes@redhat.com)
- Fix EntitlerTest (jbowes@redhat.com)
- Getting started ripping out sat cert stuff. (jharris@redhat.com)

* Wed Jun 02 2010 jesus m rodriguez <jmrodri@gmail.com> 0.0.16-1
- Adding exception class to wrap HTTP 202 * This exception is intended to be
  used for non error state messages. (calfonso@redhat.com)
- checkstyle fixes (jbowes@redhat.com)
- in default-rules.js changed the name of the consumer fact from sockets to
  cpu.cpu_sockets (ddolguik@redhat.com)
- Adding product cert unit tests and refactoring config system.  (jharris@redhat.com)
- added a test for consumption of an entitlement with a quantity greater than 1
  (ddolguik@redhat.com)
- Entitler now uses quantity parameter passed from bind calls (ddolguik@redhat.com)
- introduced quantity parameter in ConsumerResource#bind call (ddolguik@redhat.com)
- cuke: fix entitlement_certificates when run on its own (jbowes@redhat.com)
- cuke: get pool feature working (jbowes@redhat.com)
- cuke: get subscriptions feature passing (jbowes@redhat.com)
- Rename some methods for clarity. (dgoodwin@redhat.com)
- removed Principal from the parameters in ConsumerReource#bind call (and
  related curator methods) (ddolguik@redhat.com)
- audit: don't make a new json serializer for each event (jbowes@redhat.com)
- Adding unit tests for ProductCertificateCurator (jharris@redhat.com)
- get unit tests passing (jbowes@redhat.com)
- checkstyle fixups (jbowes@redhat.com)
- Fixing the product id and hash lookups on bind by product (calfonso@redhat.com)
- Iterating across all product for Engineering product hashes (calfonso@redhat.com)
- Implementing bind by product.  Doing some general refactoring to clean up the
  use of product id versus product hashes.  Product id's should only refer to
  SKUs.  Product hashes are the Engineering product hashes. Engineering product
  hashes can map to many SKUs. (calfonso@redhat.com)
- adding a subscription production wrapper for calls to the subscription
  product. the products at entitlement binding time can only be fully realized
  by looking at the subscription object instead of querying the product
  directly. (jomara@redhat.com)
- Checkstyle fixes. (alikins@redhat.com)
- Remove psql import call from deploy, it's not needed anymore (alikins@redhat.com)
- Change CN name to use product.getLabel() intead of product.getName() (alikins@redhat.com)
- refactoring various service adapter code for clarity, performance, and
  logical soundness (jomara@redhat.com)
- Changing the refresh logic to account for map entries that need to be removed (mhicks@redhat.com)
- Getting a first cut of product cert generation. (jharris@redhat.com)
- rules: check for existance of consumer facts before reading them
  (jbowes@redhat.com)
- audit: get principal from provider for ownerDeleted (jbowes@redhat.com)
- Change content cuke tests to use new add_content_to_product by label (alikins@redhat.com)
- Product -> Content model needs to be ManyToMany (alikins@redhat.com)
- Change the REST api for associating content with a product to work by
  content label. (alikins@redhat.com)

* Thu May 27 2010 jesus m. rodriguez <jesusr@redhat.com> 0.0.15-1
- removed Principal parameter from EventFactory methods (ddolguik@redhat.com)
- pool quantity change event emitted when quantity field changes (ddolguik@redhat.com)
- Bring back the EventResource. (dgoodwin@redhat.com)
- Call import_product.rb with path to import_products.json (alikins@redhat.com)
- added event to emit on pool quantity changes (ddolguik@redhat.com)
- This reverts commit 14eec6341636a6fc78e389bcc105c6795a1c5986. (bkearney@redhat.com)
- audit: don't log event id (it's null now anyways) (jbowes@redhat.com)
- Emit entitlement deletion events. (unbind) (dgoodwin@redhat.com)
- an event is emitted on pool creation (ddolguik@redhat.com)
- event is created now before the entity is deleted (during Delete Owner
  operation) (ddolguik@redhat.com)
- Turn default build level back to "INFO" so tests pass atm.  (alikins@redhat.com)
- add the new childId's arg to createProduct (alikins@redhat.com)
- Adding product creation to set childIds via query params.  (jharris@redhat.com)
- added event for deletion of an owner (ddolguik@redhat.com)
- added rules for 'architecture' and 'sockets' attributes (ddolguik@redhat.com)
- PoolCurator#listAvailableEntitlementPools will not return pools that
  triggered warnings during rules evaluation (ddolguik@redhat.com)
- Drop concept of unique event IDs prior entering the queue.  (dgoodwin@redhat.com)
- Dispatch entitlement event. (dgoodwin@redhat.com)
- audit: hook up a testing eventsink (jbowes@redhat.com)
- audit: store event type and target as strings in the db (jbowes@redhat.com)
- Revert accidental commit of hash drop (jbowes@redhat.com)
- Remove the product utils from deploy (bkearney@redhat.com)
- clean up checkstyle issues (alikins@redhat.com)
- audit: add owner created event (jbowes@redhat.com)
- audit: change LoggingListener to not show entity details (configurable) (jbowes@redhat.com)
- audit: add owner id to event (jbowes@redhat.com)
- audit: hook up consumer delete notification (jbowes@redhat.com)
- audit: split EventType enum into Type and Target (jbowes@redhat.com)
- shouldn't hardcode /etc/tomcat in JBOSS section (jesusr@redhat.com)
- fix formatting to appease checkstyle (jesusr@redhat.com)
- Adding in first cut at ruby cli for debugging/data loading.  (jharris@redhat.com)
- Add the ability for exceptions to set headers in the response. This allows me
  to use basic auth from the browser (bkearney@redhat.com)
- Add /atom feed for events. (dgoodwin@redhat.com)
- Mark Event new/old object fields XmlTransient. (dgoodwin@redhat.com)
- Expose Events over REST. (dgoodwin@redhat.com)
- Fix test NPE. (dgoodwin@redhat.com)
- Make Event JSON fields transient. (dgoodwin@redhat.com)
- Format Principal sub-class toString() methods. (dgoodwin@redhat.com)
- Add cuke test case for associated a Product and a Content (alikins@redhat.com)
- Add query param for enabling/disabling the content product relation (alikins@redhat.com)
- removed resource leak in LoggingResponseWrapper.java (ddolguik@redhat.com)
- fixed a resource leak in CandlepinPKIReader.java (ddolguik@redhat.com)
- fixed a resource leak in ConfigurationFileLoader (ddolguik@redhat.com)
- Adjust for change to Jackson json encoding format (alikins@redhat.com)
- Add method to associate a Content with a Product (alikins@redhat.com)
- A few slices of Content for the cuke tests (alikins@redhat.com)
- Add getContent to ContentResource (alikins@redhat.com)
- ConsumerResource.getProduct() is never used (and just returned null). Remove.
  (alikins@redhat.com)
- Add ContentResource (alikins@redhat.com)
- Check enabledContent contains the content before adding to entitlement cert
  (alikins@redhat.com)
- Remove "enabled" flag from Content model (alikins@redhat.com)
- Add some content test cases and a Content curator (alikins@redhat.com)
- attempt getting product->content uploading as a chunk (alikins@redhat.com)
- make /var/log/candlepin on deploy (jbowes@redhat.com)
- Store object state with @Lob so the db can choose (jbowes@redhat.com)
- audit: hook up jackson for object state serialization (jbowes@redhat.com)
- audit: remove old example listeners (jbowes@redhat.com)
- Add an audit listener to write events to audit.log (jbowes@redhat.com)
- Consumer creation events now being stored in database. (dgoodwin@redhat.com)
- First draft of DatabaseListener. (dgoodwin@redhat.com)
- oops, update candlepin listener to call the other listeners properly
  (jbowes@redhat.com)
- Don't pass ServletContextEvent to our listeners; they don't need it
  (jbowes@redhat.com)
- initialize pinsetter from the candlepin context, too (jbowes@redhat.com)
- audit: reuse a single injector for event listeners and resteasy
  (jbowes@redhat.com)
- Guice up the event listeners. (dgoodwin@redhat.com)
- Create events with unique IDs. (dgoodwin@redhat.com)
- Hookup consumer creation event to the REST API. (dgoodwin@redhat.com)
- checkstyle fixes (jbowes@redhat.com)
- audit: allow for configurable listeners (jbowes@redhat.com)
- hornetq: stop and close the queue reaper session (jbowes@redhat.com)
- hornetq: teach the persistance directory to be configurable
  (jbowes@redhat.com)
- hornetq: silence cluster warning on startup (jbowes@redhat.com)
- audit: split EventHub into Event[Source|Sink] (jbowes@redhat.com)
- hornetq: clean up old empty queues on startup (jbowes@redhat.com)
- Add EventFactory. (dgoodwin@redhat.com)
- Move event code into the audit package, and use the existing event class
  (jbowes@redhat.com)
- hornetq: checkstyle cleanup (jbowes@redhat.com)
- hornetq: use a seperate queue for each event listener (jbowes@redhat.com)
- Get an embedded HornetQ server running (jbowes@redhat.com)
- json: use jaxb bindings as well (but prefer jackson) (jbowes@redhat.com)
- json: use iso8601 datetimes (jbowes@redhat.com)
- guice: cleanup unused jackson config bits (jbowes@redhat.com)
- apicrawler: print schema of some json (jbowes@redhat.com)
- Switch to jackson for json (jbowes@redhat.com)

* Mon May 24 2010 jesus m. rodriguez <jesusr@redhat.com> 0.0.14-1
- remove unused import (jesusr@redhat.com)
- add @return tag, fix typo (jesusr@redhat.com)
- Add product_hash interfaces (morazi@redhat.com)
- Adding ruby client lib to be used by cuke tests. (jharris@redhat.com)
- Ruby lib move. (jharris@redhat.com)
- Putting explicit update timestamp in product test too. (jharris@redhat.com)
- Moving xml annotation to allow for setter methods. (jharris@redhat.com)
- Checkstyle for zeus. (jharris@redhat.com)
- Changing pool update timestamp test to explicitly set the initial update
  time. (jharris@redhat.com)
- cuke: Minor test cleanup. (dgoodwin@redhat.com)
- added role checks on RulesResource and RuleCurator (ddolguik@redhat.com)
- checkstyle fixups (jbowes@redhat.com)
- add JACKSON to genschema dep (jesusr@redhat.com)
- Add a few more test cases to cover productCurator.update and the childContent
  blkUpdate methods (alikins@redhat.com)
- added ability to pass attributes during product creation. by default,
  atributte with the name of the product is created (ddolguik@redhat.com)
- no longer relying on a concrete implementation of List interface in
  select_pool_global() (ddolguik@redhat.com)
- added test for pool selection when multiple rules match (ddolguik@redhat.com)
- best pool selection now relies on product attributes instead of product
  names. (ddolguik@redhat.com)
- changed entitlement rules to use product attributes instead of product names
  (ddolguik@redhat.com)
- Removing StatusResourceTest. (dgoodwin@redhat.com)
- First draft of Event model. (dgoodwin@redhat.com)
- corrected checkstyle errors. (anadathu@redhat.com)
- refractored base classes to extend AbstractHibernateObject.java
  (anadathu@redhat.com)
- refractored model objects to include AbstractHibernateObject as base class.
  (anadathu@redhat.com)
- Adding a system principle for super admin rights for system calls
  (calfonso@redhat.com)
- Added an owner lookup / creation during authentication (calfonso@redhat.com)
- Change product parent/child relationship to many-to-many (jbowes@redhat.com)
- Add test for bind by token when pool already exists. (dgoodwin@redhat.com)
- Fixing owner param for subscription api call. (jharris@redhat.com)
- Adding an owner to the api for getting subscriptions for a token
  (calfonso@redhat.com)
- Removing consumer check from the Principal. (jharris@redhat.com)
- cuke: Fix failures from merge. (dgoodwin@redhat.com)
- Create pools during bind by token if a new subscription is returned.
  (dgoodwin@redhat.com)
- cuke: Add tests for token sub to pool changes. (dgoodwin@redhat.com)
- Cleanup tokens when deleting an owner. (dgoodwin@redhat.com)
- Drop Subscription attributes foreign key. (dgoodwin@redhat.com)
- cuke: Drop unused Satellite cert steps. (dgoodwin@redhat.com)
- cuke: Add more assumptions on use of the test owner. (dgoodwin@redhat.com)
- fix checkstyle (jbowes@redhat.com)
- add a listall boolean param to GET /pools (jbowes@redhat.com)
- cuke: add basic test for listing all pools as a consumer (jbowes@redhat.com)
- fixed failing ConsumerResource tests (ddolguik@redhat.com)
- added access control tests for EntitlementCurator (ddolguik@redhat.com)
- added access control tests for PoolCurator#listAvailableEntitlementPools
  (ddolguik@redhat.com)
- cuke: fix up entitlement access control (jbowes@redhat.com)
- Adding in product definitions for entitlement and unregister functional
  tests. (jharris@redhat.com)
- rename shouldGrantAcessTo -> shouldGrantAccessTo (jesusr@redhat.com)
- removed an unused variable (ddolguik@redhat.com)
- access control inteceptor now verifies if find() return a null before
  attempting validation (ddolguik@redhat.com)
- access control interceptor now verifies that the object returned by find()
  implements AccessControlEnforced interface. (ddolguik@redhat.com)
- enabled access control interceptor in all tests in
  ConsumerCuratorAccessControlTest (ddolguik@redhat.com)
- added access control around AbstractHibernateCurator#find
  (ddolguik@redhat.com)
- added lower-level tests to verify access control for Entitlements for list
  operations (ddolguik@redhat.com)
- checkstyle fixes (alikins@redhat.com)
- apicrawler: print out return type (jbowes@redhat.com)
- apicrawler: print out query param type (jbowes@redhat.com)
- apicrawler: eliminate duplicate /'s (jbowes@redhat.com)
- cuke: Rename current owner var to match current consumer.
  (dgoodwin@redhat.com)
- added access control for entitlements (ddolguik@redhat.com)
- Getting the unbind feature back in shape. (jharris@redhat.com)
- added access control around CosumerResource#getEntitlementCertificates() & a
  bunch of @Transactional & @AccessControlSecured annotations on methods in
  ConsumerCurator and EntitlementCertificateCurator (ddolguik@redhat.com)

* Tue May 11 2010 jesus m. rodriguez <jesusr@redhat.com> 0.0.13-1
- fix jboss deployment (jesusr@redhat.com)
- checkstyle fix for OwnerResource (jbowes@redhat.com)
- another small fix in AccessControlInterceptor (ddolguik@redhat.com)
- cuke: get subscription_tokens feature passing (jbowes@redhat.com)
- EntitlementCertificate.java now has a filter for Owner role (ddolguik@redhat.com)
- fix to make AccessControlInterceptor to work with NoAuthPrincipal (ddolguik@redhat.com)
- fixes to get cucumber tests to pass (ddolguik@redhat.com)
- added crud access control for EntitlementCertificate (ddolguik@redhat.com)
- fix checkstyle (jbowes@redhat.com)
- fix failing ProductResourceTest (jbowes@redhat.com)
- Adding unit tests for default user service. (jharris@redhat.com)
- Renaming config user service test to be right. (jharris@redhat.com)
- Add the test cases for product creation as well (alikins@redhat.com)
- Add a POST /product resource for creating objects (alikins@redhat.com)
- added access control filters for Consumer (ddolguik@redhat.com)
- remove unused imports (jesusr@redhat.com)

* Mon May 10 2010 jesus m. rodriguez <jesusr@redhat.com> 0.0.12-1
- Add ContractNumber to the ent cert if it exists for the subscription.  (alikins@redhat.com)
- renamed AbstractHibernateCurator#findAll to listAll (ddolguik@redhat.com)
- cuke: get virtualization passing (jbowes@redhat.com)
- Moving the OIDUtil into the org.fedoraproject.candlepin.util (calfonso@redhat.com)
- small cleanups in AccessControlInterceptor (ddolguik@redhat.com)
- renamed CRUDInterceptor to AccessControlInterceptor (ddolguik@redhat.com)
- removed FilterInterceptor (ddolguik@redhat.com)
- merged FilterInterceptor into CRUDInterceptor (ddolguik@redhat.com)
- Delete CertificateResourceTest (jbowes@redhat.com)
- add some more info to deploy about cp_product_utils (alikins@redhat.com)
- Turn running unit tests back on by default (alikins@redhat.com)
- fixed broken ConsumerResourceTest (ddolguik@redhat.com)
- cukes: fixing subscription feature (jharris@redhat.com)
- change pools test to check for inclusion, not just first entry (alikins@redhat.com)
- cuke: get unbind passing (jbowes@redhat.com)
- More "unmerging" getting thigns working again (alikins@redhat.com)
- rename all the product names back to human names.  (alikins@redhat.com)
- one more using product name directly (alikins@redhat.com)
- ReadOnlyConsumer.hasEntitlements was checking product label against product
  id. Change to check product id. (alikins@redhat.com)
- Change entitlement_certificates to use product hash (alikins@redhat.com)
- Change entitlement tests to use product has/id's instead of string labels.  (alikins@redhat.com)
- import prodcut data as the candlepin user (jbowes@redhat.com)
- Make pools.features work (walk over list returned of pools, looking for the
  name we are checking for instead of assuming first one is a specific name)
  (alikins@redhat.com)
- Change to use product.id hashes (alikins@redhat.com)
- Change to using hash id's. Ugly, but we'll fix it soon.  (alikins@redhat.com)
- first pass at updating cucumber tests for new product names.  (alikins@redhat.com)
- Just a simple wrapper script to rebuild/reinstall/retest from scratch (alikins@redhat.com)
- Example of a rule that checks for virt entitlement by product.id (alikins@redhat.com)
- URI.escape all urls (alikins@redhat.com)
- use the default user/pass we create in the deploy (alikins@redhat.com)
- stop importing sat cert, instead import product data from product certs.  (alikins@redhat.com)
- Fix a NPE when a subscription.product_id points to a non existing product (alikins@redhat.com)
- make deploy import product certs to populate user data (alikins@redhat.com)
* Fri May 07 2010 jesus m. rodriguez <jesusr@redhat.com> 0.0.9-1
- pulled in fixes
- unit tests still fail

* Fri May 07 2010 jesus m. rodriguez <jesusr@redhat.com> 0.0.7-1
- added role-based access control on OwnerCurator#create and
  ConsumerCurator#create (ddolguik@redhat.com)
- cuke: Getting authentication feature green (jharris@redhat.com)
- cuke: entitlement.feature working - had to move around subscription creation
  uri (jharris@redhat.com)
- cuke: store consumer uuid on api object, if available. (jbowes@redhat.com)
- removed empty lines at the end of the file (ddolguik@redhat.com)
- cuke: get status feature passing (jbowes@redhat.com)
- Getting started with subscription creation steps. (jharris@redhat.com)
- cuke: work on getting unregister working; add @consumer_cp
  (jbowes@redhat.com)
- Removing the oracle datasource because it's not maintained.
  (calfonso@redhat.com)
- adding contract number to subscription (jomara@redhat.com)
- cuke: register.feature now passing. (dgoodwin@redhat.com)
- cuke: Introduce auth_steps.rb. (dgoodwin@redhat.com)
- Cuke: Fix test for checking UUID on identity cert. (dgoodwin@redhat.com)
- added crud access control to Pools (ddolguik@redhat.com)
- Cuke: Stop re-initlializing Candlepin connections on register.
  (dgoodwin@redhat.com)
- Get register.feature working again (jbowes@redhat.com)
- Remove unused step (jbowes@redhat.com)
- Add a shortcut syntax for running a specific feature (jbowes@redhat.com)
- Fix failing unit test (jbowes@redhat.com)
- Get one scenario passing for the register feature (jbowes@redhat.com)
- Beginnings of fixes for register.feature. (dgoodwin@redhat.com)
- Adding a subscription terms check when doing a bind, default implementation
  always passes back an answer of false (calfonso@redhat.com)
- First pass at implementing the default curator-backed user service.
  (jharris@redhat.com)
- Allow Ruby Candlepin API to be initialized with credentials or certs.
  (dgoodwin@redhat.com)
- Add a new role to indicate which paths can use the NoAuth principal
  (jbowes@redhat.com)
- Create a test owner and delete during cucumber teardown.
  (dgoodwin@redhat.com)
- Change default candlepin admin credentials. (dgoodwin@redhat.com)
- Add a cucumber test configuration file. (dgoodwin@redhat.com)
- Move a semi-bad TestUtil method to where it's needed only.
  (dgoodwin@redhat.com)
- Remove dead unbind by serials path. (dgoodwin@redhat.com)
- Add the API crawler. (dgoodwin@redhat.com)
- Resurrect owner resource test. (dgoodwin@redhat.com)
- added access control enforcement to PoolCurator#listByOwner
  (ddolguik@redhat.com)
- Comment out failing test for merge. (dgoodwin@redhat.com)
- Disable rule upload cucumber tests. (dgoodwin@redhat.com)
- Test fixes. (dgoodwin@redhat.com)
- Test fixes. (dgoodwin@redhat.com)
- Implement DELETE /owners/id. (dgoodwin@redhat.com)
- access control is enforced on PoolCurator#listAvailableEntitlementPools for
  Consumer role now (ddolguik@redhat.com)
- a couple of refactorings in FilterInterceptor (ddolguik@redhat.com)
- access control is enforced on PoolCurator#listAvailableEntitlementPools now
  (ddolguik@redhat.com)
- added hibernate filter limiting the pools for the specified owner
  (ddolguik@redhat.com)
- Replace refreshPools with a REST call to trigger the refresh
  (jbowes@redhat.com)
- Cleanup refs to test principal singleton. (dgoodwin@redhat.com)
- Add PoolResource security tests. (dgoodwin@redhat.com)
- Add OwnerResource security tests. (dgoodwin@redhat.com)
- Cleanup creation of test principals. (dgoodwin@redhat.com)
- added granular access control check on delete operations on Consumers
  (ddolguik@redhat.com)
- added a test to verify that consumer can access its own entitlments
  (ddolguik@redhat.com)
- Remove past attempt at consumer access enforcement. (dgoodwin@redhat.com)
- pulled role enforcement and granular access control separately.
  (ddolguik@redhat.com)
- first cut at access control for list() methods via dynamic hibernate filters
  (ddolguik@redhat.com)
- removing logging from product model (calfonso@redhat.com)
- move old python test client code to client/python (jbowes@redhat.com)
- Add an owner/consumer security test. (dgoodwin@redhat.com)
- Enable security on all Resource tests. (dgoodwin@redhat.com)
- Add security to ConsumerResource and update tests. (dgoodwin@redhat.com)
- Add AllowRoles annotation, implement in PoolResource. (dgoodwin@redhat.com)
- fix failing test from last commit. oops. (jbowes@redhat.com)
- Add more logging for auth (jbowes@redhat.com)
- Rename ConsumerEnforcer to SecurityInterceptor. (dgoodwin@redhat.com)
- Fixed for Products having recursize sub products (alikins@redhat.com)
- Namespace the gettext tasks, and glob for po file (jbowes@redhat.com)
- Switch to generating gettext message bundles at compile time
  (jbowes@redhat.com)
- Fix PoolResource security testing. (dgoodwin@redhat.com)
- Move StatusResourceTest to Cucumber. (dgoodwin@redhat.com)
- Support enforcing consumer QueryParam matching. (dgoodwin@redhat.com)
- Add a utf-8 translation for client testing (jbowes@redhat.com)
- 586563 - Add more certificate related options to the deploy script
  (jbowes@redhat.com)
- Remove unneeded Product add, clean up comments (alikins@redhat.com)
- Add support for following Product hiearchy so we can do sub products.
  (alikins@redhat.com)
- in progress of entCertAdapter changing to using products and sub products
  (alikins@redhat.com)
- Add type to Content and Product model, update ent cert generation to use it
  (alikins@redhat.com)
- Test changes for Principal dependency injection. (dgoodwin@redhat.com)

* Thu Apr 29 2010 jesus m. rodriguez <jesusr@redhat.com> 0.0.6-1
- 582223 - don't allow the same product to be consumed more than once (jbowes@redhat.com)
- More serial BigInteger/Long fixes. (dgoodwin@redhat.com)
- Revert to using BigInteger for certificate serials. (dgoodwin@redhat.com)
- Allow roles to be specified in candlepin.conf. (dgoodwin@redhat.com)
- Move the client bits into their own directory (bkearney@redhat.com)
- getEntitlementCertificateSerials was returning a entCert's id instead of it's
  serial number (alikins@redhat.com)
- added tests around content set extensions in entitlement certificate.
  (ddolguik@redhat.com)
- Adding a catch clause for CandlepinExceptions, which have localized messages
  (calfonso@redhat.com)
- Remove stray print from cucumber tests (jbowes@redhat.com)
- Move exceptions to their own package, and add them to the api
  (jbowes@redhat.com)
- First cut of writing out the entitlement certificates (bkearney@redhat.com)
- Add additional setters to the certificate class so that resteasy will de-
  serialize it correctly (bkearney@redhat.com)
- added create_pool and create_product methods. added PoolResource#createPool()
  (ddolguik@redhat.com)
- buildfile with a different set of versions, for building against jpackage
  repos. (ayoung@redhat.com)
- No longer ignores versions. Minor cleanup (ayoung@redhat.com)
- Generate unique cert serials from a db sequence. (dgoodwin@redhat.com)
- added create_product method (ddolguik@redhat.com)
- Adding crud methods for owners and consumer_types to ruby lib.  (jharris@redhat.com)
- i18nize AuthInterceptor (jbowes@redhat.com)
- Rename SSLAuthFilterTest -> SSLAuthTest (jbowes@redhat.com)
- Basic list commands work from the command line (bkearney@redhat.com)
- Adding in the product name for poolCurator .find() and .findAll() (jharris@redhat.com)
- Initial client code (bkearney@redhat.com)
- 579913 - clearing out old manager files, adding productname to pool (jharris@redhat.com)
- Replace servlet filter authentication with resteasy interceptors (jbowes@redhat.com)
- Switch from constructor injection to method injection for principal (jbowes@redhat.com)
- Add fuzzy product matching for subscriptions/pools. (dgoodwin@redhat.com)
- Fix up the failing loggingfiltertests (jbowes@redhat.com)
- implmented ConsumerResource#unbindBySerial() (ddolguik@redhat.com)
- Add status output to the logging filter (bkearney@redhat.com)
- Script to generate a sql script to import a product cert as a Product (alikins@redhat.com)
- Add a "type" to the content model (aka, 'yum', 'file').  (alikins@redhat.com)
- Silence ruby warning about argument parenthesis (jbowes@redhat.com)
- chop lambda usage out of cucumber tests (jbowes@redhat.com)
- added retrieval of entitlements by certificate serial number. (ddolguik@redhat.com)
- Fix an NPE with 404s and no media types. (bkearney@redhat.com)
- Add sub/product adapter methods for matching product provides. (dgoodwin@redhat.com)
- move over to use OIDUtil for contept->number mapping instead of hardcoding it (alikins@redhat.com)
- Do not import the sat cert thats full of bogus product info (alikins@redhat.com)
- Need a id seq here (alikins@redhat.com)
- add hash to product and content models (alikins@redhat.com)
- Fix up product/content model mappings. (alikins@redhat.com)
- more roughing out the content info (alikins@redhat.com)
- Add getter/setters for arch/variant/version (alikins@redhat.com)
- Start adding stuff to the product model for the oid product model
- Bundle OIDUtil for now (alikins@redhat.com)
- Change deploy and gen-cert scripts to use the hostname of the machine instead
  of localhost (alikins@redhat.com)

* Fri Apr 23 2010 jesus m. rodriguez <jesusr@redhat.com> 0.0.4-1
- logging cleanup (jbowes@redhat.com)
- Remove untranslated de strings (jbowes@redhat.com)
- lot's of code cleanup, remove dead code, add unit tests (jesusr@redhat.com)
- Protecting all consumer-related methods with @EnforceConsumer (jharris@redhat.com)
- don't allow a duplicate satellite cert to be uploaded (jbowes@redhat.com)
- Search for version specific jar.  If that is mising, go for version agnostic. (ayoung@redhat.com)
- adding a localbuild.rb script, to allow us to fetch only from a local maven repo. (ayoung@redhat.com)
- move localized_resources to po, which is the more standard dir name (jbowes@redhat.com)
- Allow all cucumber tasks to run with specified features (jbowes@redhat.com)
- fix ALL emma reports (jesusr@redhat.com)
- change satellite certificate test to look for 'at least' x products (for multiple runs) (jbowes@redhat.com)
- Convert entitlement certificate tests to cucumber (jbowes@redhat.com)
- remove :fixeclipse hack. Extended the eclipse task instead.  (jesusr@redhat.com)
- fix the emma reports without requiring seperate task. (jesusr@redhat.com)
- Convert subscription token tests to cucumber (jbowes@redhat.com)
- Fix some tests. (dgoodwin@redhat.com)
- Associate uploaded subscription certificates with owners.  (dgoodwin@redhat.com)
- Add setters for the getXXAsString methods so that deserialization works (bkearney@redhat.com)
- Log out the response which is sent to the client (bkearney@redhat.com)
- fixed two broken tests (ddolguik@redhat.com)
- localized jsenforcer error messages (ddolguik@redhat.com)
- updated exceptions thrown from Resources to be serializable to JSON/XML; use
  localized messages (ddolguik@redhat.com)
- remove old java functional tests, use cucumber (jesusr@redhat.com)
- Convert subscription tests to cucumber (jbowes@redhat.com)
- fix whitespace around = (jesusr@redhat.com)
- Rename Certificate to SubscriptionCertificate. (dgoodwin@redhat.com)
- checkstyle needs to depend on compile to get access to Exception info (jesusr@redhat.com)
- fix checkstyle static final NOT final static (jesusr@redhat.com)
- Adding consumer interceptor for validating consumer resources (jharris@redhat.com)
- Remove duplicate nosetest (jbowes@redhat.com)
- allow register by uuid cucumber tests to run without cleaning the db first (jbowes@redhat.com)
- Drop the static encoded cert in CertificateResource. (dgoodwin@redhat.com)
- Convert nosetests to cucumber tests (jbowes@redhat.com)

* Thu Apr 15 2010 jesus m. rodriguez <jesusr@redhat.com> 0.0.3-1
- Change the default SSLProtocol we deploy server.xml with to "all" instead of
  "TLS" (alikins@redhat.com)
- Identity certs should be deleted by their id, not by consumer id (jbowes@redhat.com)
- added support for localization of user-visible messages (ddolguik@redhat.com)
- teach the deploy script to get war version from the spec file (jbowes@redhat.com)
- support for parsing of accept-language headers (ddolguik@redhat.com)

* Wed Apr 14 2010 jesus m. rodriguez <jesusr@redhat.com> 0.0.2-1
- Add support for log4j settings in the candlepin.conf file (bkearney@redhat.com)
- remove BuildRequires altogether (jesusr@redhat.com)
- A bit more easy emma love (bkearney@redhat.com)
- Remove the test resource (jbowes@redhat.com)
- remove changelog, bump down version to 0.0.0 (jesusr@redhat.com)
- Fixing up checkstyle  and cucumber test.  (jharris@redhat.com)<|MERGE_RESOLUTION|>--- conflicted
+++ resolved
@@ -98,13 +98,6 @@
 Requires: postgresql-jdbc
 Requires: scannotation
 Requires: liquibase >= 2.0.3
-<<<<<<< HEAD
-%endif
-
-=======
-Requires: postgresql-jdbc
-#Requires: bouncycastle
->>>>>>> a5f91749
 %define __jar_repack %{nil}
 
 %description
