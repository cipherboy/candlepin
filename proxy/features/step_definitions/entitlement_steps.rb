require 'spec/expectations'
require 'candlepin_api'

Before do
  # Map to store named entitlements
  @entitlements = {}
  @consume_exception = nil
  @pool_id = nil
end

Given /^I have an entitlement named "([^\"]*)" for the "([^\"]*)" product$/ do |name, product|
  @entitlements[name] = @consumer_cp.consume_product(product)
end

<<<<<<< HEAD
When /I Consume an Entitlement for the "([^\"]*)" Product/ do |product|
    @candlepin.consume_product(product)
=======
When /I Consume an Entitlement for the "(\w+)" Product/ do |product|
    @consumer_cp.consume_product(product)
>>>>>>> 92396ed3
end

Then /I Have (\d+) Entitlement[s]?/ do |entitlement_size|
    @consumer_cp.list_entitlements.length.should == entitlement_size.to_i
end

Then /I Have (\d+) Certificate[s]?/ do |certificates_size|
    @consumer_cp.get_certificates.length.should == certificates_size.to_i
end

Then /^I Have an Entitlement for the "([^\"]*)" Product$/ do |product_id|
    product_ids = @consumer_cp.list_entitlements.collect do |entitlement|
        entitlement['entitlement']['pool']['productId']
    end

    product_ids.should include(product_id)
end

<<<<<<< HEAD
# need a test for a Pool created with a productid that doesn't exist...

When /I Consume an Entitlement for the "([^\"]*)" Pool$/ do |pool|
  all_pools = @candlepin.get_pools({:consumer => @candlepin.consumer['uuid']})
 
=======
When /I Consume an Entitlement for the "(\w+)" Pool$/ do |pool|
  all_pools = @consumer_cp.get_pools({:consumer => @consumer['uuid']})
  
>>>>>>> 92396ed3
  product_pools = all_pools.select {|p| p['pool'].has_value?(pool)}
  product_pools.empty?.should == false

  # needed for trying to consume the same pool twice
  @pool_id = product_pools[0]['pool']['id']
  results = @consumer_cp.consume_pool(@pool_id)
end

<<<<<<< HEAD
Then /^I Get (\d+) Entitlement When I Filter by Product ID "([^\"]*)"$/ do |entitlement_size, product_id|
  @candlepin.list_entitlements(product_id).length.should == entitlement_size.to_i
=======
Then /^I Get (\d+) Entitlement When I Filter by Product ID "(\w+)"$/ do |entitlement_size, product_id|
  @consumer_cp.list_entitlements(product_id).length.should == entitlement_size.to_i
>>>>>>> 92396ed3
end

Then /^I Get an Exception If I Filter by Product ID "(\w+)"$/ do |product_id|
  begin
    @consumer_cp.list_entitlements(product_id)
  rescue RestClient::Exception => e
    response = JSON.parse(e.http_body)
    response['exceptionMessage']['displayMessage'].should == "No such product: non_existent"
    e.message.should == "Bad Request"
    e.http_code.should == 400
  end
end

Then /^The entitlement named "([^\"]*)" should not exist$/ do |name|
  entitlement = @entitlements[name]

  # TODO:  There is probably an official rspec way to do this
  begin
    @owner_admin_cp.get_entitlement(entitlement[0]['entitlement']['id'])
  rescue RestClient::Exception => e
    e.http_code.should == 404
  end
end

When /^I try to consume an Entitlement for the "([^\"]*)" Product again$/ do |product|

  begin
    @consumer_cp.consume_product(product)
  rescue RestClient::Exception => e
      @consume_exception = e
  end
end

When /^I try to consume an Entitlement for the "([^\"]*)" Pool again$/ do |pool|
  begin
    @consumer_cp.consume_pool(@pool_id)
  rescue RestClient::Exception => e
      @consume_exception = e
  end
end

Then /^I recieve an http forbidden response$/ do
    @consume_exception.http_code.should == 403
end
<|MERGE_RESOLUTION|>--- conflicted
+++ resolved
@@ -8,17 +8,12 @@
   @pool_id = nil
 end
 
-Given /^I have an entitlement named "([^\"]*)" for the "([^\"]*)" product$/ do |name, product|
+Given /^I have an Entitlement named "([^\"]*)" for the "([^\"]*)" Product$/ do |name, product|
   @entitlements[name] = @consumer_cp.consume_product(product)
 end
 
-<<<<<<< HEAD
 When /I Consume an Entitlement for the "([^\"]*)" Product/ do |product|
     @candlepin.consume_product(product)
-=======
-When /I Consume an Entitlement for the "(\w+)" Product/ do |product|
-    @consumer_cp.consume_product(product)
->>>>>>> 92396ed3
 end
 
 Then /I Have (\d+) Entitlement[s]?/ do |entitlement_size|
@@ -37,17 +32,11 @@
     product_ids.should include(product_id)
 end
 
-<<<<<<< HEAD
 # need a test for a Pool created with a productid that doesn't exist...
 
 When /I Consume an Entitlement for the "([^\"]*)" Pool$/ do |pool|
   all_pools = @candlepin.get_pools({:consumer => @candlepin.consumer['uuid']})
  
-=======
-When /I Consume an Entitlement for the "(\w+)" Pool$/ do |pool|
-  all_pools = @consumer_cp.get_pools({:consumer => @consumer['uuid']})
-  
->>>>>>> 92396ed3
   product_pools = all_pools.select {|p| p['pool'].has_value?(pool)}
   product_pools.empty?.should == false
 
@@ -56,13 +45,8 @@
   results = @consumer_cp.consume_pool(@pool_id)
 end
 
-<<<<<<< HEAD
 Then /^I Get (\d+) Entitlement When I Filter by Product ID "([^\"]*)"$/ do |entitlement_size, product_id|
   @candlepin.list_entitlements(product_id).length.should == entitlement_size.to_i
-=======
-Then /^I Get (\d+) Entitlement When I Filter by Product ID "(\w+)"$/ do |entitlement_size, product_id|
-  @consumer_cp.list_entitlements(product_id).length.should == entitlement_size.to_i
->>>>>>> 92396ed3
 end
 
 Then /^I Get an Exception If I Filter by Product ID "(\w+)"$/ do |product_id|
