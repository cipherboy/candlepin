--- conflicted
+++ resolved
@@ -35,11 +35,7 @@
 @Inherited
 public @interface AllowRoles {
 
-<<<<<<< HEAD
     Verb [] roles() default {};
-=======
-    Role [] roles() default {};
 
     String verifyUser() default "";
->>>>>>> 8472835e
 }