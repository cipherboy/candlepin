/**
 * Copyright (c) 2009 Red Hat, Inc.
 *
 * This software is licensed to you under the GNU General Public License,
 * version 2 (GPLv2). There is NO WARRANTY for this software, express or
 * implied, including the implied warranties of MERCHANTABILITY or FITNESS
 * FOR A PARTICULAR PURPOSE. You should have received a copy of GPLv2
 * along with this software; if not, see
 * http://www.gnu.org/licenses/old-licenses/gpl-2.0.txt.
 *
 * Red Hat trademarks are not licensed under GPLv2. No permission is
 * granted to use or replicate Red Hat trademarks that are incorporated
 * in this software or its documentation.
 */
package org.fedoraproject.candlepin.guice;

import org.fedoraproject.candlepin.DateSource;
import org.fedoraproject.candlepin.policy.Enforcer;
import org.fedoraproject.candlepin.policy.js.JavascriptEnforcer;
import org.fedoraproject.candlepin.policy.js.PostEntHelper;
import org.fedoraproject.candlepin.policy.js.PreEntHelper;
import org.fedoraproject.candlepin.resource.CertificateResource;
import org.fedoraproject.candlepin.resource.ConsumerResource;
import org.fedoraproject.candlepin.resource.EntitlementPoolResource;
import org.fedoraproject.candlepin.resource.EntitlementResource;
import org.fedoraproject.candlepin.resource.OwnerResource;
import org.fedoraproject.candlepin.resource.ProductResource;
import org.fedoraproject.candlepin.resource.RulesResource;
import org.fedoraproject.candlepin.resource.TestResource;
import org.fedoraproject.candlepin.service.ProductServiceAdapter;
import org.fedoraproject.candlepin.service.SubscriptionServiceAdapter;
import org.fedoraproject.candlepin.service.impl.DefaultProductServiceAdapter;
import org.fedoraproject.candlepin.service.impl.DefaultSubscriptionServiceAdapter;
import org.fedoraproject.candlepin.util.DateSourceImpl;

import com.google.inject.AbstractModule;
import com.wideplay.warp.persist.jpa.JpaUnit;

public class CandlepinProductionConfiguration extends AbstractModule {

    @Override
    public void configure() {        
        bind(JPAInitializer.class).asEagerSingleton();
<<<<<<< HEAD
        
        bindConstant().annotatedWith(JpaUnit.class).to("production");        
=======
        bindConstant().annotatedWith(JpaUnit.class).to("production");
>>>>>>> 8c254922
        
        bind(CertificateResource.class);
        bind(ConsumerResource.class);
        bind(EntitlementPoolResource.class);
        bind(EntitlementResource.class);
        bind(OwnerResource.class);
        bind(ProductServiceAdapter.class).to(DefaultProductServiceAdapter.class);         
        bind(ProductResource.class);
        bind(TestResource.class);
        bind(DateSource.class).to(DateSourceImpl.class).asEagerSingleton();
        bind(Enforcer.class).to(JavascriptEnforcer.class);
        bind(RulesResource.class);
        bind(PostEntHelper.class);
        bind(PreEntHelper.class);
        bind(SubscriptionServiceAdapter.class).to(DefaultSubscriptionServiceAdapter.class); 
    }
}<|MERGE_RESOLUTION|>--- conflicted
+++ resolved
@@ -41,12 +41,7 @@
     @Override
     public void configure() {        
         bind(JPAInitializer.class).asEagerSingleton();
-<<<<<<< HEAD
-        
         bindConstant().annotatedWith(JpaUnit.class).to("production");        
-=======
-        bindConstant().annotatedWith(JpaUnit.class).to("production");
->>>>>>> 8c254922
         
         bind(CertificateResource.class);
         bind(ConsumerResource.class);
