--- conflicted
+++ resolved
@@ -37,15 +37,9 @@
  * EventAdapterImpl
  */
 public class EventAdapterImpl implements EventAdapter {
-<<<<<<< HEAD
-    
+
     private static final HashMap<String, String> MESSAGES;
-    
-=======
 
-    private static HashMap<String, String> messages;
-
->>>>>>> bd0e8320
     private I18n i18n;
     private Config config;
 
@@ -127,7 +121,6 @@
 
     //TODO: Make them nicer strings if the system did it
     static {
-<<<<<<< HEAD
         MESSAGES = new HashMap<String, String>();
         MESSAGES.put("CONSUMERCREATED", I18n.marktr("{0} created new consumer {1}"));
         MESSAGES.put("CONSUMERMODIFED", I18n.marktr("{0} modifed the consumer {1}"));
@@ -140,7 +133,7 @@
         MESSAGES.put("ENTITLEMENTMODIFED",
             I18n.marktr("{0} modified a subscription for product {1}"));
         MESSAGES.put("ENTITLEMENTDELETED",
-            I18n.marktr("{0} returned the subscription for {1}")); 
+            I18n.marktr("{0} returned the subscription for {1}"));
         MESSAGES.put("POOLCREATED", I18n.marktr("{0} created a pool for product {1}"));
         MESSAGES.put("POOLMODIFED", I18n.marktr("{0} modified a pool for product {1}"));
         MESSAGES.put("POOLDELETED", I18n.marktr("{0} deleted a pool for product {1}"));
@@ -158,44 +151,11 @@
         MESSAGES.put("SUBSCRIPTIONMODIFED",
             I18n.marktr("{0} modifed a subscription for product {1}"));
         MESSAGES.put("SUBSCRIPTIONDELETED",
-            I18n.marktr("{0} deleted a subscription for product{1}"));        
-=======
-        messages = new HashMap<String, String>();
-        messages.put("CONSUMERCREATED", I18n.marktr("{0} created new consumer {1}"));
-        messages.put("CONSUMERMODIFED", I18n.marktr("{0} modifed the consumer {1}"));
-        messages.put("CONSUMERDELETED", I18n.marktr("{0} deleted the consumer {1}"));
-        messages.put("OWNERCREATED", I18n.marktr("{0} created new owner {1}"));
-        messages.put("OWNERMODIFED", I18n.marktr("{0} modifed the owner {1}"));
-        messages.put("OWNERDELETED", I18n.marktr("{0} deleted the owner {1}"));
-        messages.put("ENTITLEMENTCREATED",
-            I18n.marktr("{0} consumed a subscription for product {1}"));
-        messages.put("ENTITLEMENTMODIFED",
-            I18n.marktr("{0} modified a subscription for product {1}"));
-        messages.put("ENTITLEMENTDELETED",
-            I18n.marktr("{0} returned the subscription for {1}"));
-        messages.put("POOLCREATED", I18n.marktr("{0} created a pool for product {1}"));
-        messages.put("POOLMODIFED", I18n.marktr("{0} modified a pool for product {1}"));
-        messages.put("POOLDELETED", I18n.marktr("{0} deleted a pool for product {1}"));
-        messages.put("EXPORTCREATED",
-            I18n.marktr("{0} created an export for consumer {1}"));
-        messages.put("IMPORTCREATED", I18n.marktr("{0} imported a manifest for owner {1}"));
-        messages.put("USERCREATED", I18n.marktr("{0} created new user {1}"));
-        messages.put("USERMODIFED", I18n.marktr("{0} modifed the user {1}"));
-        messages.put("USERDELETED", I18n.marktr("{0} deleted the user {1}"));
-        messages.put("ROLECREATED", I18n.marktr("{0} created new role {1}"));
-        messages.put("ROLEMODIFED", I18n.marktr("{0} modifed the role {1}"));
-        messages.put("ROLEDELETED", I18n.marktr("{0} deleted the role {1}"));
-        messages.put("SUBSCRIPTIONCREATED",
-            I18n.marktr("{0} created new subscription for product {1}"));
-        messages.put("SUBSCRIPTIONMODIFED",
-            I18n.marktr("{0} modifed a subscription for product {1}"));
-        messages.put("SUBSCRIPTIONDELETED",
             I18n.marktr("{0} deleted a subscription for product {1}"));
-        messages.put("ACTIVATIONKEYCREATED",
+        MESSAGES.put("ACTIVATIONKEYCREATED",
             I18n.marktr("{0} created the activation key {1}"));
-        messages.put("ACTIVATIONKEYDELETED",
+        MESSAGES.put("ACTIVATIONKEYDELETED",
             I18n.marktr("{0} deleted the activation key {1}"));
->>>>>>> bd0e8320
     }
 
 }