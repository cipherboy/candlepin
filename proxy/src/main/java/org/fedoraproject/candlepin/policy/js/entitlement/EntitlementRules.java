/**
 * Copyright (c) 2009 Red Hat, Inc.
 *
 * This software is licensed to you under the GNU General Public License,
 * version 2 (GPLv2). There is NO WARRANTY for this software, express or
 * implied, including the implied warranties of MERCHANTABILITY or FITNESS
 * FOR A PARTICULAR PURPOSE. You should have received a copy of GPLv2
 * along with this software; if not, see
 * http://www.gnu.org/licenses/old-licenses/gpl-2.0.txt.
 *
 * Red Hat trademarks are not licensed under GPLv2. No permission is
 * granted to use or replicate Red Hat trademarks that are incorporated
 * in this software or its documentation.
 */
package org.fedoraproject.candlepin.policy.js.entitlement;

import org.fedoraproject.candlepin.config.Config;
import org.fedoraproject.candlepin.model.Consumer;
import org.fedoraproject.candlepin.model.ConsumerCurator;
import org.fedoraproject.candlepin.model.Entitlement;
import org.fedoraproject.candlepin.model.Pool;
import org.fedoraproject.candlepin.model.Product;
import org.fedoraproject.candlepin.policy.Enforcer;
import org.fedoraproject.candlepin.policy.ValidationError;
import org.fedoraproject.candlepin.policy.ValidationWarning;
import org.fedoraproject.candlepin.policy.js.JsRules;
import org.fedoraproject.candlepin.policy.js.ReadOnlyConsumer;
import org.fedoraproject.candlepin.policy.js.ReadOnlyPool;
import org.fedoraproject.candlepin.policy.js.ReadOnlyProduct;
import org.fedoraproject.candlepin.policy.js.ReadOnlyProductCache;
import org.fedoraproject.candlepin.policy.js.RuleExecutionException;
import org.fedoraproject.candlepin.policy.js.compliance.ComplianceStatus;
import org.fedoraproject.candlepin.policy.js.pool.PoolHelper;
import org.fedoraproject.candlepin.service.ProductServiceAdapter;
import org.fedoraproject.candlepin.util.DateSource;

import com.google.inject.Inject;

import edu.emory.mathcs.backport.java.util.Arrays;

import org.apache.log4j.Logger;
import org.mozilla.javascript.RhinoException;
import org.xnap.commons.i18n.I18n;

import java.io.Serializable;
import java.util.Collections;
import java.util.Comparator;
import java.util.HashMap;
import java.util.HashSet;
import java.util.LinkedList;
import java.util.List;
import java.util.Map;
import java.util.Set;

/**
 * Enforces the Javascript Rules definition.
 */
public class EntitlementRules implements Enforcer {

    private static Logger log = Logger.getLogger(EntitlementRules.class);
    private static Logger rulesLogger =
        Logger.getLogger(EntitlementRules.class.getCanonicalName() + ".rules");
    private DateSource dateSource;

    private ProductServiceAdapter prodAdapter;
    private I18n i18n;
    private Map<String, Set<Rule>> attributesToRules;
    private JsRules jsRules;
<<<<<<< HEAD
    private Config config;
    private ConsumerCurator consumerCurator;
=======
>>>>>>> 5340dfd5

    private static final String PROD_ARCHITECTURE_SEPARATOR = ",";
    private static final String PRE_PREFIX = "pre_";
    private static final String POST_PREFIX = "post_";
    private static final String SELECT_POOL_PREFIX = "select_pool_";
    private static final String GLOBAL_SELECT_POOL_FUNCTION = SELECT_POOL_PREFIX +
        "global";
    private static final String GLOBAL_PRE_FUNCTION = PRE_PREFIX + "global";
    private static final String GLOBAL_POST_FUNCTION = POST_PREFIX + "global";


    @Inject
    public EntitlementRules(DateSource dateSource,
        JsRules jsRules,
        ProductServiceAdapter prodAdapter,
        I18n i18n, Config config, ConsumerCurator consumerCurator) {

        this.jsRules = jsRules;
        this.dateSource = dateSource;
        this.prodAdapter = prodAdapter;
        this.i18n = i18n;
        this.attributesToRules = null;
        this.config = config;
        this.consumerCurator = consumerCurator;

        jsRules.init("entitlement_name_space");
        rulesInit();
    }

    private void rulesInit() {
        String mappings;
        try {
            mappings = jsRules.invokeMethod("attribute_mappings");
            this.attributesToRules = parseAttributeMappings(mappings);
        }
        catch (RhinoException e) {
            // TODO Auto-generated catch block
            e.printStackTrace();
        }
        catch (NoSuchMethodException e) {
            // TODO Auto-generated catch block
            e.printStackTrace();
        }
    }

    @Override
    public PreEntHelper preEntitlement(
        Consumer consumer, Pool entitlementPool, Integer quantity) {
        PreEntHelper preHelper = runPreEntitlement(consumer, entitlementPool, quantity);

        if (entitlementPool.isExpired(dateSource)) {
            preHelper.getResult().addError(
                new ValidationError(i18n.tr("Entitlements for {0} expired on: {1}",
                    entitlementPool.getProductId(),
                    entitlementPool.getEndDate())));
        }

        return preHelper;
    }

    private PreEntHelper runPreEntitlement(Consumer consumer, Pool pool, Integer quantity) {
        PreEntHelper preHelper = new PreEntHelper(quantity, consumerCurator);

        // Provide objects for the script:
        String topLevelProductId = pool.getProductId();
        Product product = prodAdapter.getProductById(topLevelProductId);
        Map<String, String> allAttributes = jsRules.getFlattenedAttributes(product, pool);

        Map<String, Object> args = new HashMap<String, Object>();
        args.put("consumer", new ReadOnlyConsumer(consumer));
        args.put("product", new ReadOnlyProduct(product));
        args.put("pool", new ReadOnlyPool(pool, new ReadOnlyProductCache(prodAdapter)));
        args.put("pre", preHelper);
        args.put("attributes", allAttributes);
        args.put("prodAttrSeparator", PROD_ARCHITECTURE_SEPARATOR);
        args.put("log", rulesLogger);

        log.debug("Running pre-entitlement rules for: " + consumer.getUuid() +
            " product: " + topLevelProductId);
        List<Rule> matchingRules
            = rulesForAttributes(allAttributes.keySet(), attributesToRules);

        callPreEntitlementRules(matchingRules, args);

        if (log.isDebugEnabled()) {
            for (ValidationError error : preHelper.getResult().getErrors()) {
                log.debug("  Rule error: " + error.getResourceKey());
            }
            for (ValidationWarning warning : preHelper.getResult().getWarnings()) {
                log.debug("  Rule warning: " + warning.getResourceKey());
            }
        }

        return preHelper;
    }

    @Override
    public PoolHelper postEntitlement(
            Consumer consumer, PoolHelper postEntHelper, Entitlement ent) {
        runPostEntitlement(postEntHelper, ent);
        return postEntHelper;
    }

    private void runPostEntitlement(PoolHelper postHelper, Entitlement ent) {
        Pool pool = ent.getPool();
        Consumer c = ent.getConsumer();

        // Provide objects for the script:
        String topLevelProductId = pool.getProductId();
        Product product = prodAdapter.getProductById(topLevelProductId);
        Map<String, String> allAttributes = jsRules.getFlattenedAttributes(product, pool);

        Map<String, Object> args = new HashMap<String, Object>();
        args.put("consumer", new ReadOnlyConsumer(c));
        args.put("product", new ReadOnlyProduct(product));
        args.put("post", postHelper);
        args.put("pool", pool);
        args.put("attributes", allAttributes);
        args.put("log", rulesLogger);
        args.put("standalone", config.standalone());
        args.put("entitlement", ent);

        log.debug("Running post-entitlement rules for: " + c.getUuid() +
            " product: " + topLevelProductId);

        List<Rule> matchingRules
            = rulesForAttributes(allAttributes.keySet(), attributesToRules);

        invokeGlobalPostEntitlementRule(args);
        callPostEntitlementRules(matchingRules);
    }

    public Map<Pool, Integer> selectBestPools(Consumer consumer, String[] productIds,
        List<Pool> pools, ComplianceStatus compliance) {
        ReadOnlyProductCache productCache = new ReadOnlyProductCache(prodAdapter);

        log.info("Selecting best entitlement pool for product: " +
            Arrays.toString(productIds));
        List<ReadOnlyPool> readOnlyPools = ReadOnlyPool.fromCollection(pools, productCache);

        List<Product> products = new LinkedList<Product>();
        Set<Rule> matchingRules = new HashSet<Rule>();
        for (String productId : productIds) {
            Product product = prodAdapter.getProductById(productId);

            if (product != null) {
                products.add(product);

                Map<String, String> allAttributes = jsRules.getFlattenedAttributes(product,
                    null);
                matchingRules.addAll(rulesForAttributes(allAttributes.keySet(),
                    attributesToRules));
            }
        }

        Set<ReadOnlyProduct> readOnlyProducts = ReadOnlyProduct.fromProducts(products);
        productCache.addProducts(readOnlyProducts);

        // Provide objects for the script:
        Map<String, Object> args = new HashMap<String, Object>();
        args.put("consumer", new ReadOnlyConsumer(consumer));
        args.put("pools", readOnlyPools.toArray());
        args.put("products", readOnlyProducts.toArray());
        args.put("prodAttrSeparator", PROD_ARCHITECTURE_SEPARATOR);
        args.put("log", rulesLogger);
        args.put("compliance", compliance);

        Map<ReadOnlyPool, Integer> result = null;
        boolean foundMatchingRule = false;
        for (Rule rule : matchingRules) {
            try {
                Object output =
                    jsRules.invokeMethod(SELECT_POOL_PREFIX + rule.getRuleName(), args);
                result = jsRules.convertMap(output);
                foundMatchingRule = true;
                log.info("Excuted javascript rule: " + SELECT_POOL_PREFIX +
                    rule.getRuleName());
                break;
            }
            catch (NoSuchMethodException e) {
                // continue on to the next rule in the list.
            }
            catch (RhinoException e) {
                throw new RuleExecutionException(e);
            }
        }

        if (!foundMatchingRule) {
            try {
                Object output = jsRules.invokeMethod(GLOBAL_SELECT_POOL_FUNCTION, args);
                result = jsRules.convertMap(output);
                log.info("Excuted javascript rule: " +
                    GLOBAL_SELECT_POOL_FUNCTION);
            }
            catch (NoSuchMethodException ex) {
                log.warn("No default rule found: " +
                    GLOBAL_SELECT_POOL_FUNCTION);
                log.warn("Resorting to default pool selection behavior.");
                return selectBestPoolDefault(pools);
            }
            catch (RhinoException ex) {
                throw new RuleExecutionException(ex);
            }
        }

        if (pools.size() > 0 && result == null) {
            throw new RuleExecutionException(
                "Rule did not select a pool for products: " + Arrays.toString(productIds));
        }

        Map<Pool, Integer> bestPools = new HashMap<Pool, Integer>();
        for (Pool p : pools) {
            for (ReadOnlyPool rp : result.keySet()) {
                if (p.getId().equals(rp.getId())) {
                    log.debug("Best pool: " + p);

                    int quantity = result.get(rp);
                    bestPools.put(p, quantity);
                }
            }
        }

        if (bestPools.size() > 0) {
            return bestPools;
        }
        else {
            return null;
        }
    }

    /**
     * Default behavior if no product specific and no global pool select rules
     * exist.
     *
     * @param pools
     *            Pools to choose from.
     * @return First pool in the list. (default behavior)
     */
    private Map<Pool, Integer> selectBestPoolDefault(List<Pool> pools) {
        if (pools.size() > 0) {
            Map<Pool, Integer> toReturn = new HashMap<Pool, Integer>();
            for (Pool pool : pools) {
                toReturn.put(pool, 1);
            }
            return toReturn;
        }

        return null;
    }

    public List<Rule> rulesForAttributes(Set<String> attributes,
            Map<String, Set<Rule>> rules) {
        Set<Rule> possibleMatches = new HashSet<Rule>();
        for (String attribute : attributes) {
            if (rules.containsKey(attribute)) {
                possibleMatches.addAll(rules.get(attribute));
            }
        }

        List<Rule> matches = new LinkedList<Rule>();
        for (Rule rule : possibleMatches) {
            if (attributes.containsAll(rule.getAttributes())) {
                matches.add(rule);
            }
        }

        // Always run the global rule, and run it first
        matches.add(new Rule("global", 0, new HashSet<String>()));

        Collections.sort(matches, new RuleOrderComparator());
        return matches;
    }

    public Map<String, Set<Rule>> parseAttributeMappings(String mappings) {
        Map<String, Set<Rule>> toReturn = new HashMap<String, Set<Rule>>();
        if (mappings.trim().isEmpty()) {
            return toReturn;
        }

        String[] separatedMappings = mappings.split(",");

        for (String mapping : separatedMappings) {
            Rule rule = parseRule(mapping);
            for (String attribute : rule.getAttributes()) {
                if (!toReturn.containsKey(attribute)) {
                    toReturn.put(attribute,
                        new HashSet<Rule>(Collections.singletonList(rule)));
                }
                toReturn.get(attribute).add(rule);
            }
        }
        return toReturn;
    }

    public Rule parseRule(String toParse) {
        String[] tokens = toParse.split(":");

        if (tokens.length < 3) {
            throw new IllegalArgumentException(
                i18n.tr(
                    "''{0}'' Should contain name, priority and at least one attribute",
                    toParse)
            );
        }

        Set<String> attributes = new HashSet<String>();
        for (int i = 2; i < tokens.length; i++) {
            attributes.add(tokens[i].trim());
        }

        try {
            return new Rule(tokens[0].trim(), Integer.parseInt(tokens[1]), attributes);
        }
        catch (NumberFormatException e) {
            throw new IllegalArgumentException(
                i18n.tr("second parameter should be the priority number.", e));
        }
    }

    private void callPreEntitlementRules(List<Rule> matchingRules,
        Map<String, Object> args) {
        for (Rule rule : matchingRules) {
            jsRules.invokeRule(PRE_PREFIX + rule.getRuleName(), args);
        }
    }

    private void callPostEntitlementRules(List<Rule> matchingRules) {
        for (Rule rule : matchingRules) {
            jsRules.invokeRule(POST_PREFIX + rule.getRuleName());
        }
    }

    private void invokeGlobalPostEntitlementRule(Map<String, Object> args) {
        // No method for this product, try to find a global function, if
        // neither exists this is ok and we'll just carry on.
        try {
            jsRules.invokeMethod(GLOBAL_POST_FUNCTION, args);
            log.debug("Ran rule: " + GLOBAL_POST_FUNCTION);
        }
        catch (NoSuchMethodException ex) {
            // This is fine, I hope...
            log.warn("No default rule found: " + GLOBAL_POST_FUNCTION);
        }
        catch (RhinoException ex) {
            throw new RuleExecutionException(ex);
        }
    }

    /**
     * RuleOrderComparator
     */
    public static class RuleOrderComparator implements Comparator<Rule>, Serializable {
        @Override
        public int compare(Rule o1, Rule o2) {
            return Integer.valueOf(o2.getOrder()).compareTo(
                Integer.valueOf(o1.getOrder()));
        }
    }

    /**
     * Rule
     */
    public static class Rule {
        private final String ruleName;
        private final int order;
        private final Set<String> attributes;

        public Rule(String ruleName, int order, Set<String> attributes) {
            this.ruleName = ruleName;
            this.order = order;
            this.attributes = attributes;
        }

        public String getRuleName() {
            return ruleName;
        }

        public int getOrder() {
            return order;
        }

        public Set<String> getAttributes() {
            return attributes;
        }

        @Override
        public int hashCode() {
            final int prime = 31;
            int result = 1;
            result = prime * result +
                ((attributes == null) ? 0 : attributes.hashCode());
            result = prime * result + order;
            result = prime * result +
                ((ruleName == null) ? 0 : ruleName.hashCode());
            return result;
        }

        @Override
        public boolean equals(Object obj) {
            if (this == obj) {
                return true;
            }
            if (obj == null) {
                return false;
            }
            if (getClass() != obj.getClass()) {
                return false;
            }

            Rule other = (Rule) obj;
            if (attributes == null) {
                if (other.attributes != null) {
                    return false;
                }
            }
            else if (!attributes.equals(other.attributes)) {
                return false;
            }
            if (order != other.order) {
                return false;
            }
            if (ruleName == null) {
                if (other.ruleName != null) {
                    return false;
                }
            }
            else if (!ruleName.equals(other.ruleName)) {
                return false;
            }
            return true;
        }

        public String toString() {
            return "'" + ruleName + "':" + order + ":" + attributes.toString();
        }
    }

}<|MERGE_RESOLUTION|>--- conflicted
+++ resolved
@@ -66,11 +66,8 @@
     private I18n i18n;
     private Map<String, Set<Rule>> attributesToRules;
     private JsRules jsRules;
-<<<<<<< HEAD
     private Config config;
     private ConsumerCurator consumerCurator;
-=======
->>>>>>> 5340dfd5
 
     private static final String PROD_ARCHITECTURE_SEPARATOR = ",";
     private static final String PRE_PREFIX = "pre_";
