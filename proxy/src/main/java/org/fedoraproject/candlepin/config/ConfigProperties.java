/**
 * Copyright (c) 2009 Red Hat, Inc.
 *
 * This software is licensed to you under the GNU General Public License,
 * version 2 (GPLv2). There is NO WARRANTY for this software, express or
 * implied, including the implied warranties of MERCHANTABILITY or FITNESS
 * FOR A PARTICULAR PURPOSE. You should have received a copy of GPLv2
 * along with this software; if not, see
 * http://www.gnu.org/licenses/old-licenses/gpl-2.0.txt.
 *
 * Red Hat trademarks are not licensed under GPLv2. No permission is
 * granted to use or replicate Red Hat trademarks that are incorporated
 * in this software or its documentation.
 */

package org.fedoraproject.candlepin.config;

import java.util.HashMap;
import java.util.Map;

import org.fedoraproject.candlepin.pinsetter.tasks.CertificateRevocationListTask;
import org.fedoraproject.candlepin.pinsetter.tasks.SubscriptionSyncTask;
import org.hibernate.tool.hbm2x.StringUtils;

/**
 * Defines a map of default properties used to prepopulate the {@link Config}.
 * Also holds static keys for config lookup.
 */
public class ConfigProperties {
    private ConfigProperties() {
    }

    public static final String CA_KEY = "candlepin.ca_key";
    public static final String CA_CERT = "candlepin.ca_cert";
    public static final String CA_KEY_PASSWORD = "candlepin.ca_key_password";
    
    public static final String HORNETQ_BASE_DIR = "candlepin.audit.hornetq.base_dir";
    public static final String HORNETQ_LARGE_MSG_SIZE =
        "candlepin.audit.hornetq.large_msg_size";
    public static final String AUDIT_LISTENERS = "candlepin.audit.listeners";
    public static final String AUDIT_LOG_FILE = "candlepin.audit.log_file";
    public static final String AUDIT_LOG_VERBOSE = "candlepin.audit.log_verbose";

    public static final String PRETTY_PRINT = "candlepin.pretty_print";
<<<<<<< HEAD
    public static final String REVOKE_ENTITLEMENT_IN_FIFO_ORDER = 
        "candlepin.entitlement.revoke.order.fifo";
    
    // Pinsetter
    public static final String TASKS = "pinsetter.tasks";
    public static final String DEFAULT_TASKS = "pinsetter.default_tasks";
    
    private static final String[] DEFAULT_TASK_LIST = new String[] {
        SubscriptionSyncTask.class.getName(),
        CertificateRevocationListTask.class.getName()
    };
=======
    
    public static final String SYNC_WORK_DIR = "candlepin.sync.work_dir";
>>>>>>> f5db36bb

    public static final Map<String, String> DEFAULT_PROPERTIES = 
        new HashMap<String, String>() {
            private static final long serialVersionUID = 1L;
            {
                this.put(CA_KEY, "/etc/candlepin/certs/candlepin-ca.key");
                this.put(CA_CERT, "/etc/candlepin/certs/candlepin-ca.crt");
                
                this.put(HORNETQ_BASE_DIR, "/var/lib/candlepin/hornetq");
                this.put(HORNETQ_LARGE_MSG_SIZE, new Integer(10 * 1024).toString());
                this.put(AUDIT_LISTENERS,
                    "org.fedoraproject.candlepin.audit.DatabaseListener," +
                    "org.fedoraproject.candlepin.audit.LoggingListener,");
                this.put(AUDIT_LOG_FILE, "/var/log/candlepin/audit.log");
                this.put(AUDIT_LOG_VERBOSE, "false");

                this.put(PRETTY_PRINT, "false");
<<<<<<< HEAD
                this.put(REVOKE_ENTITLEMENT_IN_FIFO_ORDER, "true");
                this.put(CRL_FILE_PATH, "/etc/candlepin/candlepin-crl.crl");
                
                // Pinsetter
                this.put("org.quartz.threadPool.class", 
                    "org.quartz.simpl.SimpleThreadPool");
                this.put("org.quartz.threadPool.threadCount", "15");
                this.put("org.quartz.threadPool.threadPriority", "5");
                
                this.put(DEFAULT_TASKS, StringUtils.join(DEFAULT_TASK_LIST, ","));
=======
                
                this.put(SYNC_WORK_DIR, "/var/cache/candlepin/sync");
>>>>>>> f5db36bb
            }
        };
    public static final String CRL_FILE_PATH = "candlepin.crl.file";
}<|MERGE_RESOLUTION|>--- conflicted
+++ resolved
@@ -42,7 +42,6 @@
     public static final String AUDIT_LOG_VERBOSE = "candlepin.audit.log_verbose";
 
     public static final String PRETTY_PRINT = "candlepin.pretty_print";
-<<<<<<< HEAD
     public static final String REVOKE_ENTITLEMENT_IN_FIFO_ORDER = 
         "candlepin.entitlement.revoke.order.fifo";
     
@@ -54,10 +53,8 @@
         SubscriptionSyncTask.class.getName(),
         CertificateRevocationListTask.class.getName()
     };
-=======
     
     public static final String SYNC_WORK_DIR = "candlepin.sync.work_dir";
->>>>>>> f5db36bb
 
     public static final Map<String, String> DEFAULT_PROPERTIES = 
         new HashMap<String, String>() {
@@ -75,9 +72,11 @@
                 this.put(AUDIT_LOG_VERBOSE, "false");
 
                 this.put(PRETTY_PRINT, "false");
-<<<<<<< HEAD
                 this.put(REVOKE_ENTITLEMENT_IN_FIFO_ORDER, "true");
                 this.put(CRL_FILE_PATH, "/etc/candlepin/candlepin-crl.crl");
+
+                this.put(SYNC_WORK_DIR, "/var/cache/candlepin/sync");
+
                 
                 // Pinsetter
                 this.put("org.quartz.threadPool.class", 
@@ -86,10 +85,6 @@
                 this.put("org.quartz.threadPool.threadPriority", "5");
                 
                 this.put(DEFAULT_TASKS, StringUtils.join(DEFAULT_TASK_LIST, ","));
-=======
-                
-                this.put(SYNC_WORK_DIR, "/var/cache/candlepin/sync");
->>>>>>> f5db36bb
             }
         };
     public static final String CRL_FILE_PATH = "candlepin.crl.file";
