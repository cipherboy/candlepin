--- conflicted
+++ resolved
@@ -102,13 +102,9 @@
         this.multiplier = 1L;
     }
 
-<<<<<<< HEAD
     public Subscription(Owner ownerIn, Product productIn, Set<Product> providedProducts, 
-        Long maxMembersIn, Date startDateIn, Date endDateIn, Date modified) {
-=======
-    public Subscription(Owner ownerIn, Product productIn, Long maxMembersIn,
-            Long multiplierIn, Date startDateIn, Date endDateIn, Date modified) {
->>>>>>> c01c45ea
+            Long maxMembersIn, Long multiplierIn, Date startDateIn, Date endDateIn, 
+            Date modified) {
         this.owner = ownerIn;
         this.product = productIn;
         this.providedProducts = providedProducts;
@@ -116,27 +112,9 @@
         this.startDate = startDateIn;
         this.endDate = endDateIn;
         this.modified = modified;
+        setMultiplier(multiplierIn);
 
         this.tokens = new HashSet<SubscriptionToken>();
-<<<<<<< HEAD
-    }
-    
-    public Subscription(Subscription from) {
-        this.owner = from.owner;
-        this.product = from.product;
-        this.quantity = from.quantity;
-        this.startDate = from.startDate;
-        this.endDate = from.endDate;
-        this.modified = from.modified;
-        this.providedProducts.addAll(from.providedProducts);
-        this.tokens = from.getTokens() == null ? 
-            new HashSet<SubscriptionToken>() : 
-            new HashSet<SubscriptionToken>(from.getTokens());
-=======
-        
-        // setter performes null checks, etc.
-        setMultiplier(multiplierIn);
->>>>>>> c01c45ea
     }
     
     public String toString() {
