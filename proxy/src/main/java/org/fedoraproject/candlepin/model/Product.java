/**
 * Copyright (c) 2009 Red Hat, Inc.
 *
 * This software is licensed to you under the GNU General Public License,
 * version 2 (GPLv2). There is NO WARRANTY for this software, express or
 * implied, including the implied warranties of MERCHANTABILITY or FITNESS
 * FOR A PARTICULAR PURPOSE. You should have received a copy of GPLv2
 * along with this software; if not, see
 * http://www.gnu.org/licenses/old-licenses/gpl-2.0.txt.
 *
 * Red Hat trademarks are not licensed under GPLv2. No permission is
 * granted to use or replicate Red Hat trademarks that are incorporated
 * in this software or its documentation.
 */
package org.fedoraproject.candlepin.model;

import java.util.HashSet;
import java.util.Set;

import javax.persistence.CascadeType;
import javax.persistence.Column;
import javax.persistence.Entity;
import javax.persistence.FetchType;
import javax.persistence.Id;
import javax.persistence.JoinColumn;
import javax.persistence.JoinTable;
import javax.persistence.ManyToMany;
import javax.persistence.OneToMany;
import javax.persistence.SequenceGenerator;
import javax.persistence.Table;
import org.hibernate.annotations.CollectionOfElements;
import javax.xml.bind.annotation.XmlAccessType;
import javax.xml.bind.annotation.XmlAccessorType;
import javax.xml.bind.annotation.XmlRootElement;
import javax.xml.bind.annotation.XmlTransient;

import org.hibernate.annotations.ForeignKey;

/**
 * Represents a Product that can be consumed and entitled. Products define
 * the software or entity they want to entitle i.e. RHEL Server. They also 
 * contain descriptive meta data that might limit the Product i.e. 4 cores
 * per server with 4 guests. 
 */
@XmlRootElement
@XmlAccessorType(XmlAccessType.PROPERTY)
@Entity
@Table(name = "cp_product")
@SequenceGenerator(name = "seq_product", sequenceName = "seq_product", allocationSize = 1)
public class Product extends AbstractHibernateObject {
   
    // Product ID is stored as a string.
    // This is a subset of the product OID known as the hash.
    @Id
    private String id;
    
    @Column(nullable = false, unique = true)
    private String name;

    
    // NOTE: we need a product "type" so we can tell what class of
    //       product we are... 
    @ManyToMany(targetEntity = Product.class, cascade = CascadeType.ALL,
            fetch = FetchType.EAGER)
    @ForeignKey(name = "fk_product_product_id",
                inverseName = "fk_product_child_product_id")
    @JoinTable(name = "cp_product_hierarchy",
            joinColumns = @JoinColumn(name = "parent_product_id"),
            inverseJoinColumns = @JoinColumn(name = "child_product_id"))
    private Set<Product> childProducts;

    @OneToMany(cascade = CascadeType.ALL)
    @JoinTable(name = "cp_product_attribute")
    private Set<Attribute> attributes = new HashSet<Attribute>();
<<<<<<< HEAD
=======

    @ManyToMany(cascade = CascadeType.ALL)
    @JoinTable(name = "cp_product_content")
    private Set<Content> content;
 
  
    @ManyToMany(cascade = CascadeType.ALL)
    @JoinTable(name = "cp_product_enabled_content")
    private Set<Content> enabledContent;
>>>>>>> 3a91e042
    
    @CollectionOfElements
    @JoinTable(name = "cp_product_content", joinColumns = @JoinColumn(name = "product_id"))
    private Set<ProductContent> productContent = new HashSet<ProductContent>();
   
    /**
     * Constructor
     * 
     * Use this variant when creating a new object to persist.
     * 
     * @param id Product label
     * @param name Human readable Product name
     */
    public Product(String id, String name) {
        setId(id);
        setName(name);
    }
    
    public Product(String id, String name, String variant,
                   String version, String arch, String type,
                   Set<Product> childProducts, Set<Content> content) {
        setId(id);
        setName(name);
        setChildProducts(childProducts);
        setContent(content);
        // FIXME
        setEnabledContent(content);
        setAttribute("version", version);
        setAttribute("variant", variant);
        setAttribute("type", type);
        setAttribute("arch", arch);
    }

    
    protected Product() {
    }

   
    /** {@inheritDoc} */
    public String getId() {
        return id;
        
    }
 
    /**
     * @param id product id
     */
    public void setId(String id) {
        this.id = id;
    }

  
    
    /**
     * @return set of child products.
     */
    public Set<Product> getChildProducts() {
        return childProducts;
    }

    /**
     * replaces all of the product children with the new set.
     * @param childProducts new child products.
     */
    public void setChildProducts(Set<Product> childProducts) {
        this.childProducts = childProducts;
    }

    /**
     * Add the given product as a child of this product.
     * @param p child product to add.
     */
    public void addChildProduct(Product p) {
        if (this.childProducts ==  null) {
            this.childProducts = new HashSet<Product>();
        }
        this.childProducts.add(p);
    }
    
    @Override
    public String toString() {
        return "Product [id = " + id + ", name = " + name + "]";
    }
    
    /**
     * @return the product name
     */
    public String getName() {
        return name;
    }

    /**
     * sets the product name.
     * @param name name of the product
     */
    public void setName(String name) {
        this.name = name;
    }
    
    public void setAttribute(String key, String value) {
        Attribute existing = getAttribute(key);
        if (existing != null) {
            existing.setValue(value);
        }
        else {
            addAttribute(new Attribute(key, value));
        }
    }

    public Set<Attribute> getAttributes() {
        return attributes;
    }
    
    @XmlTransient
    public Set<String> getAttributeNames() {
        Set<String> toReturn = new HashSet<String>();
        
        for (Attribute attribute : attributes) {
            toReturn.add(attribute.getName());
        }
        return toReturn;
    }

    public void setAttributes(Set<Attribute> attributes) {
        this.attributes = attributes;
    }

    public void addAttribute(Attribute attrib) {
        this.attributes.add(attrib);
    }
    
    public Attribute getAttribute(String key) {
        for (Attribute a : attributes) {
            if (a.getName().equals(key)) {
                return a;
            }
        }
        return null;
    }
    

    public String getAttributeValue(String key) {
        for (Attribute a : attributes) {
            if (a.getName().equals(key)) {
                return a.getValue();
            }
        }
        return null;
    }


    @Override
    public boolean equals(Object anObject) {
        if (this == anObject) {
            return true;
        }
        if (!(anObject instanceof Product)) {
            return false;
        }

        Product another = (Product) anObject;

        return
            id.equals(another.getId()) &&
            name.equals(another.getName());
    }

    @Override
    public int hashCode() {
        return id.hashCode() * 31 + name.hashCode();
    }

  
  
    /**
     * Return true if this product provides the requested product.
     * This method also checks if this product is a direct match itself.
     *
     * @param desiredProductId Product we are looking for:
     * @return True if product is provided, otherwise false.
     */
    public Boolean provides(String desiredProductId) {
        // Check if I'm a direct match:
        if (getId().equals(desiredProductId)) {
            return Boolean.TRUE;
        }
        // No child products, can't be a match:
        if (getChildProducts() == null) {
            return Boolean.FALSE;
        }

        // Otherwise check if any of our child products provides:
        for (Product child : getChildProducts()) {
            if (child.provides(desiredProductId)) {
                return Boolean.TRUE;
            }
        }

        // Must not be a match:
        return Boolean.FALSE;
    }

    /**
     * @param content
     */
    public void addContent(Content content) {
        productContent.add(new ProductContent(content, this, false));
    }

    /**
     * @param content
     */
    public void addEnabledContent(Content content) {
        productContent.add(new ProductContent(content, this, true));
    }

    /**
     * @param productContent the productContent to set
     */
    public void setProductContent(Set<ProductContent> productContent) {
        this.productContent = productContent;
    }

    /**
     * @return the productContent
     */
    @XmlTransient
    public Set<ProductContent> getProductContent() {
        return productContent;
    }
    
    
    public void setContent(Set<Content> content) {
        for (Content newContent : content) {
            productContent.add(new ProductContent(newContent, this, false));
        }    
    }   
    
    public void setEnabledContent(Set<Content> content) {
        for (Content newContent : content) {
            productContent.add(new ProductContent(newContent, this, true));
        }
    }
    
    // FIXME: this seems wrong
    public Set<Content> getContent() {
        Set<Content> content = new HashSet<Content>();
        for (ProductContent pc : productContent) {
            content.add(pc.getContent());
        }
        return content;
        
    }

    public Set<Content> getEnabledContent() {
        Set<Content> enabledContent = new HashSet<Content>();
        
        for (ProductContent pc : productContent) {
            if (pc.getEnabled()) {
                enabledContent.add(pc.getContent());
            }
        }
        return enabledContent;
        
    }
 
}<|MERGE_RESOLUTION|>--- conflicted
+++ resolved
@@ -72,19 +72,7 @@
     @OneToMany(cascade = CascadeType.ALL)
     @JoinTable(name = "cp_product_attribute")
     private Set<Attribute> attributes = new HashSet<Attribute>();
-<<<<<<< HEAD
-=======
-
-    @ManyToMany(cascade = CascadeType.ALL)
-    @JoinTable(name = "cp_product_content")
-    private Set<Content> content;
- 
-  
-    @ManyToMany(cascade = CascadeType.ALL)
-    @JoinTable(name = "cp_product_enabled_content")
-    private Set<Content> enabledContent;
->>>>>>> 3a91e042
-    
+   
     @CollectionOfElements
     @JoinTable(name = "cp_product_content", joinColumns = @JoinColumn(name = "product_id"))
     private Set<ProductContent> productContent = new HashSet<ProductContent>();
