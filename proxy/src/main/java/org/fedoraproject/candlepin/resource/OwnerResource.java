--- conflicted
+++ resolved
@@ -23,13 +23,10 @@
 import org.fedoraproject.candlepin.exceptions.CandlepinException;
 import org.fedoraproject.candlepin.exceptions.IseException;
 import org.fedoraproject.candlepin.exceptions.NotFoundException;
-<<<<<<< HEAD
+import org.fedoraproject.candlepin.model.ActivationKey;
+import org.fedoraproject.candlepin.model.ActivationKeyCurator;
 import org.fedoraproject.candlepin.model.ConsumerTypeCurator;
 import org.fedoraproject.candlepin.model.ConsumerType;
-=======
-import org.fedoraproject.candlepin.model.ActivationKey;
-import org.fedoraproject.candlepin.model.ActivationKeyCurator;
->>>>>>> bd0e8320
 import org.fedoraproject.candlepin.model.Consumer;
 import org.fedoraproject.candlepin.model.ConsumerCurator;
 import org.fedoraproject.candlepin.model.Entitlement;
@@ -46,12 +43,8 @@
 import org.fedoraproject.candlepin.model.OwnerPermissionCurator;
 import org.fedoraproject.candlepin.model.Pool;
 import org.fedoraproject.candlepin.model.PoolCurator;
-<<<<<<< HEAD
-=======
-import org.fedoraproject.candlepin.model.ProductCurator;
 import org.fedoraproject.candlepin.model.Statistic;
 import org.fedoraproject.candlepin.model.StatisticCurator;
->>>>>>> bd0e8320
 import org.fedoraproject.candlepin.model.Subscription;
 import org.fedoraproject.candlepin.model.SubscriptionCurator;
 import org.fedoraproject.candlepin.model.User;
@@ -106,6 +99,7 @@
     private PoolCurator poolCurator;
     private SubscriptionCurator subscriptionCurator;
     private ActivationKeyCurator activationKeyCurator;
+    private StatisticCurator statisticCurator;
     private UserServiceAdapter userService;
     private SubscriptionServiceAdapter subService;
     private ConsumerCurator consumerCurator;
@@ -118,35 +112,21 @@
     private Importer importer;
     private ExporterMetadataCurator exportCurator;
     private ImportRecordCurator importRecordCurator;
-<<<<<<< HEAD
     private OwnerPermissionCurator permissionCurator;
-=======
-    private StatisticCurator statisticCurator;
->>>>>>> bd0e8320
     private PoolManager poolManager;
     private ConsumerTypeCurator consumerTypeCurator;
     private static final int FEED_LIMIT = 1000;
 
     @Inject
     public OwnerResource(OwnerCurator ownerCurator, PoolCurator poolCurator,
-<<<<<<< HEAD
         SubscriptionCurator subscriptionCurator,
-        SubscriptionTokenCurator subscriptionTokenCurator,
+        ActivationKeyCurator activationKeyCurator,
         ConsumerCurator consumerCurator,
+        StatisticCurator statisticCurator,
         I18n i18n, UserServiceAdapter userService,
         EventSink sink, EventFactory eventFactory,
         EventCurator eventCurator, EventAdapter eventAdapter,
         Importer importer, PoolManager poolManager, ExporterMetadataCurator exportCurator,
-=======
-        ProductCurator productCurator, SubscriptionCurator subscriptionCurator,
-        ActivationKeyCurator activationKeyCurator,
-        ConsumerCurator consumerCurator,
-        StatisticCurator statisticCurator, I18n i18n,
-        UserServiceAdapter userService, EventSink sink,
-        EventFactory eventFactory, EventCurator eventCurator,
-        EventAdapter eventAdapter, Importer importer, PoolManager poolManager,
-        ExporterMetadataCurator exportCurator,
->>>>>>> bd0e8320
         OwnerInfoCurator ownerInfoCurator,
         ImportRecordCurator importRecordCurator,
         SubscriptionServiceAdapter subService,
@@ -357,9 +337,8 @@
     @GET
     @Produces(MediaType.APPLICATION_JSON)
     @Path("{owner_key}/activation_keys")
-    @AllowRoles(roles = { Role.OWNER_ADMIN })
     public List<ActivationKey> ownerActivationKeys(
-        @PathParam("owner_key") String ownerKey) {
+        @PathParam("owner_key") @Verify(Owner.class) String ownerKey) {
         Owner owner = findOwner(ownerKey);
 
         return this.activationKeyCurator.listByOwner(owner);
@@ -374,9 +353,9 @@
     @POST
     @Produces(MediaType.APPLICATION_JSON)
     @Path("{owner_key}/activation_keys")
-    @AllowRoles(roles = { Role.OWNER_ADMIN })
     public ActivationKey createActivationKey(
-        @PathParam("owner_key") String ownerKey, ActivationKey activationKey) {
+        @PathParam("owner_key") @Verify(Owner.class) String ownerKey,
+        ActivationKey activationKey) {
         Owner owner = findOwner(ownerKey);
         activationKey.setOwner(owner);
 
@@ -702,7 +681,6 @@
     }
 
     @GET
-<<<<<<< HEAD
     @Path("{owner_key}/imports")
     public List<ImportRecord> getImports(
         @PathParam("owner_key") @Verify(Owner.class) String ownerKey) {
@@ -711,13 +689,12 @@
         return this.importRecordCurator.findRecords(owner);
     }
 
-=======
+    @GET
     @Consumes(MediaType.APPLICATION_JSON)
     @Produces(MediaType.APPLICATION_JSON)
     @Path("{owner_key}/statistics")
-    @AllowRoles(roles = { Role.OWNER_ADMIN })
     public List<Statistic> getStatistics(
-        @PathParam("owner_key") String ownerKey,
+        @PathParam("owner_key") @Verify(Owner.class) String ownerKey,
         @QueryParam("from") String from,
         @QueryParam("to") String to) {
         Owner o = findOwner(ownerKey);
@@ -729,9 +706,8 @@
     @Consumes(MediaType.APPLICATION_JSON)
     @Produces(MediaType.APPLICATION_JSON)
     @Path("{owner_key}/statistics/{type}")
-    @AllowRoles(roles = { Role.OWNER_ADMIN })
     public List<Statistic> getStatistics(
-        @PathParam("owner_key") String ownerKey,
+        @PathParam("owner_key") @Verify(Owner.class) String ownerKey,
         @PathParam("type") String qType, 
         @QueryParam("reference") String reference,
         @QueryParam("from") String from,
@@ -741,7 +717,6 @@
                                   parseDateString(from), parseDateString(to));
     }
     
->>>>>>> bd0e8320
     private void recordImportSuccess(Owner owner) {
         ImportRecord record = new ImportRecord(owner);
         record.recordStatus(ImportRecord.Status.SUCCESS,
