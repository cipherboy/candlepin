/**
 * Copyright (c) 2009 Red Hat, Inc.
 *
 * This software is licensed to you under the GNU General Public License,
 * version 2 (GPLv2). There is NO WARRANTY for this software, express or
 * implied, including the implied warranties of MERCHANTABILITY or FITNESS
 * FOR A PARTICULAR PURPOSE. You should have received a copy of GPLv2
 * along with this software; if not, see
 * http://www.gnu.org/licenses/old-licenses/gpl-2.0.txt.
 *
 * Red Hat trademarks are not licensed under GPLv2. No permission is
 * granted to use or replicate Red Hat trademarks that are incorporated
 * in this software or its documentation.
 */
package org.fedoraproject.candlepin.resource;

import java.io.IOException;
import java.text.ParseException;

import javax.ws.rs.Consumes;
import javax.ws.rs.GET;
import javax.ws.rs.POST;
import javax.ws.rs.Path;
import javax.ws.rs.Produces;
import javax.ws.rs.core.MediaType;

import org.apache.commons.codec.binary.Base64;
import org.apache.log4j.Logger;
import org.fedoraproject.candlepin.model.CertificateCurator;
import org.fedoraproject.candlepin.model.Owner;
import org.fedoraproject.candlepin.model.OwnerCurator;
import org.fedoraproject.candlepin.model.SpacewalkCertificateCurator;
import org.jdom.JDOMException;
import org.xnap.commons.i18n.I18n;

import com.google.inject.Inject;
import com.redhat.rhn.common.cert.Certificate;
import com.redhat.rhn.common.cert.CertificateFactory;


/**
 * CertificateResource
 */
@Path("/certificates")
public class CertificateResource  {
    private static Logger log = Logger.getLogger(CertificateResource.class);
    private static String encodedCert = ""; //FIXME bad bad bad

    
    private OwnerCurator ownerCurator;
    private CertificateCurator certificateCurator;
    private SpacewalkCertificateCurator spacewalkCertificateCurator;
<<<<<<< HEAD
    private I18n i18n;

    //private static Logger log = Logger.getLogger(CertificateResource.class);
=======
>>>>>>> 32389cc6
   
    /**
     * default ctor
     * @param ownerCurator interact with the owner.
     * @param spacewalkCertificateCurator interact with spacewalk certificate
     * @param certificateCurator interact with certificates
     */
    @Inject
    public CertificateResource(OwnerCurator ownerCurator,
                               SpacewalkCertificateCurator spacewalkCertificateCurator,
                               CertificateCurator certificateCurator,
                               I18n i18n) {

        this.ownerCurator = ownerCurator;
        this.spacewalkCertificateCurator = spacewalkCertificateCurator;
        this.certificateCurator = certificateCurator;
        this.i18n = i18n;
    }
    
    /**
     * Uploads the certificate containing list of entitlements.
     * @param base64cert base64 encoded certificate.
     * @return id of certificate.
     */
    @POST
    @Consumes(MediaType.APPLICATION_JSON)
    @Produces({ MediaType.APPLICATION_JSON, MediaType.APPLICATION_XML })
    public String upload(String base64cert) {
        
        try {
            if (base64cert == null || "".equals(base64cert)) {
                throw new BadRequestException(
                    i18n.tr("Empty certificate is being uploaded."));
            }
            
            encodedCert = base64cert;
            String decoded = new String(Base64.decodeBase64(base64cert));
            Certificate cert = CertificateFactory.read(decoded);
            
            Owner owner = addOwner(cert);
            org.fedoraproject.candlepin.model.Certificate certBlob =
                new org.fedoraproject.candlepin.model.Certificate(decoded, owner);
            certificateCurator.create(certBlob);
           
            spacewalkCertificateCurator.parseCertificate(cert, owner);
        }
        catch (JDOMException e) {
            log.error("Exception when parsing satellite certificate.", e);
            throw new BadRequestException(
                i18n.tr("Exception when parsing satellite certificate."));
        }
        catch (IOException e) {
            log.error("Exception when reading satellite certificate.", e);
            throw new BadRequestException(
                i18n.tr("Exception when reading satellite certificate."));
        }
        catch (ParseException e) {
            log.error("Exception when parsing satellite certificate.", e);
            throw new BadRequestException(
                i18n.tr("Exception when parsing satellite certificate."));
        }
        return encodedCert;
    }

    /**
     * Return the encoded certificate.
     * @return the encoded certificate.
     */
    @GET
    @Produces({ MediaType.APPLICATION_JSON, MediaType.APPLICATION_XML })
    public String get() {
//        byte[] s = null;
//        if (cert != null) {
//            s = Base64.encode(cert.asXmlString());
//        }
//        
//        String str = createString(s);
//        System.out.println(str);
//        return str;
        return encodedCert;
    }
    
    private Owner addOwner(Certificate cert) {
        Owner owner = ownerCurator.lookupByKey(cert.getOwner());
        if (owner == null) {
            String ownerName = cert.getOwner();

            // in this case, use the ownerName as the key and the name
            owner = new Owner(ownerName, ownerName);
            ownerCurator.create(owner);
        }
        return owner;
    }
    
}<|MERGE_RESOLUTION|>--- conflicted
+++ resolved
@@ -50,12 +50,7 @@
     private OwnerCurator ownerCurator;
     private CertificateCurator certificateCurator;
     private SpacewalkCertificateCurator spacewalkCertificateCurator;
-<<<<<<< HEAD
     private I18n i18n;
-
-    //private static Logger log = Logger.getLogger(CertificateResource.class);
-=======
->>>>>>> 32389cc6
    
     /**
      * default ctor
