--- conflicted
+++ resolved
@@ -135,23 +135,15 @@
         parentSystem.getFacts().put("total_guests", "10");
         consumerCurator.update(parentSystem);
         try {
-<<<<<<< HEAD
-            entitler.entitleByProduct(parentSystem, virtHost);
-=======
-            entitler.entitle(parentSystem, virtHost, new Integer("1"));
->>>>>>> 47dd308f
-            fail();
-        }
-        catch (EntitlementRefusedException e) {
-            //expected
-        }
-
-        try {
-<<<<<<< HEAD
-            entitler.entitleByProduct(parentSystem, virtHostPlatform);
-=======
-            entitler.entitle(parentSystem, virtHostPlatform, new Integer("1"));
->>>>>>> 47dd308f
+            entitler.entitleByProduct(parentSystem, virtHost, new Integer("1"));
+            fail();
+        }
+        catch (EntitlementRefusedException e) {
+            //expected
+        }
+
+        try {
+            entitler.entitleByProduct(parentSystem, virtHostPlatform, new Integer("1"));
             fail();
         }
         catch (EntitlementRefusedException e) {
@@ -164,23 +156,15 @@
         parentSystem.setType(guestType);
         consumerCurator.update(parentSystem);
         try {
-<<<<<<< HEAD
-            entitler.entitleByProduct(parentSystem, virtHost);
-=======
-            entitler.entitle(parentSystem, virtHost, new Integer("1"));
->>>>>>> 47dd308f
-            fail();
-        }
-        catch (EntitlementRefusedException e) {
-            //expected
-        }
-
-        try {
-<<<<<<< HEAD
-            entitler.entitleByProduct(parentSystem, virtHostPlatform);
-=======
-            entitler.entitle(parentSystem, virtHostPlatform, new Integer("1"));
->>>>>>> 47dd308f
+            entitler.entitleByProduct(parentSystem, virtHost, new Integer("1"));
+            fail();
+        }
+        catch (EntitlementRefusedException e) {
+            //expected
+        }
+
+        try {
+            entitler.entitleByProduct(parentSystem, virtHostPlatform, new Integer("1"));
             fail();
         }
         catch (EntitlementRefusedException e) {
@@ -191,19 +175,11 @@
     @Test
     public void testVirtSystemGetsWhatParentHasForFree() throws Exception {
         // Give parent virt host ent:
-<<<<<<< HEAD
-        Entitlement e = entitler.entitleByProduct(parentSystem, virtHost);
+        Entitlement e = entitler.entitleByProduct(parentSystem, virtHost, new Integer("1"));
         assertNotNull(e);
         
         // Give parent provisioning:
-        e = entitler.entitleByProduct(parentSystem, provisioning);
-=======
-        Entitlement e = entitler.entitle(parentSystem, virtHost, new Integer("1"));
-        assertNotNull(e);
-        
-        // Give parent provisioning:
-        e = entitler.entitle(parentSystem, provisioning, new Integer("1"));
->>>>>>> 47dd308f
+        e = entitler.entitleByProduct(parentSystem, provisioning, new Integer("1"));
         assertNotNull(e);
         
         Pool provisioningPool = poolCurator.listByOwnerAndProduct(o, 
@@ -213,11 +189,7 @@
         assertEquals(new Long(1), provisioningCount);
         
         // Now guest requests monitoring, and should get it for "free":
-<<<<<<< HEAD
-        e = entitler.entitleByProduct(childVirtSystem, provisioning);
-=======
-        e = entitler.entitle(childVirtSystem, provisioning, new Integer("1"));
->>>>>>> 47dd308f
+        e = entitler.entitleByProduct(childVirtSystem, provisioning, new Integer("1"));
         assertNotNull(e);
         assertTrue(e.isFree());
         assertEquals(new Long(1), provisioningPool.getConsumed());
@@ -226,11 +198,7 @@
     @Test
     public void testVirtSystemPhysicalEntitlement() throws Exception {
         // Give parent virt host ent:
-<<<<<<< HEAD
-        Entitlement e = entitler.entitleByProduct(parentSystem, virtHost);
-=======
-        Entitlement e = entitler.entitle(parentSystem, virtHost, new Integer("1"));
->>>>>>> 47dd308f
+        Entitlement e = entitler.entitleByProduct(parentSystem, virtHost, new Integer("1"));
         assertNotNull(e);
         
         Pool provisioningPool = poolCurator.listByOwnerAndProduct(o, 
@@ -239,11 +207,7 @@
         Long provisioningCount = new Long(provisioningPool.getConsumed());
         assertEquals(new Long(0), provisioningCount);
         
-<<<<<<< HEAD
-        e = entitler.entitleByProduct(childVirtSystem, provisioning);
-=======
-        e = entitler.entitle(childVirtSystem, provisioning, new Integer("1"));
->>>>>>> 47dd308f
+        e = entitler.entitleByProduct(childVirtSystem, provisioning, new Integer("1"));
         assertNotNull(e);
         assertFalse(e.isFree());
         // Should have resorted to consuming a physical entitlement, because the guest's
@@ -257,21 +221,14 @@
                 monitoring).get(0);
         assertEquals(new Long(5), monitoringPool.getQuantity());
         for (int i = 0; i < 5; i++) {
-<<<<<<< HEAD
-            Entitlement e = entitler.entitleByProduct(parentSystem, monitoring);
-=======
-            Entitlement e = entitler.entitle(parentSystem, monitoring, new Integer("1"));
->>>>>>> 47dd308f
+            Entitlement e = entitler.entitleByProduct(parentSystem, monitoring, 
+                new Integer("1"));
             assertNotNull(e);
         }
         
         // The cert should specify 5 monitoring entitlements, taking a 6th should fail:
         try {
-<<<<<<< HEAD
-            entitler.entitleByProduct(parentSystem, monitoring);
-=======
-            entitler.entitle(parentSystem, monitoring, new Integer("1"));
->>>>>>> 47dd308f
+            entitler.entitleByProduct(parentSystem, monitoring, new Integer("1"));
             fail();
         }
         catch (EntitlementRefusedException e) {
@@ -282,11 +239,8 @@
 
     @Test
     public void testRevocation() throws Exception {
-<<<<<<< HEAD
-        Entitlement e = entitler.entitleByProduct(parentSystem, monitoring);
-=======
-        Entitlement e = entitler.entitle(parentSystem, monitoring, new Integer("1"));
->>>>>>> 47dd308f
+        Entitlement e = entitler.entitleByProduct(parentSystem, monitoring, 
+            new Integer("1"));
         entitler.revokeEntitlement(e);
 
         List<Entitlement> entitlements = entitlementCurator.listByConsumer(parentSystem);
