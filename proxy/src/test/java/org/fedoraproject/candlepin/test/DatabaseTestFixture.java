/**
 * Copyright (c) 2009 Red Hat, Inc.
 *
 * This software is licensed to you under the GNU General Public License,
 * version 2 (GPLv2). There is NO WARRANTY for this software, express or
 * implied, including the implied warranties of MERCHANTABILITY or FITNESS
 * FOR A PARTICULAR PURPOSE. You should have received a copy of GPLv2
 * along with this software; if not, see
 * http://www.gnu.org/licenses/old-licenses/gpl-2.0.txt.
 *
 * Red Hat trademarks are not licensed under GPLv2. No permission is
 * granted to use or replicate Red Hat trademarks that are incorporated
 * in this software or its documentation.
 */
package org.fedoraproject.candlepin.test;

import java.math.BigInteger;
import java.util.Date;
import java.util.HashSet;
import java.util.LinkedList;
import java.util.List;
import java.util.Set;

import javax.persistence.EntityManager;
import javax.persistence.EntityManagerFactory;
import javax.servlet.http.HttpServletRequest;

import org.fedoraproject.candlepin.CandlepinCommonTestingModule;
import org.fedoraproject.candlepin.CandlepinNonServletEnvironmentTestingModule;
import org.fedoraproject.candlepin.TestingInterceptor;
import org.fedoraproject.candlepin.auth.Principal;
import org.fedoraproject.candlepin.auth.Role;
import org.fedoraproject.candlepin.auth.UserPrincipal;
import org.fedoraproject.candlepin.controller.Entitler;
import org.fedoraproject.candlepin.guice.TestPrincipalProviderSetter;
import org.fedoraproject.candlepin.model.AttributeCurator;
import org.fedoraproject.candlepin.model.CertificateSerialCurator;
import org.fedoraproject.candlepin.model.Consumer;
import org.fedoraproject.candlepin.model.ConsumerCurator;
import org.fedoraproject.candlepin.model.ConsumerType;
import org.fedoraproject.candlepin.model.ConsumerTypeCurator;
import org.fedoraproject.candlepin.model.ContentCurator;
import org.fedoraproject.candlepin.model.Entitlement;
import org.fedoraproject.candlepin.model.EntitlementCertificate;
import org.fedoraproject.candlepin.model.EntitlementCertificateCurator;
import org.fedoraproject.candlepin.model.EntitlementCurator;
import org.fedoraproject.candlepin.model.EventCurator;
import org.fedoraproject.candlepin.model.Owner;
import org.fedoraproject.candlepin.model.OwnerCurator;
import org.fedoraproject.candlepin.model.Pool;
import org.fedoraproject.candlepin.model.PoolCurator;
import org.fedoraproject.candlepin.model.Product;
import org.fedoraproject.candlepin.model.ProductCertificateCurator;
import org.fedoraproject.candlepin.model.ProductCurator;
import org.fedoraproject.candlepin.model.RulesCurator;
import org.fedoraproject.candlepin.model.Subscription;
import org.fedoraproject.candlepin.model.SubscriptionCurator;
import org.fedoraproject.candlepin.model.SubscriptionToken;
import org.fedoraproject.candlepin.model.SubscriptionTokenCurator;
import org.fedoraproject.candlepin.model.SubscriptionsCertificateCurator;
import org.fedoraproject.candlepin.service.EntitlementCertServiceAdapter;
import org.fedoraproject.candlepin.service.IdentityCertServiceAdapter;
import org.fedoraproject.candlepin.service.ProductServiceAdapter;
import org.fedoraproject.candlepin.service.SubscriptionServiceAdapter;
import org.fedoraproject.candlepin.util.DateSource;
import org.junit.Before;
import org.xnap.commons.i18n.I18n;

import com.google.inject.Guice;
import com.google.inject.Injector;
import com.google.inject.Module;
import com.google.inject.util.Modules;
import com.wideplay.warp.persist.PersistenceService;
import com.wideplay.warp.persist.UnitOfWork;
import com.wideplay.warp.persist.WorkManager;

/**
 * Test fixture for test classes requiring access to the database.
 */
public class DatabaseTestFixture {
    
    protected EntityManagerFactory emf;
    protected Injector injector;
    
    protected OwnerCurator ownerCurator;
    protected ProductCurator productCurator;
    protected ProductCertificateCurator productCertificateCurator;
    protected ProductServiceAdapter productAdapter;
    protected SubscriptionServiceAdapter subAdapter;
    protected ConsumerCurator consumerCurator;
    protected ConsumerTypeCurator consumerTypeCurator;
    protected SubscriptionsCertificateCurator certificateCurator;
    protected PoolCurator poolCurator;
    protected DateSourceForTesting dateSource;
    protected EntitlementCurator entitlementCurator;
    protected AttributeCurator attributeCurator;
    protected RulesCurator rulesCurator;
    protected EventCurator eventCurator;
    protected SubscriptionCurator subCurator;
    protected SubscriptionTokenCurator subTokenCurator;
    protected ContentCurator contentCurator;
    protected WorkManager unitOfWork;
    protected HttpServletRequest httpServletRequest;
    protected EntitlementCertificateCurator entCertCurator;
    protected CertificateSerialCurator certSerialCurator;
    protected I18n i18n;
    protected Entitler entitler;
    protected TestingInterceptor crudInterceptor;
    protected TestingInterceptor securityInterceptor;
    protected IdentityCertServiceAdapter identityCertService;
    protected EntitlementCertServiceAdapter entitlementCertService;

    
    @Before
    public void init() {
        Module guiceOverrideModule = getGuiceOverrideModule();
        CandlepinCommonTestingModule testingModule = new CandlepinCommonTestingModule();
        if (guiceOverrideModule == null) {
            injector = Guice.createInjector(
                    testingModule,
                    new CandlepinNonServletEnvironmentTestingModule(),
                    PersistenceService.usingJpa()
                        .across(UnitOfWork.REQUEST)
                        .buildModule()
            );
        }
        else {
            injector = Guice.createInjector(
                Modules.override(testingModule).with(
                    guiceOverrideModule),
                new CandlepinNonServletEnvironmentTestingModule(),
                PersistenceService.usingJpa()
                    .across(UnitOfWork.REQUEST)
                    .buildModule()
            );
        }
        
        injector.getInstance(EntityManagerFactory.class); 
        emf = injector.getProvider(EntityManagerFactory.class).get();
        
        ownerCurator = injector.getInstance(OwnerCurator.class);
        productCurator = injector.getInstance(ProductCurator.class);
        productCertificateCurator = injector.getInstance(ProductCertificateCurator.class);
        consumerCurator = injector.getInstance(ConsumerCurator.class);
        eventCurator = injector.getInstance(EventCurator.class);

        consumerTypeCurator = injector.getInstance(ConsumerTypeCurator.class);
        certificateCurator = injector.getInstance(SubscriptionsCertificateCurator.class);
        poolCurator = injector.getInstance(PoolCurator.class);
        entitlementCurator = injector.getInstance(EntitlementCurator.class);
        attributeCurator = injector.getInstance(AttributeCurator.class);
        rulesCurator = injector.getInstance(RulesCurator.class);
        subCurator = injector.getInstance(SubscriptionCurator.class);
        subTokenCurator = injector.getInstance(SubscriptionTokenCurator.class);
        contentCurator = injector.getInstance(ContentCurator.class);
        unitOfWork = injector.getInstance(WorkManager.class);
        entitler = injector.getInstance(Entitler.class);
        
        productAdapter = injector.getInstance(ProductServiceAdapter.class);
        subAdapter = injector.getInstance(SubscriptionServiceAdapter.class);
        entCertCurator = injector.getInstance(EntitlementCertificateCurator.class);
        certSerialCurator = injector.getInstance(CertificateSerialCurator.class);
        identityCertService = injector.getInstance(IdentityCertServiceAdapter.class);
        entitlementCertService = injector.getInstance(EntitlementCertServiceAdapter.class);

        i18n = injector.getInstance(I18n.class);
        
        crudInterceptor = testingModule.crudInterceptor();
        securityInterceptor = testingModule.securityInterceptor(); 
        
        dateSource = (DateSourceForTesting) injector.getInstance(DateSource.class);
        dateSource.currentDate(TestDateUtil.date(2010, 1, 1));
    }
    
    protected Module getGuiceOverrideModule() {
        return null;
    }
        
    protected EntityManager entityManager() {
        return injector.getProvider(EntityManager.class).get();
    }
    
    /**
     * Helper to open a new db transaction. Pretty simple for now, but may 
     * require additional logic and error handling down the road.
     */
    protected void beginTransaction() {
        entityManager().getTransaction().begin();
    }

    /**
     * Helper to commit the current db transaction. Pretty simple for now, but may 
     * require additional logic and error handling down the road.
     */
    protected void commitTransaction() {
        entityManager().getTransaction().commit();
    }

    /**
     * Create an entitlement pool and matching subscription.
     * @return an entitlement pool and matching subscription.
     */
    protected Pool createPoolAndSub(Owner owner, Product product, Long quantity,
        Date startDate, Date endDate) {
<<<<<<< HEAD
        Set<String> productIds = new HashSet<String>();
        Pool p = new Pool(owner, product.getId(), productIds, quantity,
            startDate, endDate);
        Subscription sub = new Subscription(owner, product, new HashSet<Product>(),
            quantity, startDate,
=======
        Pool p = new Pool(owner, product.getId(), quantity, startDate, endDate);
        Subscription sub = new Subscription(owner, product, quantity, 1L, startDate,
>>>>>>> c01c45ea
            endDate, TestUtil.createDate(2010, 2, 12));
        subCurator.create(sub);
        p.setSubscriptionId(sub.getId());
        poolCurator.create(p);
        return p;
    }

    protected Owner createOwner() {
        Owner o = new Owner("Test Owner " + TestUtil.randomInt());
        ownerCurator.create(o);
        return o;
    }

    protected Consumer createConsumer(Owner owner) {
        ConsumerType type = new ConsumerType("test-consumer-type-" + TestUtil.randomInt());
        consumerTypeCurator.create(type);
        Consumer c = new Consumer("test-consumer", "test-user", owner, type);
        consumerCurator.create(c);
        return c;
    }
    
    protected Subscription createSubscription() {
        Product p = TestUtil.createProduct();
        productCurator.create(p);
        Subscription sub = new Subscription(createOwner(), 
<<<<<<< HEAD
                                            p, new HashSet<Product>(),
                                            new Long(1000), 
=======
                                            p,        
                                            1000L,
                                            1L,
>>>>>>> c01c45ea
                                            TestUtil.createDate(2000, 1, 1),
                                            TestUtil.createDate(2010, 1, 1), 
                                            TestUtil.createDate(2000, 1, 1));
        subCurator.create(sub);
        return sub;

    }
    
    protected SubscriptionToken createSubscriptionToken() {
        Subscription sub = createSubscription();
       
        SubscriptionToken token = new SubscriptionToken();
        token.setToken("this_is_a_test_token");
       
        token.setSubscription(sub);
        sub.getTokens().add(token);
        subCurator.create(sub);
        subTokenCurator.create(token);
        return token;
    }
    
    protected Entitlement createEntitlement(Owner owner, Consumer consumer, 
            Pool pool, EntitlementCertificate cert) {
        Entitlement toReturn = new Entitlement();
        toReturn.setOwner(owner);
        toReturn.setPool(pool);
        toReturn.setOwner(owner);
        toReturn.setConsumer(consumer);
        if (cert != null) {
            cert.setEntitlement(toReturn);
            toReturn.getCertificates().add(cert);
        }
        return toReturn;
    }
    
    protected EntitlementCertificate createEntitlementCertificate(String key, String cert, 
            BigInteger serial) {
        EntitlementCertificate toReturn = new EntitlementCertificate();
        toReturn.setKeyAsBytes(key.getBytes());
        toReturn.setCertAsBytes(cert.getBytes());
        toReturn.setSerial(serial);
        return toReturn;
    }
    
    protected Principal setupPrincipal(Owner owner, Role role) {
        List<Role> roles = new LinkedList<Role>();
        roles.add(role);
        Principal ownerAdmin = new UserPrincipal("someuser", owner, roles);
        
        setupPrincipal(ownerAdmin);
        return ownerAdmin;
    }

    protected void setupPrincipal(Principal p) {
        // TODO: might be good to get rid of this singleton
        TestPrincipalProviderSetter.get().setPrincipal(p);
    }

}<|MERGE_RESOLUTION|>--- conflicted
+++ resolved
@@ -202,16 +202,10 @@
      */
     protected Pool createPoolAndSub(Owner owner, Product product, Long quantity,
         Date startDate, Date endDate) {
-<<<<<<< HEAD
-        Set<String> productIds = new HashSet<String>();
-        Pool p = new Pool(owner, product.getId(), productIds, quantity,
-            startDate, endDate);
-        Subscription sub = new Subscription(owner, product, new HashSet<Product>(),
-            quantity, startDate,
-=======
-        Pool p = new Pool(owner, product.getId(), quantity, startDate, endDate);
-        Subscription sub = new Subscription(owner, product, quantity, 1L, startDate,
->>>>>>> c01c45ea
+        Pool p = new Pool(owner, product.getId(), new HashSet<String>(), quantity, 
+                startDate, endDate);
+        Subscription sub = new Subscription(owner, product, new HashSet<Product>(), 
+            quantity, 1L, startDate,
             endDate, TestUtil.createDate(2010, 2, 12));
         subCurator.create(sub);
         p.setSubscriptionId(sub.getId());
@@ -237,14 +231,9 @@
         Product p = TestUtil.createProduct();
         productCurator.create(p);
         Subscription sub = new Subscription(createOwner(), 
-<<<<<<< HEAD
                                             p, new HashSet<Product>(),
-                                            new Long(1000), 
-=======
-                                            p,        
                                             1000L,
                                             1L,
->>>>>>> c01c45ea
                                             TestUtil.createDate(2000, 1, 1),
                                             TestUtil.createDate(2010, 1, 1), 
                                             TestUtil.createDate(2000, 1, 1));
