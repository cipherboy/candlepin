--- conflicted
+++ resolved
@@ -76,13 +76,7 @@
                              "test-content-url", "test-gpg-url");
         
         HashSet<Content> contentSet = new HashSet<Content>();
-<<<<<<< HEAD
-        
-=======
-        List<String> childProducts = new LinkedList<String>();
-
         testContent = contentCurator.create(testContent);
->>>>>>> c01c45ea
         contentSet.add(testContent);
         toSubmit.setContent(contentSet);
         
