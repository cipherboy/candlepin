/**
 * Copyright (c) 2009 Red Hat, Inc.
 *
 * This software is licensed to you under the GNU General Public License,
 * version 2 (GPLv2). There is NO WARRANTY for this software, express or
 * implied, including the implied warranties of MERCHANTABILITY or FITNESS
 * FOR A PARTICULAR PURPOSE. You should have received a copy of GPLv2
 * along with this software; if not, see
 * http://www.gnu.org/licenses/old-licenses/gpl-2.0.txt.
 *
 * Red Hat trademarks are not licensed under GPLv2. No permission is
 * granted to use or replicate Red Hat trademarks that are incorporated
 * in this software or its documentation.
 */
package org.fedoraproject.candlepin.resource.test;

import static org.mockito.Matchers.any;
import static org.mockito.Mockito.never;
import static org.mockito.Mockito.verify;
import static org.mockito.Mockito.when;

import java.util.ArrayList;
import java.util.List;
<<<<<<< HEAD

import org.fedoraproject.candlepin.model.ConsumerTypeCurator;
import static org.mockito.Mockito.when;
import static org.mockito.Mockito.verify;
import static org.mockito.Mockito.never;
import static org.mockito.Mockito.any;
=======
>>>>>>> bd0e8320

import org.fedoraproject.candlepin.audit.EventFactory;
import org.fedoraproject.candlepin.audit.EventSink;
import org.fedoraproject.candlepin.controller.PoolManager;
import org.fedoraproject.candlepin.model.ActivationKeyCurator;
import org.fedoraproject.candlepin.model.ConsumerCurator;
import org.fedoraproject.candlepin.model.ExporterMetadataCurator;
import org.fedoraproject.candlepin.model.ImportRecordCurator;
import org.fedoraproject.candlepin.model.Owner;
import org.fedoraproject.candlepin.model.OwnerCurator;
import org.fedoraproject.candlepin.model.OwnerPermissionCurator;
import org.fedoraproject.candlepin.model.PoolCurator;
import org.fedoraproject.candlepin.model.StatisticCurator;
import org.fedoraproject.candlepin.model.SubscriptionCurator;
import org.fedoraproject.candlepin.model.User;
import org.fedoraproject.candlepin.resource.OwnerResource;
import org.fedoraproject.candlepin.service.SubscriptionServiceAdapter;
import org.fedoraproject.candlepin.service.UserServiceAdapter;
import org.junit.Before;
import org.junit.Test;
import org.junit.runner.RunWith;
import org.mockito.Mock;
import org.mockito.runners.MockitoJUnitRunner;

/**
 *
 */
@RunWith(MockitoJUnitRunner.class)
public class OwnerDeleteResourceTest {

    private OwnerResource ownerResource;

    @Mock private OwnerCurator ownerCurator;
    @Mock private ConsumerCurator consumerCurator;
    @Mock private PoolManager poolManager;
    @Mock private PoolCurator poolCurator;
    @Mock private SubscriptionCurator subscriptionCurator;
    @Mock private StatisticCurator statisticCurator;
    @Mock private ActivationKeyCurator subscriptionTokenCurator;
    @Mock private ExporterMetadataCurator exportCurator;
    @Mock private ImportRecordCurator importRecordCurator;
    @Mock private UserServiceAdapter userService;
    @Mock private EventFactory eventFactory;
    @Mock private EventSink eventSink;
    @Mock private SubscriptionServiceAdapter subAdapter;
    @Mock private OwnerPermissionCurator permCurator;
    @Mock private ConsumerTypeCurator consumerTypeCurator;

    @Before
    public void init() {
        this.ownerResource = new OwnerResource(ownerCurator, poolCurator,
<<<<<<< HEAD
                subscriptionCurator, subscriptionTokenCurator, consumerCurator,
                null, userService, eventSink, eventFactory, null,
                null, null, poolManager, exportCurator, null, importRecordCurator, subAdapter, 
                permCurator, consumerTypeCurator);
=======
                null, subscriptionCurator, subscriptionTokenCurator,
                consumerCurator, statisticCurator, null, userService, eventSink,
                eventFactory, null, null, null, poolManager, exportCurator, null,
                importRecordCurator, subAdapter);
>>>>>>> bd0e8320
    }

    @Test
    public void skipUserDeletion() {
        Owner rackspace = new Owner("rackspace");

        when(ownerCurator.lookupByKey("rackspace")).thenReturn(rackspace);
        when(userService.isReadyOnly()).thenReturn(true);
        when(userService.listByOwner(rackspace)).thenThrow(
                new UnsupportedOperationException("This should never be called"));

        this.ownerResource.deleteOwner("rackspace", true);

        // Just asking for the users will throw an exception anyway, but this
        // just to be super duper sure
        verify(userService, never()).deleteUser(any(User.class));
    }

    @Test
    public void usersAreDeleted() {
        Owner compucorp = new Owner("compucorp");
        List<User> users = new ArrayList<User>();
        User billy = new User("billy", "password");
        User sally = new User("sally", "password");
//        billy.addMembershipTo(compucorp);
//        sally.addMembershipTo(compucorp);
        users.add(billy);
        users.add(sally);

        when(ownerCurator.lookupByKey("compucorp")).thenReturn(compucorp);
        when(userService.isReadyOnly()).thenReturn(false);
        when(userService.listByOwner(compucorp)).thenReturn(users);

        this.ownerResource.deleteOwner("compucorp", true);

        // Make sure they were deleted in the service
        verify(userService).deleteUser(users.get(0));
        verify(userService).deleteUser(users.get(1));
    }
}<|MERGE_RESOLUTION|>--- conflicted
+++ resolved
@@ -21,15 +21,8 @@
 
 import java.util.ArrayList;
 import java.util.List;
-<<<<<<< HEAD
 
 import org.fedoraproject.candlepin.model.ConsumerTypeCurator;
-import static org.mockito.Mockito.when;
-import static org.mockito.Mockito.verify;
-import static org.mockito.Mockito.never;
-import static org.mockito.Mockito.any;
-=======
->>>>>>> bd0e8320
 
 import org.fedoraproject.candlepin.audit.EventFactory;
 import org.fedoraproject.candlepin.audit.EventSink;
@@ -81,17 +74,10 @@
     @Before
     public void init() {
         this.ownerResource = new OwnerResource(ownerCurator, poolCurator,
-<<<<<<< HEAD
                 subscriptionCurator, subscriptionTokenCurator, consumerCurator,
-                null, userService, eventSink, eventFactory, null,
+                statisticCurator, null, userService, eventSink, eventFactory, null,
                 null, null, poolManager, exportCurator, null, importRecordCurator, subAdapter, 
                 permCurator, consumerTypeCurator);
-=======
-                null, subscriptionCurator, subscriptionTokenCurator,
-                consumerCurator, statisticCurator, null, userService, eventSink,
-                eventFactory, null, null, null, poolManager, exportCurator, null,
-                importRecordCurator, subAdapter);
->>>>>>> bd0e8320
     }
 
     @Test
