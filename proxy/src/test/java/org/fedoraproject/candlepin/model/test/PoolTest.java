--- conflicted
+++ resolved
@@ -100,11 +100,7 @@
                 .createDate(2009, 11, 30), TestUtil.createDate(2050, 11, 30));
         consumerPool = poolCurator.create(consumerPool);
 
-<<<<<<< HEAD
-        entitler.entitleByProduct(consumer, newProduct);
-=======
-        entitler.entitle(consumer, newProduct, new Integer("1"));
->>>>>>> 47dd308f
+        entitler.entitleByProduct(consumer, newProduct, new Integer("1"));
 
         assertFalse(poolCurator.find(consumerPool.getId())
                 .entitlementsAvailable(new Integer(1)));
@@ -123,11 +119,7 @@
         consumerPool = poolCurator.create(consumerPool);
 
         assertEquals(0, consumer.getEntitlements().size());
-<<<<<<< HEAD
-        entitler.entitleByProduct(consumer, newProduct);
-=======
-        entitler.entitle(consumer, newProduct, new Integer("1"));
->>>>>>> 47dd308f
+        entitler.entitleByProduct(consumer, newProduct, new Integer("1"));
 
         assertEquals(1, consumerCurator.find(consumer.getId())
                 .getEntitlements().size());
