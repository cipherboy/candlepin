--- conflicted
+++ resolved
@@ -1845,13 +1845,7 @@
                 "Problem regenerating ID cert for unit {0}", c));
         }
 
-<<<<<<< HEAD
-        if (log.isDebugEnabled()) {
-            log.debug("Generated identity cert: " + idCert.getSerial());
-        }
-=======
         log.debug("Generated identity cert: {}", idCert.getSerial());
->>>>>>> 9f7ee807
 
         return idCert;
     }
