--- conflicted
+++ resolved
@@ -1565,12 +1565,9 @@
         var caller = context.caller;
         var consumer = context.consumer;
 
-<<<<<<< HEAD
         log.debug("pre_global being called by [" + caller + "]");
 
-=======
         // Manifest should be able to extract by default.
->>>>>>> 0f75fe20
         if (consumer.type.manifest) {
             // Distributors should not be able to consume from pools with sub products
             // if they are not capable of supporting them.
