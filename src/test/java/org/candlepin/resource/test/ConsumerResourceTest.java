--- conflicted
+++ resolved
@@ -127,11 +127,7 @@
             mockedConsumerCurator, null, null, null, mockedEntitlementCurator, null,
             mockedEntitlementCertServiceAdapter, null, null, null, null, null,
             null, null, mockedPoolManager, null, null, null, null, null, null,
-<<<<<<< HEAD
-            null, null, null, new Config());
-=======
-            null, null, new CandlepinCommonTestConfig());
->>>>>>> 41d15a66
+            null, null, null, new CandlepinCommonTestConfig());
 
         List<CertificateSerialDto> serials = consumerResource
             .getEntitlementCertificateSerials(consumer.getUuid());
@@ -167,11 +163,7 @@
             mockedConsumerCurator, null, null, null, mockedEntitlementCurator, null,
             mockedEntitlementCertServiceAdapter, null, null, null, null, null,
             null, null, poolManager, null, null, null, null, null, null,
-<<<<<<< HEAD
-            null, null, null, new Config());
-=======
-            null, null, new CandlepinCommonTestConfig());
->>>>>>> 41d15a66
+            null, null, null, new CandlepinCommonTestConfig());
 
         consumerResource.regenerateEntitlementCertificates(consumer.getUuid(), "9999",
             false);
@@ -206,11 +198,7 @@
         ConsumerResource cr = new ConsumerResource(mockedConsumerCurator, null,
             null, null, null, null, null, null, null, null, null, null, null,
             null, mgr, null, null, null, null, null, null, null, null,
-<<<<<<< HEAD
-            null, new Config());
-=======
-            new CandlepinCommonTestConfig());
->>>>>>> 41d15a66
+            null, new CandlepinCommonTestConfig());
         cr.regenerateEntitlementCertificates(consumer.getUuid(), null, true);
         Mockito.verify(mgr, Mockito.times(1))
             .regenerateEntitlementCertificates(eq(consumer), eq(true));
@@ -241,11 +229,7 @@
         ConsumerResource cr = new ConsumerResource(mockedConsumerCurator, null,
             null, null, null, mockedIdSvc, null, null, sink, factory, null, null,
             null, null, null, null, null, mockedOwnerCurator, null, null, null, null,
-<<<<<<< HEAD
-            null, null, new Config());
-=======
-            null, new CandlepinCommonTestConfig());
->>>>>>> 41d15a66
+            null, null, new CandlepinCommonTestConfig());
 
         Consumer fooc = cr.regenerateIdentityCertificates(consumer.getUuid());
 
@@ -281,11 +265,7 @@
         ConsumerResource cr = new ConsumerResource(mockedConsumerCurator, null,
             null, ssa, null, mockedIdSvc, null, null, sink, factory, null, null,
             null, null, null, null, null, mockedOwnerCurator, null, null, rules,
-<<<<<<< HEAD
-            null, null, null, new Config());
-=======
-            null, null, new CandlepinCommonTestConfig());
->>>>>>> 41d15a66
+            null, null, null, new CandlepinCommonTestConfig());
 
         Consumer c = cr.getConsumer(consumer.getUuid());
 
@@ -307,11 +287,7 @@
         ConsumerResource cr = new ConsumerResource(mockedConsumerCurator, null,
             null, ssa, null, null, null, null, null, null, null, null,
             null, null, null, null, null, mockedOwnerCurator, null, null, rules,
-<<<<<<< HEAD
-            null, null, null, new Config());
-=======
-            null, null, new CandlepinCommonTestConfig());
->>>>>>> 41d15a66
+            null, null, null, new CandlepinCommonTestConfig());
 
         Consumer c = cr.getConsumer(consumer.getUuid());
 
@@ -340,11 +316,7 @@
         ConsumerResource cr = new ConsumerResource(null, ctc,
             null, null, null, null, null, i18n, null, null, null, null,
             null, null, null, null, null, oc, akc, null, null, null, null,
-<<<<<<< HEAD
-            null, new Config());
-=======
-            new CandlepinCommonTestConfig());
->>>>>>> 41d15a66
+            null, new CandlepinCommonTestConfig());
         cr.create(c, nap, null, "testOwner", "testKey");
     }
 
@@ -367,11 +339,7 @@
             ConsumerResource cr = new ConsumerResource(cc, null,
                 null, sa, null, null, null, i18n, null, null, null, null,
                 null, null, null, null, null, null, null, e, null, null, null,
-<<<<<<< HEAD
-                null, new Config());
-=======
-                new CandlepinCommonTestConfig());
->>>>>>> 41d15a66
+                null, new CandlepinCommonTestConfig());
             cr.bind("fakeConsumer", null, prodIds, 1, null, null, false, null);
         }
         catch (Throwable t) {
@@ -398,11 +366,7 @@
         ConsumerResource cr = new ConsumerResource(cc, null,
             null, sa, null, null, null, null, null, null, null, null,
             null, null, null, null, null, null, null, e, null, null, null,
-<<<<<<< HEAD
-            null, new Config());
-=======
-            new CandlepinCommonTestConfig());
->>>>>>> 41d15a66
+            null, new CandlepinCommonTestConfig());
         String dtStr = "2011-09-26T18:10:50.184081+00:00";
         Date dt = ResourceDateParser.parseDateString(dtStr);
         cr.bind("fakeConsumer", null, null, 1, null, null, false, dtStr);
@@ -421,11 +385,7 @@
         ConsumerResource consumerResource = new ConsumerResource(consumerCurator, null,
             null, null, entitlementCurator, null, null, i18n, null, null, null,
             null, null, null, null, null, null, null, null, null, null, null, null,
-<<<<<<< HEAD
-            null, new Config());
-=======
-            new CandlepinCommonTestConfig());
->>>>>>> 41d15a66
+            null, new CandlepinCommonTestConfig());
 
         consumerResource.unbindBySerial("fake uuid",
             Long.valueOf(1234L));
@@ -439,11 +399,7 @@
         ConsumerResource consumerResource = new ConsumerResource(consumerCurator, null,
             null, null, null, null, null, i18n, null, null, null, null,
             null, null, null, null, null, null, null, null, null, null, null,
-<<<<<<< HEAD
-            null, new Config());
-=======
-            new CandlepinCommonTestConfig());
->>>>>>> 41d15a66
+            null, new CandlepinCommonTestConfig());
 
         consumerResource.unbindBySerial("fake uuid",
             Long.valueOf(1234L));
@@ -455,11 +411,7 @@
         ConsumerResource consumerResource = new ConsumerResource(consumerCurator, null,
             null, null, null, null, null, i18n, null, null, null, null,
             null, null, null, null, null, null, null, null, null, null, null,
-<<<<<<< HEAD
-            null, new Config());
-=======
-            new CandlepinCommonTestConfig());
->>>>>>> 41d15a66
+            null, new CandlepinCommonTestConfig());
 
         consumerResource.bind("fake uuid", "fake pool uuid",
             new String[]{"12232"}, 1, null, null, false, null);
@@ -472,11 +424,7 @@
         ConsumerResource consumerResource = new ConsumerResource(consumerCurator, null,
             null, null, null, null, null, i18n, null, null, null, null,
             null, null, null, null, null, null, null, null, null, null, null,
-<<<<<<< HEAD
-            null, new Config());
-=======
-            new CandlepinCommonTestConfig());
->>>>>>> 41d15a66
+            null, new CandlepinCommonTestConfig());
 
         consumerResource.bind("notarealuuid", "fake pool uuid", null, null, null,
             null, false, null);
@@ -489,11 +437,7 @@
         ConsumerResource consumerResource = new ConsumerResource(consumerCurator, null,
             null, null, null, null, null, i18n, null, null, null, null,
             null, null, null, null, null, null, null, null, null, null, null,
-<<<<<<< HEAD
-            null, new Config());
-=======
-            new CandlepinCommonTestConfig());
->>>>>>> 41d15a66
+            null, new CandlepinCommonTestConfig());
         Consumer c = mock(Consumer.class);
         String dtStr = "2011-09-26T18:10:50.184081+00:00";
         Date dt = ResourceDateParser.parseDateString(dtStr);
@@ -509,11 +453,7 @@
         ConsumerResource consumerResource = new ConsumerResource(consumerCurator, null,
             null, null, null, null, null, i18n, null, null, null, null,
             null, null, null, null, null, null, null, null, null, null, null,
-<<<<<<< HEAD
-            null, new Config());
-=======
-            new CandlepinCommonTestConfig());
->>>>>>> 41d15a66
+            null, new CandlepinCommonTestConfig());
         String dtStr = "2011-09-26T18:10:50.184081+00:00";
         Date dt = ResourceDateParser.parseDateString(dtStr);
         consumerResource.updateLastCheckin("not-a-valid-uuid", dtStr);
@@ -529,11 +469,7 @@
         ConsumerResource consumerResource = new ConsumerResource(consumerCurator, null,
             null, null, null, null, null, i18n, null, null, null, null,
             null, null, null, null, null, null, null, null, null, null, null,
-<<<<<<< HEAD
-            null, new Config());
-=======
-            new CandlepinCommonTestConfig());
->>>>>>> 41d15a66
+            null, new CandlepinCommonTestConfig());
 
         consumerResource.regenerateEntitlementCertificates("xyz", null, true);
     }
@@ -574,11 +510,7 @@
         ConsumerResource cr = new ConsumerResource(null, ctc,
             null, null, null, null, null, i18n, null, null, null, null,
             usa, null, null, null, null, oc, null, null, null, null, null,
-<<<<<<< HEAD
-            null, new Config());
-=======
-            new CandlepinCommonTestConfig());
->>>>>>> 41d15a66
+            null, new CandlepinCommonTestConfig());
         cr.create(c, up, null, "testOwner", null);
     }
 }