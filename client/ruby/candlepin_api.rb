require 'base64'
require 'openssl'
require 'date'
require 'rubygems'
require 'rest_client'
require 'json'
require 'uri'

class Candlepin

  attr_accessor :consumer
  attr_reader :identity_certificate
  attr_accessor :uuid

  # Initialize a connection to candlepin. Can use username/password for 
  # basic authentication, or provide an identity certificate and key to
  # connect as a "consumer".
  def initialize(username=nil, password=nil, cert=nil, key=nil, 
                 host='localhost', port=8443)

    if not username.nil? and not cert.nil?
      raise "Cannot connect with both username and identity cert"
    end

    if username.nil? and cert.nil?
      raise "Need username/password or cert/key"
    end

    @base_url = "https://#{host}:#{port}/candlepin"

    if not cert.nil?
      @identity_certificate = OpenSSL::X509::Certificate.new(cert)
      @identity_key = OpenSSL::PKey::RSA.new(key)
      @uuid = @identity_certificate.subject.to_s.scan(/\/CN=([^\/=]+)/)[0][0]
      create_ssl_client()
    else
      create_basic_client(username, password)
    end

    # Store top level HATEOAS resource links so we know what we can do:
    results = get("/")
    @links = {}
    results.each do |link|
      @links[link['rel']] = link['href']
    end

  end

  def get_path(resource)
    return @links[resource]
  end

  def register(name, type=:system, uuid=nil, facts={}, username=nil)
    consumer = {
      :type => {:label => type},
      :name => name,
      :facts => facts
    }

    consumer[:uuid] = uuid if not uuid.nil?

    path = get_path("consumers")
    path += "?username=#{username}" if username
    @consumer = post(path, consumer)
    return @consumer
  end

  def update_facts(facts, uuid=nil)
    uuid = @uuid if uuid.nil?

    consumer = {
      :uuid => uuid,
      :facts => facts
    }

    path = get_path("consumers")
    put("#{path}/#{uuid}", consumer)
  end

  def list_owners(params = {})
    path = "/owners?"
    path << "key=#{params[:key]}&" if params[:key]
    get(path)
  end

  def get_owner(owner_key)
    get("/owners/#{owner_key}")
  end

  def create_owner(owner_name)
    owner = {
      'key' => owner_name,
      'displayName' => owner_name
    }

    post('/owners', owner)
  end

  def delete_owner(owner_key)
    delete("/owners/#{owner_key}")
  end

  def create_user(owner_key, login, password)
    user = {
      'username' => login,
      'password' => password
    }

    post("/owners/#{owner_key}/users", user)
  end

  def list_consumer_types
    get('/consumertypes')
  end

  def get_consumer_type(type_id)
    get("/consumertypes/#{type_id}")
  end

  def create_consumer_type(type_label)
    consumer_type =  {
      'label' => type_label
    }

    post('/consumertypes', consumer_type)
  end

  def delete_consumer_type(type_id)
    delete("/consumertypes/#{type_id}")
  end
  
  def get_pool(poolid)
    get("/pools/#{poolid}")
  end

  def list_pools(params = {})
    path = "/pools?"
    path << "consumer=#{params[:consumer]}&" if params[:consumer]
    path << "owner=#{params[:owner]}&" if params[:owner]
    path << "product=#{params[:product]}&" if params[:product]
    path << "listall=#{params[:listall]}&" if params[:listall]
    results = get(path)

    results = results.collect { |r| get_pool(r['id']) } if params[:fetch]

    return results
  end
  
  def create_pool(product_id, owner_id, quantity, params={})
    subscription_id = params[:subscription_id] || nil
    start_date = params[:start_date] || Date.today
    end_date = params[:end_date] || Date.today + 365
    user_restricted = params[:user_restricted] || nil
    attributes = params[:attributes] || {}

    attribute_set = []
    attributes.each_pair do |name, value|
      attribute_set << { 'name' => name, 'value' => value }
    end

    pool = {
      'activeSubscription' => true,
      'subscriptionId' => subscription_id,
      'quantity' => quantity,
      'consumed' => 0,
      'startDate' => start_date,
      'endDate' => end_date,
      'productId' => product_id,
      'owner' => { 
        'id' => owner_id
      },
      'attributes' => attribute_set,
      'restrictedToUsername' => user_restricted
    }
    
    post('/pools', pool)
  end

  def delete_pool(pool_id)
    delete("/pools/#{pool_id}")
  end

  def refresh_pools(owner_key, immediate=false)
    return async_call(immediate) do
      put("/owners/#{owner_key}/subscriptions")
    end
  end
  
  def async_call(immediate, *args, &blk)
    status = blk.call(args)
    return status if immediate
    # otherwise poll the server to make this call synchronous
    while status['state'].downcase != 'finished'
      sleep 1
      # POSTing here will delete the job once it has finished
      status = post(status['statusPath'])
    end
    return status['result']
  end
      
  def export_consumer(dest_dir)
    path = "/consumers/#{@uuid}/export"
    begin
      get_file(path, dest_dir)
    rescue Exception => e
      puts e.response
    end
  end

  def get_entitlement(entitlement_id)
    get("/entitlements/#{entitlement_id}")
  end

  def unregister(uuid = nil)
    uuid = @uuid unless uuid    
    delete("/consumers/#{uuid}")
  end

  def revoke_all_entitlements()
    delete("/consumers/#{@uuid}/entitlements")
  end

  def list_products
    get("/products")
  end
  
  def create_content(name, id, label, type, vendor,
                     contentUrl, gpgUrl)
    content = {
      'name' => name,
      'id' => id,
      'label' => label,
      'type' => type,
      'vendor' => vendor,
      'contentUrl' => contentUrl,
      'gpgUrl' => gpgUrl
    }
    post("/content", content)
  end

  def list_content
    get("/content")
  end

  def get_content(content_id)
    get("/content/id/#{content_id}")
  end

  def add_content_to_product(product_uuid, content_id, enabled=true)
    post("/products/#{product_uuid}/content/#{content_id}?enabled=#{enabled}")
  end
    
  def create_product(id, name, params={})

    multiplier = params[:multiplier] || 1
    attributes = params[:attributes] || {}

    product = {
      'name' => name,
      'id' => id,
      'multiplier' => multiplier,
      'attributes' => attributes.collect {|k,v| {'name' => k, 'value' => v}}
    }

    post("/products", product)
  end

  def get_product(product_id)
    get("/products/#{product_id}")
  end

  def get_product_cert(product_id)
    get("/products/#{product_id}/certificate")
  end
  
  # TODO: Should we change these to bind to better match terminology?
  def consume_pool(pool)
    post("/consumers/#{@uuid}/entitlements?pool=#{pool}")
  end

  def consume_product(product, quantity = nil)
    path = "/consumers/#{@uuid}/entitlements?product=#{product}"
    path << "&quantity=#{quantity}" if quantity
    post(path)
  end

  def consume_token(token)
    post("/consumers/#{@uuid}/entitlements?token=#{token}")
  end

  # TODO: Could also fetch from /entitlements, a bit ambiguous:
  def list_entitlements(params={})
    path = "/consumers/#{@uuid}/entitlements"
    path << "?product=#{params[:product_id]}" if params[:product_id]
    results = get(path)
    results = results.collect { |r| get_entitlement(r['id']) } if params[:fetch]
    return results
  end

  def list_rules()
    get_text("/rules")
  end

  def upload_rules(rule_set)
    post_text("/rules/", rule_set)
  end

  def list_consumers(args={})
    query = "/consumers?"
    query << "username=#{args[:username]}&" if args[:username]
    query << "type=#{args[:type]}" if args[:type]
    get(query)
  end
  
  def get_consumer(consumer_id=nil)
    consumer_id ||= @uuid
    get("/consumers/#{consumer_id}")
  end

  def unbind_entitlement(eid)
    delete("/consumers/#{@uuid}/entitlements/#{eid}")
  end

<<<<<<< HEAD
  def list_subscriptions(owner_id, params={})
    results = get("/owners/#{owner_id}/subscriptions")
    results = results.collect { |r| get_subscription(r['id']) } if params[:fetch]
    return results
  end

  def get_subscription(sub_id)
    return get("/subscriptions/#{sub_id}")
=======
  def list_subscriptions(owner_key)
    return get("/owners/#{owner_key}/subscriptions")
>>>>>>> fdfdd379
  end

  def create_subscription(owner_key, product_id, quantity=1,
                          provided_products=[], contract_number='',
                          start_date=nil, end_date=nil)
    start_date ||= Date.today
    end_date ||= start_date + 365

    subscription = {
      'startDate' => start_date,
      'endDate'   => end_date,
      'quantity'  =>  quantity,
      'product' => { 'id' => product_id },
      'providedProducts' => provided_products.collect { |pid| {'id' => pid} },
      'contractNumber' => contract_number
    }

    return post("/owners/#{owner_key}/subscriptions", subscription)
  end

  def update_subscription(subscription)
    return put("/owners/subscriptions", subscription)
  end

  def delete_subscription(subscription_id)
    return delete("/subscriptions/#{subscription_id}")
  end

  def list_subscription_tokens
    return get("/subscriptiontokens")
  end

  def create_subscription_token(data)
    return post("/subscriptiontokens", data)
  end

  def delete_subscription_token(subscription)
    return delete("/subscriptiontokens/#{subscription}")
  end

  def list_certificates(serials = [])
    path = "/consumers/#{@uuid}/certificates"
    path += "?serials=" + serials.join(",") if serials.length > 0
    return get(path)
  end

  def regenerate_entitlement_certificates
    return put("/consumers/#{@uuid}/certificates")
  end
  
  def regenerate_entitlement_certificates_for_product(product_id, immediate=false)
    return async_call(immediate) do
      put("/entitlements/product/#{product_id}")
    end
  end

  def get_status
    return get("/status/")
  end

  def list_certificate_serials
    return get("/consumers/#{@uuid}/certificates/serials")
  end

  def get_serial(serial_id)
    get("/serials/#{serial_id}")
  end

  def list_consumer_events(consumer_id=nil)
    consumer_id ||= @uuid
    get_text("/consumers/#{consumer_id}/atom")
  end

  def get_crl
    OpenSSL::X509::CRL.new(get_text('/crl'))
  end

  def get(uri, accept_header = :json)
    response = @client[URI.escape(uri)].get :accept => accept_header

    return JSON.parse(response.body)
  end
  
  #assumes a zip archive atm
  def get_file(uri, dest_dir)
    response = @client[URI.escape(uri)].get    
    filename = response.headers[:content_disposition] == nil ? "tmp_#{rand}.zip" : response.headers[:content_disposition].split("filename=")[1]
    filename = File.join(dest_dir, filename)
    File.open(filename, 'w') { |f| f.write(response.body) }
    filename
  end

  def get_text(uri)
    response = @client[URI.escape(uri)].get :content_type => 'text/plain'
    return (response.body)
  end

  def post(uri, data=nil)
    data = data.to_json if not data.nil?
    response = @client[URI.escape(uri)].post(data, :content_type => :json, :accept => :json)
    return JSON.parse(response.body)
  end
  
  def post_text(uri, data=nil)
    response = @client[URI.escape(uri)].post(data, :content_type => 'text/plain', :accept => 'text/plain' )
    return response.body
  end

  def put(uri, data=nil)
    data = data.to_json if not data.nil?
    response = @client[uri].put(data, :content_type => :json, :accept => :json)

    return JSON.parse(response.body) unless response.body.empty?
  end

  def delete(uri)
    @client[URI.escape(uri)].delete
  end

  private

  def create_basic_client(username=nil, password=nil)
    @client = RestClient::Resource.new(@base_url, 
                                       username, password)
  end

  def create_ssl_client
    @client = RestClient::Resource.new(@base_url,
                                       :ssl_client_cert => @identity_certificate, 
                                       :ssl_client_key => @identity_key)
  end

end

<|MERGE_RESOLUTION|>--- conflicted
+++ resolved
@@ -78,12 +78,20 @@
   end
 
   def list_owners(params = {})
-    path = "/owners?"
-    path << "key=#{params[:key]}&" if params[:key]
-    get(path)
-  end
-
-  def get_owner(owner_key)
+    path = "/owners"
+    results = get(path)
+    results = results.collect { |r| get_owner(r['href']) } if params[:fetch]
+    return results
+  end
+
+  # Can pass an owner key, or an href to follow:
+  def get_owner(owner)
+    # Looks like a path to follow:
+    if owner[0] = "/"
+      return get(owner)
+    end
+
+    # Otherwise, assume owner key was given:
     get("/owners/#{owner_key}")
   end
 
@@ -321,19 +329,14 @@
     delete("/consumers/#{@uuid}/entitlements/#{eid}")
   end
 
-<<<<<<< HEAD
-  def list_subscriptions(owner_id, params={})
-    results = get("/owners/#{owner_id}/subscriptions")
+  def list_subscriptions(owner_key, params={})
+    results = get("/owners/#{owner_key}/subscriptions")
     results = results.collect { |r| get_subscription(r['id']) } if params[:fetch]
     return results
   end
 
   def get_subscription(sub_id)
     return get("/subscriptions/#{sub_id}")
-=======
-  def list_subscriptions(owner_key)
-    return get("/owners/#{owner_key}/subscriptions")
->>>>>>> fdfdd379
   end
 
   def create_subscription(owner_key, product_id, quantity=1,
